// Copyright 2020 Google LLC
//
// Licensed under the Apache License, Version 2.0 (the "License");
// you may not use this file except in compliance with the License.
// You may obtain a copy of the License at
//
//    https://www.apache.org/licenses/LICENSE-2.0
//
// Unless required by applicable law or agreed to in writing, software
// distributed under the License is distributed on an "AS IS" BASIS,
// WITHOUT WARRANTIES OR CONDITIONS OF ANY KIND, either express or implied.
// See the License for the specific language governing permissions and
// limitations under the License.

mod bridge_name_tracker;
pub(crate) mod function_wrapper;
mod overload_tracker;
mod rust_name_tracker;

use crate::known_types::KNOWN_TYPES;
use std::collections::{HashMap, HashSet};

use autocxx_parser::{TypeConfig, UnsafePolicy};
use function_wrapper::{FunctionWrapper, FunctionWrapperPayload, TypeConversionPolicy};
use proc_macro2::Span;
use syn::{
    parse_quote, punctuated::Punctuated, FnArg, ForeignItemFn, Ident, LitStr, Pat, ReturnType,
    Type, TypePtr, Visibility,
};

use crate::{
    conversion::{
        api::{Api, ApiAnalysis, ApiDetail, FuncToConvert, TypeKind, UnanalyzedApi},
        codegen_cpp::AdditionalNeed,
        parse::type_converter::TypeConverter,
        ConvertError,
    },
    types::{make_ident, Namespace, TypeName},
};

use self::{
    bridge_name_tracker::BridgeNameTracker, overload_tracker::OverloadTracker,
    rust_name_tracker::RustNameTracker,
};

use super::pod::PodAnalysis;

pub(crate) struct FnAnalysisBody {
    pub(crate) rename_using_rust_attr: bool,
    pub(crate) cxxbridge_name: Ident,
    pub(crate) rust_name: String,
    pub(crate) params: Punctuated<FnArg, syn::Token![,]>,
    pub(crate) self_ty: Option<TypeName>,
    pub(crate) ret_type: ReturnType,
    pub(crate) is_constructor: bool,
    pub(crate) param_details: Vec<ArgumentAnalysis>,
    pub(crate) cpp_call_name: String,
    pub(crate) wrapper_function_needed: bool,
    pub(crate) requires_unsafe: bool,
    pub(crate) vis: Visibility,
    pub(crate) id_for_allowlist: Ident,
    pub(crate) rename_in_output_mod: Option<Ident>,
    pub(crate) additional_cpp: Option<AdditionalNeed>,
    pub(crate) is_pure_virtual: bool,
}

pub(crate) struct ArgumentAnalysis {
    pub(crate) conversion: TypeConversionPolicy,
    pub(crate) name: Pat,
    pub(crate) self_type: Option<TypeName>,
    was_reference: bool,
    deps: HashSet<TypeName>,
    is_virtual: bool,
    requires_unsafe: bool,
}

pub(crate) struct ReturnTypeAnalysis {
    rt: ReturnType,
    conversion: Option<TypeConversionPolicy>,
    was_reference: bool,
    deps: HashSet<TypeName>,
}

pub(crate) struct FnAnalysis;

impl ApiAnalysis for FnAnalysis {
    type TypeAnalysis = TypeKind;
    type FunAnalysis = FnAnalysisBody;
}

pub(crate) struct FnAnalyzer<'a> {
    unsafe_policy: UnsafePolicy,
    rust_name_tracker: RustNameTracker,
    extra_apis: Vec<UnanalyzedApi>,
    type_converter: &'a mut TypeConverter,
    bridge_name_tracker: BridgeNameTracker,
    pod_safe_types: HashSet<TypeName>,
    type_config: &'a TypeConfig,
    incomplete_types: HashSet<TypeName>,
    overload_trackers_by_mod: HashMap<Namespace, OverloadTracker>,
    generate_utilities: bool,
}

struct FnAnalysisResult(FnAnalysisBody, Ident, HashSet<TypeName>);

impl<'a> FnAnalyzer<'a> {
    pub(crate) fn analyze_functions(
        apis: Vec<Api<PodAnalysis>>,
        unsafe_policy: UnsafePolicy,
        type_converter: &'a mut TypeConverter,
        type_database: &'a TypeConfig,
    ) -> Result<Vec<Api<FnAnalysis>>, ConvertError> {
        let mut me = Self {
            unsafe_policy,
            rust_name_tracker: RustNameTracker::new(),
            extra_apis: Vec::new(),
            type_converter,
            bridge_name_tracker: BridgeNameTracker::new(),
            type_config: type_database,
            incomplete_types: Self::build_incomplete_type_set(&apis),
            overload_trackers_by_mod: HashMap::new(),
            pod_safe_types: Self::build_pod_safe_type_set(&apis),
            generate_utilities: Self::should_generate_utilities(&apis),
        };
        let mut results = Vec::new();
        for api in apis {
            let r = me.analyze_fn_api(api);
            match r {
                Err(e) if e.is_ignorable() => eprintln!("Skipped function because: {}", e),
                Err(e) => return Err(e),
                Ok(Some(api)) => results.push(api),
                Ok(None) => {}
            }
        }
        results.extend(me.extra_apis.into_iter().map(Self::make_extra_api_nonpod));
        Ok(results)
    }

    fn should_generate_utilities(apis: &[Api<PodAnalysis>]) -> bool {
        apis.iter()
            .any(|api| matches!(api.detail, ApiDetail::StringConstructor))
    }

    fn build_incomplete_type_set(apis: &[Api<PodAnalysis>]) -> HashSet<TypeName> {
        apis.iter()
            .filter_map(|api| match api.detail {
                ApiDetail::Type {
                    ty_details: _,
                    for_extern_c_ts: _,
                    is_forward_declaration: true,
                    bindgen_mod_item: _,
                    analysis: _,
                } => Some(api.typename()),
                _ => None,
            })
            .collect()
    }

    fn build_pod_safe_type_set(apis: &[Api<PodAnalysis>]) -> HashSet<TypeName> {
        apis.iter()
            .filter_map(|api| match api.detail {
                ApiDetail::Type {
                    ty_details: _,
                    for_extern_c_ts: _,
                    is_forward_declaration: _,
                    bindgen_mod_item: _,
                    analysis: TypeKind::Pod,
                } => Some(api.typename()),
                _ => None,
            })
            .chain(
                KNOWN_TYPES
                    .get_pod_safe_types()
                    .filter_map(
                        |(tn, is_pod_safe)| {
                            if is_pod_safe {
                                Some(tn.clone())
                            } else {
                                None
                            }
                        },
                    ),
            )
            .collect()
    }

    /// Processing functions sometimes results in new types being materialized.
    /// In future, if we wanted to make these POD, we'd probably want to create
    /// a new analysis phase prior to the POD analysis which materializes these types.
    fn make_extra_api_nonpod(api: UnanalyzedApi) -> Api<FnAnalysis> {
        let new_detail = match api.detail {
            ApiDetail::ConcreteType {
                ty_details,
                additional_cpp,
            } => ApiDetail::ConcreteType {
                ty_details,
                additional_cpp,
            },
            _ => panic!("Function analysis created an extra API which wasn't a concrete type"),
        };
        Api {
            ns: api.ns,
            id: api.id,
            deps: api.deps,
            detail: new_detail,
        }
    }

    fn analyze_fn_api(
        &mut self,
        api: Api<PodAnalysis>,
    ) -> Result<Option<Api<FnAnalysis>>, ConvertError> {
        let mut new_deps = api.deps.clone();
        let mut new_id = api.id;
        let api_detail = match api.detail {
            // No changes to any of these...
            ApiDetail::ConcreteType {
                ty_details,
                additional_cpp,
            } => ApiDetail::ConcreteType {
                ty_details,
                additional_cpp,
            },
            ApiDetail::StringConstructor => ApiDetail::StringConstructor,
            ApiDetail::Function { fun, analysis: _ } => {
                let analysis = self.analyze_foreign_fn(&api.ns, &fun)?;
                match analysis {
                    None => return Ok(None),
                    Some(FnAnalysisResult(analysis, id, fn_deps)) => {
                        new_deps = fn_deps;
                        new_id = id;
                        ApiDetail::Function { fun, analysis }
                    }
                }
            }
            ApiDetail::Const { const_item } => ApiDetail::Const { const_item },
            ApiDetail::Typedef { payload } => ApiDetail::Typedef { payload },
            ApiDetail::CType { typename } => ApiDetail::CType { typename },
            // Just changes to this one...
            ApiDetail::Type {
                ty_details,
                for_extern_c_ts,
                is_forward_declaration,
                bindgen_mod_item,
                analysis,
            } => ApiDetail::Type {
                ty_details,
                for_extern_c_ts,
                is_forward_declaration,
                bindgen_mod_item,
                analysis,
            },
            ApiDetail::OpaqueTypedef => ApiDetail::OpaqueTypedef,
<<<<<<< HEAD
            ApiDetail::SynthesizedFunction { analysis: _ } => {
                panic!("Should not yet be any synthesized fns")
            }
=======
            ApiDetail::IgnoredItem => ApiDetail::IgnoredItem,
>>>>>>> 5d1946ae
        };
        Ok(Some(Api {
            ns: api.ns,
            id: new_id,
            deps: new_deps,
            detail: api_detail,
        }))
    }

    fn convert_boxed_type(
        &mut self,
        ty: Box<Type>,
        ns: &Namespace,
        convert_ptrs_to_reference: bool,
    ) -> Result<(Box<Type>, HashSet<TypeName>, bool), ConvertError> {
        let annotated =
            self.type_converter
                .convert_boxed_type(ty, ns, convert_ptrs_to_reference)?;
        self.extra_apis.extend(annotated.extra_apis);
        Ok((
            annotated.ty,
            annotated.types_encountered,
            annotated.requires_unsafe,
        ))
    }

    fn get_cxx_bridge_name(
        &mut self,
        type_name: Option<&str>,
        found_name: &str,
        ns: &Namespace,
    ) -> String {
        self.bridge_name_tracker
            .get_unique_cxx_bridge_name(type_name, found_name, ns)
    }

    fn ok_to_use_rust_name(&mut self, rust_name: &str) -> bool {
        self.rust_name_tracker.ok_to_use_rust_name(rust_name)
    }

    fn is_on_allowlist(&self, type_name: &TypeName) -> bool {
        self.type_config.is_on_allowlist(&type_name.to_cpp_name())
    }

    fn avoid_generating_type(&self, type_name: &TypeName) -> bool {
        self.type_config.is_on_blocklist(&type_name.to_cpp_name())
            || self.incomplete_types.contains(type_name)
    }

    fn should_be_unsafe(&self) -> bool {
        self.unsafe_policy == UnsafePolicy::AllFunctionsUnsafe
    }

    fn analyze_foreign_fn(
        &mut self,
        ns: &Namespace,
        func_information: &FuncToConvert,
    ) -> Result<Option<FnAnalysisResult>, ConvertError> {
        let fun = &func_information.item;
        let virtual_this = &func_information.virtual_this_type;
        let is_pure_virtual = Self::has_attr(&fun, "bindgen_pure_virtual");
        // This function is one of the most complex parts of our conversion.
        // It needs to consider:
        // 1. Rejecting destructors entirely.
        // 2. For methods, we need to strip off the class name.
        // 3. For constructors, we change new(this: *Type, ...) into make_unique(...) -> UniquePtr<Type>
        // 4. For anything taking or returning a non-POD type _by value_,
        //    we need to generate a wrapper function in C++ which wraps and unwraps
        //    it from a unique_ptr.
        //    3a. And alias the original name to the wrapper.
        let initial_rust_name = fun.sig.ident.to_string();
        if initial_rust_name.ends_with("_destructor") {
            return Ok(None);
        }

        let original_name = Self::get_bindgen_original_name_annotation(&fun);
        let (reference_params, reference_return) = Self::get_reference_parameters_and_return(&fun);
        let diagnostic_display_name = original_name.as_ref().unwrap_or(&initial_rust_name);

        // Now let's analyze all the parameters.
        let (param_details, bads): (Vec<_>, Vec<_>) = fun
            .sig
            .inputs
            .iter()
            .map(|i| {
                self.convert_fn_arg(
                    i,
                    &ns,
                    diagnostic_display_name,
                    virtual_this.clone(),
                    &reference_params,
                )
            })
            .partition(Result::is_ok);
        if let Some(problem) = bads.into_iter().next() {
            match problem {
                Err(e) => return Err(e),
                _ => panic!("Err didn't contain en err"),
            }
        }
        let (mut params, mut param_details): (Punctuated<_, syn::Token![,]>, Vec<_>) =
            param_details.into_iter().map(Result::unwrap).unzip();

        let params_deps: HashSet<_> = param_details
            .iter()
            .map(|p| p.deps.iter().cloned())
            .flatten()
            .collect();
        let mut self_ty = param_details
            .iter()
            .filter_map(|pd| pd.self_type.as_ref())
            .next()
            .cloned();
        let is_virtual = param_details.iter().any(|pd| pd.is_virtual);
        if is_pure_virtual {
            assert!(is_virtual);
        }
        let requires_unsafe = param_details.iter().any(|pd| pd.requires_unsafe);

        let is_static_method = if self_ty.is_none() {
            // Even if we can't find a 'self' parameter this could conceivably
            // be a static method.
            self_ty = func_information.self_ty.clone();
            self_ty.is_some()
        } else {
            false
        };

        let self_ty = self_ty; // prevent subsequent mut'ing

        // Work out naming, part one.
        let mut rust_name;
        let mut is_constructor = false;
        // bindgen may have mangled the name either because it's invalid Rust
        // syntax (e.g. a keyword like 'async') or it's an overload.
        // If the former, we respect that mangling. If the latter, we don't,
        // because we'll add our own overload counting mangling later.
        let name_probably_invalid_in_rust =
            original_name.is_some() && initial_rust_name.ends_with('_');
        // The C++ call name will always be whatever bindgen tells us.
        let cpp_call_name = original_name.unwrap_or_else(|| initial_rust_name.clone());
        let ideal_rust_name = if name_probably_invalid_in_rust {
            initial_rust_name
        } else {
            cpp_call_name.clone()
        };
        if let Some(self_ty) = &self_ty {
            if !self.is_on_allowlist(&self_ty) {
                // Bindgen will output methods for types which have been encountered
                // virally as arguments on other allowlisted types. But we don't want
                // to generate methods unless the user has specifically asked us to.
                // It may, for instance, be a private type.
                return Ok(None);
            }
            // Method or static method.
            let type_ident = self_ty.get_final_ident().to_string();
            // bindgen generates methods with the name:
            // {class}_{method name}
            // It then generates an impl section for the Rust type
            // with the original name, but we currently discard that impl section.
            // We want to feed cxx methods with just the method name, so let's
            // strip off the class name.
            let overload_tracker = self.overload_trackers_by_mod.entry(ns.clone()).or_default();
            rust_name = overload_tracker.get_method_real_name(&type_ident, ideal_rust_name);
            if rust_name.starts_with(&type_ident) {
                // It's a constructor. bindgen generates
                // fn new(this: *Type, ...args)
                // We want
                // fn make_unique(...args) -> Type
                // which later code will convert to
                // fn make_unique(...args) -> UniquePtr<Type>
                // If there are multiple constructors, bindgen generates
                // new, new1, new2 etc. and we'll keep those suffixes.
                let constructor_suffix = &rust_name[type_ident.len()..];
                rust_name = format!("make_unique{}", constructor_suffix);
                // Strip off the 'this' arg.
                params = params.into_iter().skip(1).collect();
                param_details.remove(0);
                is_constructor = true;
            }
        } else {
            // Not a method.
            // What shall we call this function? It may be overloaded.
            let overload_tracker = self.overload_trackers_by_mod.entry(ns.clone()).or_default();
            rust_name = overload_tracker.get_function_real_name(ideal_rust_name);
        }

        // The name we use within the cxx::bridge mod may be different
        // from both the C++ name and the Rust name, because it's a flat
        // namespace so we might need to prepend some stuff to make it unique.
        let cxxbridge_name = self.get_cxx_bridge_name(
            self_ty.as_ref().map(|ty| ty.get_final_ident()),
            &rust_name,
            &ns,
        );
        let mut cxxbridge_name = make_ident(&cxxbridge_name);

        // Analyze the return type, just as we previously did for the
        // parameters.
        let mut return_analysis = if is_constructor {
            let self_ty = self_ty.as_ref().unwrap();
            let constructed_type = self_ty.to_type_path();
            let mut these_deps = HashSet::new();
            these_deps.insert(self_ty.clone());
            ReturnTypeAnalysis {
                rt: parse_quote! {
                    -> #constructed_type
                },
                conversion: Some(TypeConversionPolicy::new_to_unique_ptr(parse_quote! {
                    #constructed_type
                })),
                was_reference: false,
                deps: these_deps,
            }
        } else {
            self.convert_return_type(&fun.sig.output, &ns, reference_return)?
        };
        let mut deps = params_deps;
        deps.extend(return_analysis.deps.drain());
        if deps.iter().any(|tn| self.avoid_generating_type(tn)) {
            return Err(ConvertError::UnacceptableParam(rust_name));
        }
        if return_analysis.was_reference {
            // cxx only allows functions to return a reference if they take exactly
            // one reference as a parameter. Let's see...
            let num_input_references = param_details.iter().filter(|pd| pd.was_reference).count();
            if num_input_references != 1 {
                return Err(ConvertError::NotOneInputReference(rust_name));
            }
        }
        let mut ret_type = return_analysis.rt;
        let ret_type_conversion = return_analysis.conversion;

        // Do we need to convert either parameters or return type?
        let param_conversion_needed = param_details.iter().any(|b| b.conversion.cpp_work_needed());
        let ret_type_conversion_needed = ret_type_conversion
            .as_ref()
            .map_or(false, |x| x.cpp_work_needed());
        let differently_named_method = self_ty.is_some() && (cxxbridge_name != rust_name);
        let wrapper_function_needed = param_conversion_needed
            || ret_type_conversion_needed
            || is_static_method
            || differently_named_method
            || is_virtual;

        let mut additional_cpp = None;

        if wrapper_function_needed {
            // Generate a new layer of C++ code to wrap/unwrap parameters
            // and return values into/out of std::unique_ptrs.
            // First give instructions to generate the additional C++.
            let cpp_construction_ident = make_ident(&cpp_call_name);
            let joiner = if cxxbridge_name.to_string().ends_with('_') {
                ""
            } else {
                "_"
            };
            cxxbridge_name = make_ident(&format!("{}{}autocxx_wrapper", cxxbridge_name, joiner));
            let payload = if is_constructor {
                FunctionWrapperPayload::Constructor
            } else if is_static_method {
                FunctionWrapperPayload::StaticMethodCall(
                    ns.clone(),
                    make_ident(self_ty.as_ref().unwrap().get_final_ident()),
                    cpp_construction_ident,
                )
            } else {
                FunctionWrapperPayload::FunctionCall(ns.clone(), cpp_construction_ident)
            };
            additional_cpp = Some(AdditionalNeed::FunctionWrapper(Box::new(FunctionWrapper {
                payload,
                wrapper_function_name: cxxbridge_name.clone(),
                return_conversion: ret_type_conversion.clone(),
                argument_conversion: param_details.iter().map(|d| d.conversion.clone()).collect(),
                is_a_method: self_ty.is_some() && !is_constructor && !is_static_method,
            })));
            // Now modify the cxx::bridge entry we're going to make.
            if let Some(conversion) = ret_type_conversion {
                let new_ret_type = conversion.unconverted_rust_type();
                ret_type = parse_quote!(
                    -> #new_ret_type
                );
            }

            // Amend parameters for the function which we're asking cxx to generate.
            params.clear();
            for pd in &param_details {
                let type_name = pd.conversion.converted_rust_type();
                let arg_name = if pd.self_type.is_some() && !is_constructor {
                    parse_quote!(autocxx_gen_this)
                } else {
                    pd.name.clone()
                };
                params.push(parse_quote!(
                    #arg_name: #type_name
                ));
            }
        }

        let requires_unsafe = requires_unsafe || self.should_be_unsafe();
        let vis = func_information.item.vis.clone();

        // Naming, part two.
        // Work out our final naming strategy.
        let rust_name_ident = make_ident(&rust_name);
        let (rename_using_rust_attr, id, rename_in_output_mod, id_for_allowlist) =
            if let Some(self_ty) = self_ty.as_ref() {
                // Method.
                (
                    false,
                    rust_name_ident,
                    None,
                    make_ident(self_ty.get_final_ident()),
                )
            } else {
                // Function.
                // Keep the original Rust name the same so callers don't
                // need to know about all of these shenanigans.
                // There is a global space of rust_names even if they're in
                // different namespaces.
                let rust_name_ok = self.ok_to_use_rust_name(&rust_name);
                if cxxbridge_name != rust_name {
                    if rust_name_ok {
                        (true, rust_name_ident.clone(), None, rust_name_ident)
                    } else {
                        (
                            false,
                            cxxbridge_name.clone(),
                            Some(rust_name_ident.clone()),
                            rust_name_ident,
                        )
                    }
                } else {
                    (false, rust_name_ident.clone(), None, rust_name_ident)
                }
            };

        Ok(Some(FnAnalysisResult(
            FnAnalysisBody {
                rename_using_rust_attr,
                cxxbridge_name,
                rust_name,
                params,
                self_ty,
                ret_type,
                is_constructor,
                param_details,
                cpp_call_name,
                wrapper_function_needed,
                requires_unsafe,
                vis,
                id_for_allowlist,
                rename_in_output_mod,
                additional_cpp,
                is_pure_virtual,
            },
            id,
            deps,
        )))
    }

    /// Returns additionally a Boolean indicating whether an argument was
    /// 'this' and another one indicating whether we took a type by value
    /// and that type was non-trivial.
    fn convert_fn_arg(
        &mut self,
        arg: &FnArg,
        ns: &Namespace,
        fn_name: &str,
        virtual_this: Option<TypeName>,
        reference_args: &HashSet<Ident>,
    ) -> Result<(FnArg, ArgumentAnalysis), ConvertError> {
        Ok(match arg {
            FnArg::Typed(pt) => {
                let mut pt = pt.clone();
                let mut self_type = None;
                let old_pat = *pt.pat;
                let mut is_virtual = false;
                let mut treat_as_reference = false;
                let new_pat = match old_pat {
                    syn::Pat::Ident(mut pp) if pp.ident == "this" => {
                        let this_type = match pt.ty.as_ref() {
                            Type::Ptr(TypePtr {
                                elem, mutability, ..
                            }) => match elem.as_ref() {
                                Type::Path(typ) => {
                                    let mut this_type = TypeName::from_type_path(typ);
                                    if this_type.is_cvoid() && pp.ident == "this" {
                                        is_virtual = true;
                                        this_type = virtual_this.ok_or_else(|| {
                                            ConvertError::VirtualThisType(
                                                ns.clone(),
                                                fn_name.into(),
                                            )
                                        })?;
                                        let this_type_path = this_type.to_type_path();
                                        let const_token = if mutability.is_some() {
                                            None
                                        } else {
                                            Some(syn::Token![const](Span::call_site()))
                                        };
                                        pt.ty = Box::new(parse_quote! {
                                            * #mutability #const_token #this_type_path
                                        });
                                    }
                                    Ok(this_type)
                                }
                                _ => Err(ConvertError::UnexpectedThisType(
                                    ns.clone(),
                                    fn_name.into(),
                                )),
                            },
                            _ => Err(ConvertError::UnexpectedThisType(ns.clone(), fn_name.into())),
                        }?;
                        self_type = Some(this_type);
                        pp.ident = Ident::new("self", pp.ident.span());
                        treat_as_reference = true;
                        syn::Pat::Ident(pp)
                    }
                    syn::Pat::Ident(pp) => {
                        treat_as_reference = reference_args.contains(&pp.ident);
                        syn::Pat::Ident(pp)
                    }
                    _ => old_pat,
                };
                let (new_ty, deps, requires_unsafe) =
                    self.convert_boxed_type(pt.ty, ns, treat_as_reference)?;
                let was_reference = matches!(new_ty.as_ref(), Type::Reference(_));
                let conversion = self.argument_conversion_details(&new_ty);
                pt.pat = Box::new(new_pat.clone());
                pt.ty = new_ty;
                (
                    FnArg::Typed(pt),
                    ArgumentAnalysis {
                        self_type,
                        name: new_pat,
                        conversion,
                        was_reference,
                        deps,
                        is_virtual,
                        requires_unsafe,
                    },
                )
            }
            _ => panic!("Did not expect FnArg::Receiver to be generated by bindgen"),
        })
    }

    fn argument_conversion_details(&self, ty: &Type) -> TypeConversionPolicy {
        match ty {
            Type::Path(p) => {
                let tn = TypeName::from_type_path(p);
                if self.pod_safe_types.contains(&tn) {
                    TypeConversionPolicy::new_unconverted(ty.clone())
                } else if KNOWN_TYPES.convertible_from_strs(&tn) && self.generate_utilities {
                    TypeConversionPolicy::new_from_str(ty.clone())
                } else {
                    TypeConversionPolicy::new_from_unique_ptr(ty.clone())
                }
            }
            _ => TypeConversionPolicy::new_unconverted(ty.clone()),
        }
    }

    fn return_type_conversion_details(&self, ty: &Type) -> TypeConversionPolicy {
        match ty {
            Type::Path(p) => {
                let tn = TypeName::from_type_path(p);
                if self.pod_safe_types.contains(&tn) {
                    TypeConversionPolicy::new_unconverted(ty.clone())
                } else {
                    TypeConversionPolicy::new_to_unique_ptr(ty.clone())
                }
            }
            _ => TypeConversionPolicy::new_unconverted(ty.clone()),
        }
    }

    fn convert_return_type(
        &mut self,
        rt: &ReturnType,
        ns: &Namespace,
        convert_ptr_to_reference: bool,
    ) -> Result<ReturnTypeAnalysis, ConvertError> {
        let result = match rt {
            ReturnType::Default => ReturnTypeAnalysis {
                rt: ReturnType::Default,
                was_reference: false,
                conversion: None,
                deps: HashSet::new(),
            },
            ReturnType::Type(rarrow, boxed_type) => {
                // TODO remove the below clone
                let (boxed_type, deps, _) =
                    self.convert_boxed_type(boxed_type.clone(), ns, convert_ptr_to_reference)?;
                let was_reference = matches!(boxed_type.as_ref(), Type::Reference(_));
                let conversion = self.return_type_conversion_details(boxed_type.as_ref());
                ReturnTypeAnalysis {
                    rt: ReturnType::Type(*rarrow, boxed_type),
                    conversion: Some(conversion),
                    was_reference,
                    deps,
                }
            }
        };
        Ok(result)
    }

    fn get_bindgen_original_name_annotation(fun: &ForeignItemFn) -> Option<String> {
        fun.attrs
            .iter()
            .filter_map(|a| {
                if a.path.is_ident("bindgen_original_name") {
                    let r: Result<LitStr, syn::Error> = a.parse_args();
                    match r {
                        Ok(ls) => Some(ls.value()),
                        Err(_) => None,
                    }
                } else {
                    None
                }
            })
            .next()
    }

    fn get_reference_parameters_and_return(fun: &ForeignItemFn) -> (HashSet<Ident>, bool) {
        let mut ref_params = HashSet::new();
        let mut ref_return = false;
        for a in &fun.attrs {
            if a.path.is_ident("bindgen_ret_type_reference") {
                ref_return = true;
            } else if a.path.is_ident("bindgen_arg_type_reference") {
                let r: Result<Ident, syn::Error> = a.parse_args();
                if let Ok(ls) = r {
                    ref_params.insert(ls);
                }
            }
        }
        (ref_params, ref_return)
    }

    fn has_attr(fun: &ForeignItemFn, attr_name: &str) -> bool {
        fun.attrs.iter().any(|at| at.path.is_ident(attr_name))
    }
}

impl Api<FnAnalysis> {
    pub(crate) fn typename_for_allowlist(&self) -> TypeName {
        let id_for_allowlist = match &self.detail {
            ApiDetail::Function { fun: _, analysis } => &analysis.id_for_allowlist,
            _ => &self.id,
        };
        TypeName::new(&self.ns, &id_for_allowlist.to_string())
    }

    /// Whether this API requires generation of additional C++, and if so,
    /// what.
    /// This seems an odd place for this function (as opposed to in the [codegen_rs]
    /// module) but, as it happens, even our Rust codegen phase needs to know if
    /// more C++ is needed (so it can add #includes in the cxx mod).
    /// And we can't answer the question _prior_ to this function analysis phase.
    pub(crate) fn additional_cpp(&self) -> Option<AdditionalNeed> {
        match &self.detail {
            ApiDetail::Function { fun: _, analysis } => analysis.additional_cpp.clone(),
            ApiDetail::SynthesizedFunction { analysis } => analysis.additional_cpp.clone(),
            ApiDetail::StringConstructor => Some(AdditionalNeed::MakeStringConstructor),
            ApiDetail::ConcreteType {
                ty_details: _,
                additional_cpp,
            } => Some(additional_cpp.clone()),
            ApiDetail::CType { typename } => Some(AdditionalNeed::CTypeTypedef(typename.clone())),
            _ => None,
        }
    }
}<|MERGE_RESOLUTION|>--- conflicted
+++ resolved
@@ -251,13 +251,10 @@
                 analysis,
             },
             ApiDetail::OpaqueTypedef => ApiDetail::OpaqueTypedef,
-<<<<<<< HEAD
             ApiDetail::SynthesizedFunction { analysis: _ } => {
                 panic!("Should not yet be any synthesized fns")
             }
-=======
             ApiDetail::IgnoredItem => ApiDetail::IgnoredItem,
->>>>>>> 5d1946ae
         };
         Ok(Some(Api {
             ns: api.ns,
