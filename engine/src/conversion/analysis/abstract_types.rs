--- conflicted
+++ resolved
@@ -16,22 +16,11 @@
     },
     pod::PodAnalysis,
 };
-<<<<<<< HEAD
 use crate::conversion::{
     analysis::{depth_first::fields_and_bases_first, fun::ReceiverMutability},
     api::{ApiName, CppVisibility, DeletedOrDefaulted, FuncToConvert, TypeKind},
     error_reporter::{convert_apis, convert_item_apis},
     ConvertErrorFromCpp,
-=======
-use crate::{
-    conversion::{
-        analysis::{depth_first::fields_and_bases_first, fun::ReceiverMutability},
-        api::{ApiName, TypeKind},
-        error_reporter::{convert_apis, convert_item_apis},
-        ConvertErrorFromCpp, CppEffectiveName,
-    },
-    minisyn::FnArg,
->>>>>>> deec3c63
 };
 use crate::{
     conversion::{api::Api, apivec::ApiVec},
