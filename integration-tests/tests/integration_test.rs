// Copyright 2021 Google LLC
//
// Licensed under the Apache License, Version 2.0 <LICENSE-APACHE or
// https://www.apache.org/licenses/LICENSE-2.0> or the MIT license
// <LICENSE-MIT or https://opensource.org/licenses/MIT>, at your
// option. This file may not be copied, modified, or distributed
// except according to those terms.

use crate::{
    builder_modifiers::{
        make_clang_arg_adder, make_clang_optional_arg_adder, make_cpp17_adder, EnableAutodiscover,
        SetSuppressSystemHeaders,
    },
    code_checkers::{
        make_error_finder, make_rust_code_finder, make_string_finder, CppMatcher,
        NoSystemHeadersChecker,
    },
};
use autocxx_integration_tests::{
    directives_from_lists, do_run_test, do_run_test_manual, run_generate_all_test, run_test,
    run_test_ex, run_test_expect_fail, run_test_expect_fail_ex, BuilderModifier, TestError,
};
use indoc::indoc;
use itertools::Itertools;
use proc_macro2::{Span, TokenStream};
use quote::quote;
use syn::{parse_quote, Token};
use test_log::test;

#[test]
fn test_return_void() {
    let cxx = indoc! {"
        void do_nothing() {
        }
    "};
    let hdr = indoc! {"
        void do_nothing();
    "};
    let rs = quote! {
        ffi::do_nothing();
    };
    run_test(cxx, hdr, rs, &["do_nothing"], &[]);
}

#[test]
fn test_two_funcs() {
    let cxx = indoc! {"
        void do_nothing1() {
        }
        void do_nothing2() {
        }
    "};
    let hdr = indoc! {"
        void do_nothing1();
        void do_nothing2();
    "};
    let rs = quote! {
        ffi::do_nothing1();
        ffi::do_nothing2();
    };
    run_test(cxx, hdr, rs, &["do_nothing1", "do_nothing2"], &[]);
}

#[test]
fn test_two_funcs_with_definition() {
    // Test to ensure C++ header isn't included twice
    let cxx = indoc! {"
        void do_nothing1() {
        }
        void do_nothing2() {
        }
    "};
    let hdr = indoc! {"
        struct Bob {
            int a;
        };
        void do_nothing1();
        void do_nothing2();
    "};
    let rs = quote! {
        ffi::do_nothing1();
        ffi::do_nothing2();
    };
    run_test(cxx, hdr, rs, &["do_nothing1", "do_nothing2"], &[]);
}

#[test]
fn test_return_i32() {
    let cxx = indoc! {"
        uint32_t give_int() {
            return 5;
        }
    "};
    let hdr = indoc! {"
        #include <cstdint>
        uint32_t give_int();
    "};
    let rs = quote! {
        assert_eq!(ffi::give_int(), 5);
    };
    run_test(cxx, hdr, rs, &["give_int"], &[]);
}

#[test]
fn test_take_i32() {
    let cxx = indoc! {"
        uint32_t take_int(uint32_t a) {
            return a + 3;
        }
    "};
    let hdr = indoc! {"
        #include <cstdint>
        uint32_t take_int(uint32_t a);
    "};
    let rs = quote! {
        assert_eq!(ffi::take_int(3), 6);
    };
    run_test(cxx, hdr, rs, &["take_int"], &[]);
}

#[test]
fn test_nested_module() {
    let cxx = indoc! {"
        void do_nothing() {
        }
    "};
    let hdr = indoc! {"
        void do_nothing();
    "};
    let hexathorpe = Token![#](Span::call_site());
    let unexpanded_rust = quote! {
        mod a {
            use autocxx::prelude::*;

            include_cpp!(
                #hexathorpe include "input.h"
                generate!("do_nothing")
                safety!(unsafe)
            );

            pub use ffi::*;
        }

        fn main() {
            a::do_nothing();
        }
    };

    do_run_test_manual(cxx, hdr, unexpanded_rust, None, None).unwrap();
}

#[test]
#[ignore] // https://github.com/google/autocxx/issues/681
#[cfg(target_pointer_width = "64")]
fn test_return_big_ints() {
    let cxx = indoc! {"
    "};
    let hdr = indoc! {"
        #include <cstdint>
        inline uint32_t give_u32() {
            return 5;
        }
        inline uint64_t give_u64() {
            return 5;
        }
        inline int32_t give_i32() {
            return 5;
        }
        inline int64_t give_i64() {
            return 5;
        }
        inline __int128 give_i128() {
            return 5;
        }
    "};
    let rs = quote! {
        assert_eq!(ffi::give_u32(), 5);
        assert_eq!(ffi::give_u64(), 5);
        assert_eq!(ffi::give_i32(), 5);
        assert_eq!(ffi::give_i64(), 5);
        assert_eq!(ffi::give_i128(), 5);
    };
    run_test(
        cxx,
        hdr,
        rs,
        &["give_u32", "give_u64", "give_i32", "give_i64", "give_i128"],
        &[],
    );
}

#[test]
#[ignore] // because cxx doesn't support unique_ptrs to primitives.
fn test_give_up_int() {
    let cxx = indoc! {"
        std::unique_ptr<uint32_t> give_up() {
            return std::make_unique<uint32_t>(12);
        }
    "};
    let hdr = indoc! {"
        #include <cstdint>
        #include <memory>
        std::unique_ptr<uint32_t> give_up();
    "};
    let rs = quote! {
        assert_eq!(ffi::give_up().as_ref().unwrap(), 12);
    };
    run_test(cxx, hdr, rs, &["give_up"], &[]);
}

#[test]
#[ignore] // because we don't yet implement UniquePtr etc. for autocxx::c_int and friends
fn test_give_up_ctype() {
    let cxx = indoc! {"
        std::unique_ptr<int> give_up() {
            return std::make_unique<int>(12);
        }
    "};
    let hdr = indoc! {"
        #include <memory>
        std::unique_ptr<int> give_up();
    "};
    let rs = quote! {
        assert_eq!(ffi::give_up().as_ref().unwrap(), autocxx::c_int(12));
    };
    run_test(cxx, hdr, rs, &["give_up"], &[]);
}

#[test]
fn test_give_string_up() {
    let cxx = indoc! {"
        std::unique_ptr<std::string> give_str_up() {
            return std::make_unique<std::string>(\"Bob\");
        }
    "};
    let hdr = indoc! {"
        #include <memory>
        #include <string>
        std::unique_ptr<std::string> give_str_up();
    "};
    let rs = quote! {
        assert_eq!(ffi::give_str_up().as_ref().unwrap().to_str().unwrap(), "Bob");
    };
    run_test(cxx, hdr, rs, &["give_str_up"], &[]);
}

#[test]
fn test_give_string_plain() {
    let cxx = indoc! {"
        std::string give_str() {
            return std::string(\"Bob\");
        }
    "};
    let hdr = indoc! {"
        #include <string>
        std::string give_str();
    "};
    let rs = quote! {
        assert_eq!(ffi::give_str().as_ref().unwrap(), "Bob");
    };
    run_test(cxx, hdr, rs, &["give_str"], &[]);
}

#[test]
fn test_cycle_string_up() {
    let cxx = indoc! {"
        std::unique_ptr<std::string> give_str_up() {
            return std::make_unique<std::string>(\"Bob\");
        }
        uint32_t take_str_up(std::unique_ptr<std::string> a) {
            return a->length();
        }
    "};
    let hdr = indoc! {"
        #include <memory>
        #include <string>
        #include <cstdint>
        std::unique_ptr<std::string> give_str_up();
        uint32_t take_str_up(std::unique_ptr<std::string> a);
    "};
    let rs = quote! {
        let s = ffi::give_str_up();
        assert_eq!(ffi::take_str_up(s), 3);
    };
    run_test(cxx, hdr, rs, &["give_str_up", "take_str_up"], &[]);
}

#[test]
fn test_cycle_string() {
    let cxx = indoc! {"
        std::string give_str() {
            return std::string(\"Bob\");
        }
        uint32_t take_str(std::string a) {
            return a.length();
        }
    "};
    let hdr = indoc! {"
        #include <string>
        #include <cstdint>
        std::string give_str();
        uint32_t take_str(std::string a);
    "};
    let rs = quote! {
        let s = ffi::give_str();
        assert_eq!(ffi::take_str(s), 3);
    };
    let generate = &["give_str", "take_str"];
    run_test(cxx, hdr, rs, generate, &[]);
}

#[test]
fn test_cycle_string_by_ref() {
    let cxx = indoc! {"
        std::unique_ptr<std::string> give_str() {
            return std::make_unique<std::string>(\"Bob\");
        }
        uint32_t take_str(const std::string& a) {
            return a.length();
        }
    "};
    let hdr = indoc! {"
        #include <string>
        #include <memory>
        #include <cstdint>
        std::unique_ptr<std::string> give_str();
        uint32_t take_str(const std::string& a);
    "};
    let rs = quote! {
        let s = ffi::give_str();
        assert_eq!(ffi::take_str(s.as_ref().unwrap()), 3);
    };
    let generate = &["give_str", "take_str"];
    run_test(cxx, hdr, rs, generate, &[]);
}

#[test]
fn test_cycle_string_by_mut_ref() {
    let cxx = indoc! {"
        std::unique_ptr<std::string> give_str() {
            return std::make_unique<std::string>(\"Bob\");
        }
        uint32_t take_str(std::string& a) {
            return a.length();
        }
    "};
    let hdr = indoc! {"
        #include <string>
        #include <memory>
        #include <cstdint>
        std::unique_ptr<std::string> give_str();
        uint32_t take_str(std::string& a);
    "};
    let rs = quote! {
        let mut s = ffi::give_str();
        assert_eq!(ffi::take_str(s.as_mut().unwrap()), 3);
    };
    let generate = &["give_str", "take_str"];
    run_test(cxx, hdr, rs, generate, &[]);
}

#[test]
fn test_give_pod_by_value() {
    let cxx = indoc! {"
        Bob give_bob() {
            Bob a;
            a.a = 3;
            a.b = 4;
            return a;
        }
    "};
    let hdr = indoc! {"
        #include <cstdint>
        struct Bob {
            uint32_t a;
            uint32_t b;
        };
        Bob give_bob();
    "};
    let rs = quote! {
        assert_eq!(ffi::give_bob().b, 4);
    };
    run_test(cxx, hdr, rs, &["give_bob"], &["Bob"]);
}

#[test]
fn test_give_pod_class_by_value() {
    let cxx = indoc! {"
        Bob give_bob() {
            Bob a;
            a.a = 3;
            a.b = 4;
            return a;
        }
    "};
    let hdr = indoc! {"
        #include <cstdint>
        class Bob {
        public:
            uint32_t a;
            uint32_t b;
        };
        Bob give_bob();
    "};
    let rs = quote! {
        assert_eq!(ffi::give_bob().b, 4);
    };
    run_test(cxx, hdr, rs, &["give_bob"], &["Bob"]);
}

#[test]
fn test_give_pod_by_up() {
    let cxx = indoc! {"
        std::unique_ptr<Bob> give_bob() {
            auto a = std::make_unique<Bob>();
            a->a = 3;
            a->b = 4;
            return a;
        }
    "};
    let hdr = indoc! {"
        #include <cstdint>
        #include <memory>
        struct Bob {
            uint32_t a;
            uint32_t b;
        };
        std::unique_ptr<Bob> give_bob();
    "};
    let rs = quote! {
        assert_eq!(ffi::give_bob().as_ref().unwrap().b, 4);
    };
    run_test(cxx, hdr, rs, &["give_bob"], &["Bob"]);
}

#[test]
fn test_take_pod_by_value() {
    let cxx = indoc! {"
        uint32_t take_bob(Bob a) {
            return a.a;
        }
    "};
    let hdr = indoc! {"
        #include <cstdint>
        struct Bob {
            uint32_t a;
            uint32_t b;
        };
        uint32_t take_bob(Bob a);
    "};
    let rs = quote! {
        let a = ffi::Bob { a: 12, b: 13 };
        assert_eq!(ffi::take_bob(a), 12);
    };
    run_test(cxx, hdr, rs, &["take_bob"], &["Bob"]);
}

#[test]
fn test_negative_take_as_pod_with_destructor() {
    let cxx = indoc! {"
        uint32_t take_bob(Bob a) {
            return a.a;
        }
    "};
    let hdr = indoc! {"
        #include <cstdint>
        struct Bob {
            uint32_t a;
            uint32_t b;
            inline ~Bob() {}
        };
        uint32_t take_bob(Bob a);
    "};
    let rs = quote! {
        let a = ffi::Bob { a: 12, b: 13 };
        assert_eq!(ffi::take_bob(a), 12);
    };
    run_test_expect_fail(cxx, hdr, rs, &["take_bob"], &["Bob"]);
}

#[test]
fn test_negative_take_as_pod_with_move_constructor() {
    let cxx = indoc! {"
        uint32_t take_bob(Bob a) {
            return a.a;
        }
    "};
    let hdr = indoc! {"
        #include <cstdint>
        #include <type_traits>
        struct Bob {
            uint32_t a;
            uint32_t b;
            inline Bob(Bob&& other_bob) {}
        };
        uint32_t take_bob(Bob a);
    "};
    let rs = quote! {
        let a = ffi::Bob { a: 12, b: 13 };
        assert_eq!(ffi::take_bob(a), 12);
    };
    run_test_expect_fail(cxx, hdr, rs, &["take_bob"], &["Bob"]);
}

#[ignore] // https://github.com/google/autocxx/issues/1252
#[test]
fn test_take_as_pod_with_is_relocatable() {
    let cxx = indoc! {"
        uint32_t take_bob(Bob a) {
            return a.a;
        }
    "};
    let hdr = indoc! {"
        #include <cstdint>
        #include <type_traits>
        struct Bob {
            uint32_t a;
            uint32_t b;
            inline Bob() {}
            inline ~Bob() {}
            inline Bob(Bob&& other_bob) { a = other_bob.a; b = other_bob.b; }
            using IsRelocatable = std::true_type;
        };
        uint32_t take_bob(Bob a);
    "};
    let rs = quote! {
        let a = ffi::Bob { a: 12, b: 13 };
        assert_eq!(ffi::take_bob(a), 12);
    };
    run_test(cxx, hdr, rs, &["take_bob"], &["Bob"]);
}

#[test]
fn test_take_pod_by_ref() {
    let cxx = indoc! {"
        uint32_t take_bob(const Bob& a) {
            return a.a;
        }
    "};
    let hdr = indoc! {"
        #include <cstdint>
        struct Bob {
            uint32_t a;
            uint32_t b;
        };
        uint32_t take_bob(const Bob& a);
    "};
    let rs = quote! {
        let a = ffi::Bob { a: 12, b: 13 };
        assert_eq!(ffi::take_bob(&a), 12);
    };
    run_test(cxx, hdr, rs, &["take_bob"], &["Bob"]);
}

#[test]
fn test_take_pod_by_ref_and_ptr() {
    let cxx = indoc! {"
        uint32_t take_bob_ref(const Bob& a) {
            return a.a;
        }
        uint32_t take_bob_ptr(const Bob* a) {
            return a->a;
        }
    "};
    let hdr = indoc! {"
        #include <cstdint>
        struct Bob {
            uint32_t a;
            uint32_t b;
        };
        uint32_t take_bob_ref(const Bob& a);
        uint32_t take_bob_ptr(const Bob* a);
    "};
    let rs = quote! {
        let a = ffi::Bob { a: 12, b: 13 };
        assert_eq!(ffi::take_bob_ref(&a), 12);
    };
    run_test(cxx, hdr, rs, &["take_bob_ref", "take_bob_ptr"], &["Bob"]);
}

#[test]
fn test_return_pod_by_ref_and_ptr() {
    let hdr = indoc! {"
        #include <cstdint>
        struct B {
            uint32_t a;
        };
        struct A {
            B b;
        };
        inline const B& return_b_ref(const A& a) {
            return a.b;
        }
        inline const B* return_b_ptr(const A& a) {
            return &a.b;
        }
    "};
    let rs = quote! {
        let a = ffi::A { b: ffi::B { a: 3 } };
        assert_eq!(ffi::return_b_ref(&a).a, 3);
        let b_ptr = ffi::return_b_ptr(&a);
        assert_eq!(unsafe { b_ptr.as_ref() }.unwrap().a, 3);
    };
    run_test("", hdr, rs, &["return_b_ref", "return_b_ptr"], &["A", "B"]);
}

#[test]
fn test_take_pod_by_mut_ref() {
    let cxx = indoc! {"
        uint32_t take_bob(Bob& a) {
            a.b = 14;
            return a.a;
        }
    "};
    let hdr = indoc! {"
        #include <cstdint>
        struct Bob {
            uint32_t a;
            uint32_t b;
        };
        uint32_t take_bob(Bob& a);
    "};
    let rs = quote! {
        let mut a = Box::pin(ffi::Bob { a: 12, b: 13 });
        assert_eq!(ffi::take_bob(a.as_mut()), 12);
        assert_eq!(a.b, 14);
    };
    run_test(cxx, hdr, rs, &["take_bob"], &["Bob"]);
}

#[test]
fn test_take_nested_pod_by_value() {
    let cxx = indoc! {"
        uint32_t take_bob(Bob a) {
            return a.a;
        }
    "};
    let hdr = indoc! {"
        #include <cstdint>
        struct Phil {
            uint32_t d;
        };
        struct Bob {
            uint32_t a;
            uint32_t b;
            Phil c;
        };
        uint32_t take_bob(Bob a);
    "};
    let rs = quote! {
        let a = ffi::Bob { a: 12, b: 13, c: ffi::Phil { d: 4 } };
        assert_eq!(ffi::take_bob(a), 12);
    };
    // Should be no need to allowlist Phil below
    run_test(cxx, hdr, rs, &["take_bob"], &["Bob"]);
}

#[test]
fn test_take_nonpod_by_value() {
    let cxx = indoc! {"
        Bob::Bob(uint32_t a0, uint32_t b0)
           : a(a0), b(b0) {}
        uint32_t take_bob(Bob a) {
            return a.a;
        }
    "};
    let hdr = indoc! {"
        #include <cstdint>
        #include <string>
        struct Bob {
            Bob(uint32_t a, uint32_t b);
            uint32_t a;
            uint32_t b;
            std::string reason_why_this_is_nonpod;
        };
        uint32_t take_bob(Bob a);
    "};
    let rs = quote! {
        let a = ffi::Bob::new(12, 13).within_unique_ptr();
        assert_eq!(ffi::take_bob(a), 12);
    };
    run_test(cxx, hdr, rs, &["take_bob", "Bob"], &[]);
}

#[test]
fn test_take_nonpod_by_ref() {
    let cxx = indoc! {"
        uint32_t take_bob(const Bob& a) {
            return a.a;
        }
        std::unique_ptr<Bob> make_bob(uint32_t a) {
            auto b = std::make_unique<Bob>();
            b->a = a;
            return b;
        }
    "};
    let hdr = indoc! {"
        #include <cstdint>
        #include <memory>
        struct Bob {
            uint32_t a;
        };
        std::unique_ptr<Bob> make_bob(uint32_t a);
        uint32_t take_bob(const Bob& a);
    "};
    let rs = quote! {
        let a = ffi::make_bob(12);
        assert_eq!(ffi::take_bob(&a), 12);
    };
    run_test(cxx, hdr, rs, &["take_bob", "Bob", "make_bob"], &[]);
}

#[test]
fn test_take_nonpod_by_up() {
    let cxx = indoc! {"
        uint32_t take_bob(std::unique_ptr<Bob> a) {
            return a->a;
        }
        std::unique_ptr<Bob> make_bob(uint32_t a) {
            auto b = std::make_unique<Bob>();
            b->a = a;
            return b;
        }
    "};
    let hdr = indoc! {"
        #include <cstdint>
        #include <memory>
        struct Bob {
            uint32_t a;
        };

        struct NOP { inline void take_bob(); };
        std::unique_ptr<Bob> make_bob(uint32_t a);
        uint32_t take_bob(std::unique_ptr<Bob> a);
    "};
    let rs = quote! {
        let a = ffi::make_bob(12);
        assert_eq!(ffi::take_bob(a), 12);
    };
    run_test(cxx, hdr, rs, &["take_bob", "Bob", "make_bob", "NOP"], &[]);
}

#[test]
fn test_take_nonpod_by_ptr_simple() {
    let cxx = indoc! {"
        uint32_t take_bob(const Bob* a) {
            return a->a;
        }
        std::unique_ptr<Bob> make_bob(uint32_t a) {
            auto b = std::make_unique<Bob>();
            b->a = a;
            return b;
        }
    "};
    let hdr = indoc! {"
        #include <cstdint>
        #include <memory>
        struct Bob {
            uint32_t a;
        };
        std::unique_ptr<Bob> make_bob(uint32_t a);
        uint32_t take_bob(const Bob* a);
    "};
    let rs = quote! {
        let a = ffi::make_bob(12);
        let a_ptr = a.into_raw();
        assert_eq!(unsafe { ffi::take_bob(a_ptr) }, 12);
        unsafe { cxx::UniquePtr::from_raw(a_ptr) }; // so we drop
    };
    run_test(cxx, hdr, rs, &["take_bob", "Bob", "make_bob"], &[]);
}

#[test]
fn test_take_nonpod_by_ptr_in_method() {
    let hdr = indoc! {"
        #include <cstdint>
        #include <memory>
        struct Bob {
            uint32_t a;
        };
        #include <cstdint>
        class A {
        public:
            A() {};
            uint32_t take_bob(const Bob* a) const {
                return a->a;
            }
            std::unique_ptr<Bob> make_bob(uint32_t a) const {
                auto b = std::make_unique<Bob>();
                b->a = a;
                return b;
            }
            uint16_t a;
        };

    "};
    let rs = quote! {
        let a = ffi::A::new().within_unique_ptr();
        let b = a.as_ref().unwrap().make_bob(12);
        let b_ptr = b.into_raw();
        assert_eq!(unsafe { a.as_ref().unwrap().take_bob(b_ptr) }, 12);
        unsafe { cxx::UniquePtr::from_raw(b_ptr) }; // so we drop
    };
    run_test("", hdr, rs, &["A", "Bob"], &[]);
}

#[test]
fn test_take_nonpod_by_ptr_in_wrapped_method() {
    let hdr = indoc! {"
        #include <cstdint>
        #include <memory>
        struct C {
            C() {}
            uint32_t a;
        };
        struct Bob {
            uint32_t a;
        };
        class A {
        public:
            A() {};
            uint32_t take_bob(const Bob* a, C) const {
                return a->a;
            }
            std::unique_ptr<Bob> make_bob(uint32_t a) const {
                auto b = std::make_unique<Bob>();
                b->a = a;
                return b;
            }
            uint16_t a;
        };

    "};
    let rs = quote! {
        let a = ffi::A::new().within_unique_ptr();
        let c = ffi::C::new().within_unique_ptr();
        let b = a.as_ref().unwrap().make_bob(12);
        let b_ptr = b.into_raw();
        assert_eq!(unsafe { a.as_ref().unwrap().take_bob(b_ptr, c) }, 12);
        unsafe { cxx::UniquePtr::from_raw(b_ptr) }; // so we drop
    };
    run_test("", hdr, rs, &["A", "Bob", "C"], &[]);
}

fn run_char_test(builder_modifier: Option<BuilderModifier>) {
    let hdr = indoc! {"
        #include <cstdint>
        #include <memory>
        struct C {
            C() { test = \"hi\"; }
            uint32_t a;
            const char* test;
        };
        class A {
        public:
            A() {};
            uint32_t take_char(const char* a, C) const {
                return a[0];
            }
            const char* make_char(C extra) const {
                return extra.test;
            }
            uint16_t a;
        };

    "};
    let rs = quote! {
        let a = ffi::A::new().within_unique_ptr();
        let c1 = ffi::C::new().within_unique_ptr();
        let c2 = ffi::C::new().within_unique_ptr();
        let ch = a.as_ref().unwrap().make_char(c1);
        assert_eq!(unsafe { ch.as_ref()}.unwrap(), &104i8);
        assert_eq!(unsafe { a.as_ref().unwrap().take_char(ch, c2) }, 104);
    };
    run_test_ex(
        "",
        hdr,
        rs,
        directives_from_lists(&["A", "C"], &[], None),
        builder_modifier,
        None,
        None,
    );
}

#[test]
fn test_take_char_by_ptr_in_wrapped_method() {
    run_char_test(None)
}

#[test]
fn test_take_char_by_ptr_in_wrapped_method_with_unsigned_chars() {
    run_char_test(make_clang_arg_adder(&["-funsigned-char"]))
}

#[test]
fn test_take_nonpod_by_mut_ref() {
    let cxx = indoc! {"
        uint32_t take_bob(Bob& a) {
            return a.a;
        }
        std::unique_ptr<Bob> make_bob(uint32_t a) {
            auto b = std::make_unique<Bob>();
            b->a = a;
            return b;
        }
    "};
    let hdr = indoc! {"
        #include <cstdint>
        #include <memory>
        struct Bob {
            uint32_t a;
        };
        std::unique_ptr<Bob> make_bob(uint32_t a);
        uint32_t take_bob(Bob& a);
    "};
    let rs = quote! {
        let mut a = ffi::make_bob(12);
        assert_eq!(ffi::take_bob(a.pin_mut()), 12);
    };
    // TODO confirm that the object really was mutated by C++ in this
    // and similar tests.
    run_test(cxx, hdr, rs, &["take_bob", "Bob", "make_bob"], &[]);
}

#[test]
fn test_return_nonpod_by_value() {
    let cxx = indoc! {"
        Bob::Bob(uint32_t a0, uint32_t b0)
           : a(a0), b(b0) {}
        Bob give_bob(uint32_t a) {
            Bob c(a, 44);
            return c;
        }
        uint32_t take_bob(std::unique_ptr<Bob> a) {
            return a->a;
        }
    "};
    let hdr = indoc! {"
        #include <cstdint>
        #include <memory>
        struct Bob {
            Bob(uint32_t a, uint32_t b);
            uint32_t a;
            uint32_t b;
        };
        Bob give_bob(uint32_t a);
        uint32_t take_bob(std::unique_ptr<Bob> a);
    "};
    let rs = quote! {
        let a = ffi::give_bob(13).within_unique_ptr();
        assert_eq!(ffi::take_bob(a), 13);
    };
    run_test(cxx, hdr, rs, &["take_bob", "give_bob", "Bob"], &[]);
}

#[test]
fn test_get_str_by_up() {
    let cxx = indoc! {"
    std::unique_ptr<std::string> get_str() {
            return std::make_unique<std::string>(\"hello\");
        }
    "};
    let hdr = indoc! {"
        #include <string>
        #include <memory>
        std::unique_ptr<std::string> get_str();
    "};
    let rs = quote! {
        assert_eq!(ffi::get_str().as_ref().unwrap(), "hello");
    };
    run_test(cxx, hdr, rs, &["get_str"], &[]);
}

#[test]
fn test_get_str_by_value() {
    let cxx = indoc! {"
        std::string get_str() {
            return \"hello\";
        }
    "};
    let hdr = indoc! {"
        #include <string>
        std::string get_str();
    "};
    let rs = quote! {
        assert_eq!(ffi::get_str().as_ref().unwrap(), "hello");
    };
    run_test(cxx, hdr, rs, &["get_str"], &[]);
}

#[test]
fn test_cycle_nonpod_with_str_by_ref() {
    let cxx = indoc! {"
        uint32_t take_bob(const Bob& a) {
            return a.a;
        }
        std::unique_ptr<Bob> make_bob() {
            auto a = std::make_unique<Bob>();
            a->a = 32;
            a->b = \"hello\";
            return a;
        }
    "};
    let hdr = indoc! {"
        #include <cstdint>
        #include <string>
        #include <memory>
        struct Bob {
            uint32_t a;
            std::string b;
        };
        uint32_t take_bob(const Bob& a);
        std::unique_ptr<Bob> make_bob();
    "};
    let rs = quote! {
        let a = ffi::make_bob();
        assert_eq!(ffi::take_bob(a.as_ref().unwrap()), 32);
    };
    run_test(cxx, hdr, rs, &["take_bob", "Bob", "make_bob"], &[]);
}

#[test]
fn test_make_up() {
    let cxx = indoc! {"
        Bob::Bob() : a(3) {
        }
        uint32_t take_bob(const Bob& a) {
            return a.a;
        }
    "};
    let hdr = indoc! {"
        #include <cstdint>
        class Bob {
        public:
            Bob();
            uint32_t a;
        };
        uint32_t take_bob(const Bob& a);
    "};
    let rs = quote! {
        let a = ffi::Bob::new().within_unique_ptr(); // TODO test with all sorts of arguments.
        assert_eq!(ffi::take_bob(a.as_ref().unwrap()), 3);
    };
    run_test(cxx, hdr, rs, &["Bob", "take_bob"], &[]);
}

#[test]
fn test_make_up_with_args() {
    let cxx = indoc! {"
        Bob::Bob(uint32_t a0, uint32_t b0)
           : a(a0), b(b0) {}
        uint32_t take_bob(const Bob& a) {
            return a.a;
        }
    "};
    let hdr = indoc! {"
        #include <cstdint>
        struct Bob {
            Bob(uint32_t a, uint32_t b);
            uint32_t a;
            uint32_t b;
        };
        uint32_t take_bob(const Bob& a);
    "};
    let rs = quote! {
        let a = ffi::Bob::new(12, 13).within_unique_ptr();
        assert_eq!(ffi::take_bob(a.as_ref().unwrap()), 12);
    };
    run_test(cxx, hdr, rs, &["take_bob", "Bob"], &[]);
}

#[test]
#[ignore] // because we don't support unique_ptrs to primitives
fn test_make_up_int() {
    let cxx = indoc! {"
        Bob::Bob(uint32_t a) : b(a) {
        }
    "};
    let hdr = indoc! {"
        #include <cstdint>
        class Bob {
        public:
            Bob(uint32_t a);
            uint32_t b;
        };
    "};
    let rs = quote! {
        let a = ffi::Bob::new(3).within_unique_ptr();
        assert_eq!(a.as_ref().unwrap().b, 3);
    };
    run_test(cxx, hdr, rs, &["Bob"], &[]);
}

#[test]
fn test_enum_with_funcs() {
    let cxx = indoc! {"
        Bob give_bob() {
            return Bob::BOB_VALUE_2;
        }
    "};
    let hdr = indoc! {"
        #include <cstdint>
        enum Bob {
            BOB_VALUE_1,
            BOB_VALUE_2,
        };
        Bob give_bob();
    "};
    let rs = quote! {
        let a = ffi::Bob::BOB_VALUE_2;
        let b = ffi::give_bob();
        assert!(a == b);
    };
    run_test(cxx, hdr, rs, &["Bob", "give_bob"], &[]);
}

#[test]
fn test_re_export() {
    let cxx = indoc! {"
        Bob give_bob() {
            return Bob::BOB_VALUE_2;
        }
    "};
    let hdr = indoc! {"
        #include <cstdint>
        enum Bob {
            BOB_VALUE_1,
            BOB_VALUE_2,
        };
        Bob give_bob();
    "};
    let rs = quote! {
        let a = ffi::Bob::BOB_VALUE_2;
        let b = ffi::give_bob();
        assert!(a == b);
    };
    run_test_ex(
        cxx,
        hdr,
        rs,
        directives_from_lists(&["Bob", "give_bob"], &[], None),
        None,
        None,
        Some(quote! { pub use ffi::Bob; }),
    );
}

#[test]
fn test_enum_no_funcs() {
    let cxx = indoc! {"
    "};
    let hdr = indoc! {"
        enum Bob {
            BOB_VALUE_1,
            BOB_VALUE_2,
        };
    "};
    let rs = quote! {
        let a = ffi::Bob::BOB_VALUE_1;
        let b = ffi::Bob::BOB_VALUE_2;
        assert!(a != b);
    };
    run_test(cxx, hdr, rs, &["Bob"], &[]);
}

#[test]
fn test_enum_with_funcs_as_pod() {
    let cxx = indoc! {"
        Bob give_bob() {
            return Bob::BOB_VALUE_2;
        }
    "};
    let hdr = indoc! {"
        #include <cstdint>
        enum Bob {
            BOB_VALUE_1,
            BOB_VALUE_2,
        };
        Bob give_bob();
    "};
    let rs = quote! {
        let a = ffi::Bob::BOB_VALUE_2;
        let b = ffi::give_bob();
        assert!(a == b);
    };
    run_test(cxx, hdr, rs, &["give_bob"], &["Bob"]);
}

#[test] // works, but causes compile warnings
fn test_take_pod_class_by_value() {
    let cxx = indoc! {"
        uint32_t take_bob(Bob a) {
            return a.a;
        }
    "};
    let hdr = indoc! {"
        #include <cstdint>
        class Bob {
        public:
            uint32_t a;
            uint32_t b;
        };
        uint32_t take_bob(Bob a);
    "};
    let rs = quote! {
        let a = ffi::Bob { a: 12, b: 13 };
        assert_eq!(ffi::take_bob(a), 12);
    };
    run_test(cxx, hdr, rs, &["take_bob"], &["Bob"]);
}

#[test]
fn test_pod_method() {
    let cxx = indoc! {"
        uint32_t Bob::get_bob() const {
            return a;
        }
    "};
    let hdr = indoc! {"
        #include <cstdint>
        struct Bob {
        public:
            uint32_t a;
            uint32_t b;
            uint32_t get_bob() const;
        };
    "};
    let rs = quote! {
        let a = ffi::Bob { a: 12, b: 13 };
        assert_eq!(a.get_bob(), 12);
    };
    run_test(cxx, hdr, rs, &[], &["Bob"]);
}

#[test]
#[ignore] // https://github.com/google/autocxx/issues/723
fn test_constructors_for_specialized_types() {
    // bindgen sometimes makes such opaque types as type Bob = u32[2];
    let hdr = indoc! {"
        #include <cstdint>
        template<typename T>
        class A {
            uint32_t foo() { return 12; };
        private:
            T a[2];
        };

        typedef A<uint32_t> B;
        typedef B C;
    "};
    let rs = quote! {
        let a = ffi::C::new().within_unique_ptr();
        assert_eq!(a.foo(), 12);
    };
    run_test("", hdr, rs, &["C"], &[]);
}

#[test]
fn test_pod_mut_method() {
    let cxx = indoc! {"
        uint32_t Bob::get_bob() {
            return a;
        }
    "};
    let hdr = indoc! {"
        #include <cstdint>
        struct Bob {
        public:
            uint32_t a;
            uint32_t b;
            uint32_t get_bob();
        };
    "};
    let rs = quote! {
        let mut a = Box::pin(ffi::Bob { a: 12, b: 13 });
        assert_eq!(a.as_mut().get_bob(), 12);
    };
    run_test(cxx, hdr, rs, &[], &["Bob"]);
}

#[test]
fn test_define_int() {
    let cxx = indoc! {"
    "};
    let hdr = indoc! {"
        #define BOB 3
    "};
    let rs = quote! {
        assert_eq!(ffi::BOB, 3);
    };
    run_test(cxx, hdr, rs, &["BOB"], &[]);
}

#[test]
fn test_define_str() {
    let cxx = indoc! {"
    "};
    let hdr = indoc! {"
        #define BOB \"foo\"
    "};
    let rs = quote! {
        assert_eq!(core::str::from_utf8(ffi::BOB).unwrap().trim_end_matches(char::from(0)), "foo");
    };
    run_test(cxx, hdr, rs, &["BOB"], &[]);
}

#[test]
fn test_i32_const() {
    let cxx = indoc! {"
    "};
    let hdr = indoc! {"
        #include <cstdint>
        const uint32_t BOB = 3;
    "};
    let rs = quote! {
        assert_eq!(ffi::BOB, 3);
    };
    run_test(cxx, hdr, rs, &["BOB"], &[]);
}

#[test]
fn test_negative_rs_nonsense() {
    // Really just testing the test infrastructure.
    let cxx = indoc! {"
    "};
    let hdr = indoc! {"
        #include <cstdint>
        const uint32_t BOB = 3;
    "};
    let rs = quote! {
        foo bar
    };
    run_test_expect_fail(cxx, hdr, rs, &["BOB"], &[]);
}

#[test]
fn test_negative_cpp_nonsense() {
    // Really just testing the test infrastructure.
    let cxx = indoc! {"
    "};
    let hdr = indoc! {"
        #include <cstdint>
        const uint32_t BOB = CAT;
    "};
    let rs = quote! {
        assert_eq!(ffi::BOB, 3);
    };
    run_test_expect_fail(cxx, hdr, rs, &["BOB"], &[]);
}

#[test]
fn test_negative_make_nonpod() {
    let cxx = indoc! {"
        uint32_t take_bob(const Bob& a) {
            return a.a;
        }
        std::unique_ptr<Bob> make_bob(uint32_t a) {
            auto b = std::make_unique<Bob>();
            b->a = a;
            return b;
        }
    "};
    let hdr = indoc! {"
        #include <cstdint>
        #include <memory>
        struct Bob {
            uint32_t a;
        };
        std::unique_ptr<Bob> make_bob(uint32_t a);
        uint32_t take_bob(const Bob& a);
    "};
    let rs = quote! {
        ffi::Bob {};
    };
    let rs2 = quote! {
        ffi::Bob { a: 12 };
    };
    let rs3 = quote! {
        ffi::Bob { do_not_attempt_to_allocate_nonpod_types: [] };
    };
    run_test_expect_fail(cxx, hdr, rs, &["take_bob", "Bob", "make_bob"], &[]);
    run_test_expect_fail(cxx, hdr, rs2, &["take_bob", "Bob", "make_bob"], &[]);
    run_test_expect_fail(cxx, hdr, rs3, &["take_bob", "Bob", "make_bob"], &[]);
}

#[test]
fn test_method_pass_pod_by_value() {
    let cxx = indoc! {"
        uint32_t Bob::get_bob(Anna) const {
            return a;
        }
    "};
    let hdr = indoc! {"
        #include <cstdint>
        struct Anna {
            uint32_t a;
        };
        struct Bob {
        public:
            uint32_t a;
            uint32_t b;
            uint32_t get_bob(Anna a) const;
        };
    "};
    let rs = quote! {
        let a = ffi::Anna { a: 14 };
        let b = ffi::Bob { a: 12, b: 13 };
        assert_eq!(b.get_bob(a), 12);
    };
    run_test(cxx, hdr, rs, &[], &["Bob", "Anna"]);
}

fn perform_asan_doom_test(into_raw: TokenStream, box_type: TokenStream) {
    if std::env::var_os("AUTOCXX_ASAN").is_none() {
        return;
    }
    // Testing that we get an asan fail when it's enabled.
    // Really just testing our CI is working to spot ASAN mistakes.
    let hdr = indoc! {"
        #include <cstddef>
        struct A {
            int a;
        };
        inline size_t how_big_is_a() {
            return sizeof(A);
        }
    "};
    let rs = quote! {
        let a = #box_type::emplace(ffi::A::new());
        unsafe {
            let a_raw = #into_raw;
            // Intentional memory unsafety. Don't @ me.
            let a_offset_into_doom = a_raw.offset(ffi::how_big_is_a().try_into().unwrap());
            a_offset_into_doom.write_bytes(0x69, 1);
            #box_type::from_raw(a_raw); // to delete. If we haven't yet crashed.
        }
    };
    run_test_expect_fail("", hdr, rs, &["A", "how_big_is_a"], &[]);
}

#[test]
fn test_asan_working_as_expected_for_cpp_allocations() {
    perform_asan_doom_test(quote! { a.into_raw() }, quote! { UniquePtr })
}

#[test]
fn test_asan_working_as_expected_for_rust_allocations() {
    perform_asan_doom_test(
        quote! { Box::into_raw(core::pin::Pin::into_inner_unchecked(a)) },
        quote! { Box },
    )
}

#[test]
fn test_inline_method() {
    let hdr = indoc! {"
        #include <cstdint>
        struct Anna {
            uint32_t a;
        };
        struct Bob {
        public:
            uint32_t a;
            uint32_t b;
            uint32_t get_bob(Anna) const {
                return a;
            }
        };
    "};
    let rs = quote! {
        let a = ffi::Anna { a: 14 };
        let b = ffi::Bob { a: 12, b: 13 };
        assert_eq!(b.get_bob(a), 12);
    };
    run_test("", hdr, rs, &[], &["Bob", "Anna"]);
}

#[test]
fn test_method_pass_pod_by_reference() {
    let cxx = indoc! {"
        uint32_t Bob::get_bob(const Anna&) const {
            return a;
        }
    "};
    let hdr = indoc! {"
        #include <cstdint>
        struct Anna {
            uint32_t a;
        };
        struct Bob {
        public:
            uint32_t a;
            uint32_t b;
            uint32_t get_bob(const Anna& a) const;
        };
    "};
    let rs = quote! {
        let a = ffi::Anna { a: 14 };
        let b = ffi::Bob { a: 12, b: 13 };
        assert_eq!(b.get_bob(&a), 12);
    };
    run_test(cxx, hdr, rs, &[], &["Bob", "Anna"]);
}

#[test]
fn test_method_pass_pod_by_mut_reference() {
    let cxx = indoc! {"
        uint32_t Bob::get_bob(Anna&) const {
            return a;
        }
    "};
    let hdr = indoc! {"
        #include <cstdint>
        struct Anna {
            uint32_t a;
        };
        struct Bob {
        public:
            uint32_t a;
            uint32_t b;
            uint32_t get_bob(Anna& a) const;
        };
    "};
    let rs = quote! {
        let mut a = Box::pin(ffi::Anna { a: 14 });
        let b = ffi::Bob { a: 12, b: 13 };
        assert_eq!(b.get_bob(a.as_mut()), 12);
    };
    run_test(cxx, hdr, rs, &[], &["Bob", "Anna"]);
}

#[test]
fn test_method_pass_pod_by_up() {
    let cxx = indoc! {"
        uint32_t Bob::get_bob(std::unique_ptr<Anna>) const {
            return a;
        }
    "};
    let hdr = indoc! {"
        #include <cstdint>
        #include <memory>
        struct Anna {
            uint32_t a;
        };
        struct Bob {
        public:
            uint32_t a;
            uint32_t b;
            uint32_t get_bob(std::unique_ptr<Anna> z) const;
        };
    "};
    let rs = quote! {
        let a = ffi::Anna { a: 14 };
        let b = ffi::Bob { a: 12, b: 13 };
        assert_eq!(b.get_bob(cxx::UniquePtr::new(a)), 12);
    };
    run_test(cxx, hdr, rs, &[], &["Bob", "Anna"]);
}

#[test]
fn test_method_pass_nonpod_by_value() {
    let cxx = indoc! {"
        uint32_t Bob::get_bob(Anna) const {
            return a;
        }
        Anna give_anna() {
            Anna a;
            a.a = 10;
            return a;
        }
    "};
    let hdr = indoc! {"
        #include <cstdint>
        #include <string>
        struct Anna {
            uint32_t a;
            std::string b;
        };
        Anna give_anna();
        struct Bob {
        public:
            uint32_t a;
            uint32_t b;
            uint32_t get_bob(Anna a) const;
        };
    "};
    let rs = quote! {
        let a = ffi::give_anna().within_box();
        let b = ffi::Bob { a: 12, b: 13 };
        assert_eq!(b.get_bob(a), 12);
    };
    run_test(cxx, hdr, rs, &["Anna", "give_anna"], &["Bob"]);
}

#[test]
fn test_pass_two_nonpod_by_value() {
    let cxx = indoc! {"
        void take_a(A, A) {
        }
    "};
    let hdr = indoc! {"
        #include <string>
        struct A {
            std::string b;
        };
        void take_a(A, A);
    "};
    let rs = quote! {
        let a = ffi::A::new().within_unique_ptr();
        let a2 = ffi::A::new().within_unique_ptr();
        ffi::take_a(a, a2);
    };
    run_test(cxx, hdr, rs, &["A", "take_a"], &[]);
}

#[test]
fn test_issue_931() {
    let cxx = "";
    let hdr = indoc! {"
    namespace a {
        struct __cow_string {
          __cow_string();
        };
        class b {
        public:
          __cow_string c;
        };
        class j {
        public:
          b d;
        };
        template <typename> class e;
        } // namespace a
        template <typename> struct f {};
        namespace llvm {
        template <class> class g {
          union {
            f<a::j> h;
          };
        };
        class MemoryBuffer {
        public:
          g<a::e<MemoryBuffer>> i;
        };
        } // namespace llvm
    "};
    let rs = quote! {};
    run_test(cxx, hdr, rs, &["llvm::MemoryBuffer"], &[]);
}

#[test]
fn test_issue_936() {
    let cxx = "";
    let hdr = indoc! {"
    struct a;
    class B {
    public:
        B(a &, bool);
    };
    "};
    let rs = quote! {};
    run_test(cxx, hdr, rs, &["B"], &[]);
}

#[test]
fn test_method_pass_nonpod_by_value_with_up() {
    // Checks that existing UniquePtr params are not wrecked
    // by the conversion we do here.
    let cxx = indoc! {"
        uint32_t Bob::get_bob(Anna, std::unique_ptr<Anna>) const {
            return a;
        }
        Anna give_anna() {
            Anna a;
            a.a = 10;
            return a;
        }
    "};
    let hdr = indoc! {"
        #include <cstdint>
        #include <string>
        #include <memory>
        struct Anna {
            uint32_t a;
            std::string b;
        };
        Anna give_anna();
        struct Bob {
        public:
            uint32_t a;
            uint32_t b;
            uint32_t get_bob(Anna a, std::unique_ptr<Anna>) const;
        };
    "};
    let rs = quote! {
        let a = ffi::give_anna().within_unique_ptr();
        let a2 = ffi::give_anna().within_unique_ptr();
        let b = ffi::Bob { a: 12, b: 13 };
        assert_eq!(b.get_bob(a, a2), 12);
    };
    run_test(cxx, hdr, rs, &["Anna", "give_anna"], &["Bob"]);
}

#[test]
fn test_issue_940() {
    let cxx = "";
    let hdr = indoc! {"
    template <class> class b;
    template <class = void> struct c;
    struct identity;
    template <class, class, class e, class> class f {
    using g = e;
    g h;
    };
    template <class i, class k = c<>, class l = b<i>>
    using j = f<i, identity, k, l>;
    class n;
    class RenderFrameHost {
    public:
    virtual void o(const j<n> &);
    virtual ~RenderFrameHost() {}
    };
    "};
    let rs = quote! {};
    run_test_ex(
        cxx,
        hdr,
        rs,
        directives_from_lists(&["RenderFrameHost"], &[], None),
        make_cpp17_adder(),
        None,
        None,
    );
}

#[test]
fn test_method_pass_nonpod_by_reference() {
    let cxx = indoc! {"
        uint32_t Bob::get_bob(const Anna&) const {
            return a;
        }
        Anna give_anna() {
            Anna a;
            a.a = 10;
            return a;
        }
    "};
    let hdr = indoc! {"
        #include <cstdint>
        #include <string>
        struct Anna {
            uint32_t a;
            std::string b;
        };
        Anna give_anna();
        struct Bob {
        public:
            uint32_t a;
            uint32_t b;
            uint32_t get_bob(const Anna& a) const;
        };
    "};
    let rs = quote! {
        let a = ffi::give_anna().within_box();
        let b = ffi::Bob { a: 12, b: 13 };
        assert_eq!(b.get_bob(a.as_ref().get_ref()), 12);
    };
    run_test(cxx, hdr, rs, &["Anna", "give_anna"], &["Bob"]);
}

#[test]
fn test_method_pass_nonpod_by_mut_reference() {
    let cxx = indoc! {"
        uint32_t Bob::get_bob(Anna&) const {
            return a;
        }
        Anna give_anna() {
            Anna a;
            a.a = 10;
            return a;
        }
    "};
    let hdr = indoc! {"
        #include <cstdint>
        #include <string>
        struct Anna {
            uint32_t a;
            std::string b;
        };
        Anna give_anna();
        struct Bob {
        public:
            uint32_t a;
            uint32_t b;
            uint32_t get_bob(Anna& a) const;
        };
    "};
    let rs = quote! {
        let mut a = ffi::give_anna().within_unique_ptr();
        let b = ffi::Bob { a: 12, b: 13 };
        assert_eq!(b.get_bob(a.as_mut().unwrap()), 12);
    };
    run_test(cxx, hdr, rs, &["Anna", "give_anna"], &["Bob"]);
}

#[test]
fn test_method_pass_nonpod_by_up() {
    let cxx = indoc! {"
        uint32_t Bob::get_bob(std::unique_ptr<Anna>) const {
            return a;
        }
        Anna give_anna() {
            Anna a;
            a.a = 10;
            return a;
        }
    "};
    let hdr = indoc! {"
        #include <cstdint>
        #include <memory>
        #include <string>
        struct Anna {
            uint32_t a;
            std::string b;
        };
        Anna give_anna();
        struct Bob {
        public:
            uint32_t a;
            uint32_t b;
            uint32_t get_bob(std::unique_ptr<Anna> z) const;
        };
    "};
    let rs = quote! {
        let a = ffi::give_anna().within_unique_ptr();
        let b = ffi::Bob { a: 12, b: 13 };
        assert_eq!(b.get_bob(a), 12);
    };
    run_test(cxx, hdr, rs, &["give_anna"], &["Bob"]);
}

#[test]
fn test_method_return_nonpod_by_value() {
    let cxx = indoc! {"
        Anna Bob::get_anna() const {
            Anna a;
            a.a = 12;
            return a;
        }
    "};
    let hdr = indoc! {"
        #include <cstdint>
        #include <string>
        struct Anna {
            uint32_t a;
            std::string b;
        };
        struct Bob {
        public:
            uint32_t a;
            uint32_t b;
            Anna get_anna() const;
        };
    "};
    let rs = quote! {
        let b = ffi::Bob { a: 12, b: 13 };
        let a = b.get_anna().within_unique_ptr();
        assert!(!a.is_null());
    };
    run_test(cxx, hdr, rs, &["Anna"], &["Bob"]);
}

#[test]
fn test_pass_string_by_value() {
    let cxx = indoc! {"
        uint32_t measure_string(std::string z) {
            return z.length();
        }
        std::unique_ptr<std::string> get_msg() {
            return std::make_unique<std::string>(\"hello\");
        }
    "};
    let hdr = indoc! {"
        #include <cstdint>
        #include <string>
        #include <memory>
        uint32_t measure_string(std::string a);
        std::unique_ptr<std::string> get_msg();
    "};
    let rs = quote! {
        let a = ffi::get_msg();
        let c = ffi::measure_string(a);
        assert_eq!(c, 5);
    };
    run_test(cxx, hdr, rs, &["measure_string", "get_msg"], &[]);
}

#[test]
fn test_return_string_by_value() {
    let cxx = indoc! {"
        std::string get_msg() {
            return \"hello\";
        }
    "};
    let hdr = indoc! {"
        #include <string>
        std::string get_msg();
    "};
    let rs = quote! {
        let a = ffi::get_msg();
        assert!(a.as_ref().unwrap() == "hello");
    };
    run_test(cxx, hdr, rs, &["get_msg"], &[]);
}

#[test]
#[cfg_attr(skip_windows_gnu_failing_tests, ignore)]
fn test_method_pass_string_by_value() {
    let cxx = indoc! {"
        uint32_t Bob::measure_string(std::string z) const {
            return z.length();
        }
        std::unique_ptr<std::string> get_msg() {
            return std::make_unique<std::string>(\"hello\");
        }
    "};
    let hdr = indoc! {"
        #include <cstdint>
        #include <string>
        #include <memory>
        struct Bob {
        public:
            uint32_t a;
            uint32_t b;
            uint32_t measure_string(std::string a) const;
        };
        std::unique_ptr<std::string> get_msg();
    "};
    let rs = quote! {
        let a = ffi::get_msg();
        let b = ffi::Bob { a: 12, b: 13 };
        let c = b.measure_string(a);
        assert_eq!(c, 5);
    };
    run_test(cxx, hdr, rs, &["Bob", "get_msg"], &["Bob"]);
}

#[test]
fn test_method_return_string_by_value() {
    let cxx = indoc! {"
        std::string Bob::get_msg() const {
            return \"hello\";
        }
    "};
    let hdr = indoc! {"
        #include <cstdint>
        #include <string>
        struct Bob {
        public:
            uint32_t a;
            uint32_t b;
            std::string get_msg() const;
        };
    "};
    let rs = quote! {
        let b = ffi::Bob { a: 12, b: 13 };
        let a = b.get_msg();
        assert!(a.as_ref().unwrap() == "hello");
    };
    run_test(cxx, hdr, rs, &[], &["Bob"]);
}

#[test]
fn test_pass_rust_string_by_ref() {
    let cxx = indoc! {"
        uint32_t measure_string(const rust::String& z) {
            return std::string(z).length();
        }
    "};
    let hdr = indoc! {"
        #include <cstdint>
        #include <cxx.h>
        uint32_t measure_string(const rust::String& z);
    "};
    let rs = quote! {
        let c = ffi::measure_string(&"hello".to_string());
        assert_eq!(c, 5);
    };
    run_test(cxx, hdr, rs, &["measure_string"], &[]);
}

#[test]
fn test_pass_rust_string_by_value() {
    let cxx = indoc! {"
        uint32_t measure_string(rust::String z) {
            return std::string(z).length();
        }
    "};
    let hdr = indoc! {"
        #include <cstdint>
        #include <cxx.h>
        uint32_t measure_string(rust::String z);
    "};
    let rs = quote! {
        let c = ffi::measure_string("hello".into());
        assert_eq!(c, 5);
    };
    run_test(cxx, hdr, rs, &["measure_string"], &[]);
}

#[test]
fn test_pass_rust_str() {
    // passing by value is the only legal option
    let cxx = indoc! {"
        uint32_t measure_string(rust::Str z) {
            return std::string(z).length();
        }
    "};
    let hdr = indoc! {"
        #include <cstdint>
        #include <cxx.h>
        uint32_t measure_string(rust::Str z);
    "};
    let rs = quote! {
        let c = ffi::measure_string("hello");
        assert_eq!(c, 5);
    };
    run_test(cxx, hdr, rs, &["measure_string"], &[]);
}

#[test]
fn test_multiple_classes_with_methods() {
    let hdr = indoc! {"
        #include <cstdint>

        struct TrivialStruct {
            uint32_t val = 0;

            uint32_t get() const;
            uint32_t inc();
        };
        TrivialStruct make_trivial_struct();

        class TrivialClass {
          public:
            uint32_t get() const;
            uint32_t inc();

          private:
            uint32_t val_ = 1;
        };
        TrivialClass make_trivial_class();

        struct OpaqueStruct {
            // ~OpaqueStruct();
            uint32_t val = 2;

            uint32_t get() const;
            uint32_t inc();
        };
        OpaqueStruct make_opaque_struct();

        class OpaqueClass {
          public:
            // ~OpaqueClass();
            uint32_t get() const;
            uint32_t inc();

          private:
            uint32_t val_ = 3;
        };
        OpaqueClass make_opaque_class();
    "};
    let cxx = indoc! {"
        TrivialStruct make_trivial_struct() { return {}; }
        TrivialClass make_trivial_class() { return {}; }
        OpaqueStruct make_opaque_struct() { return {}; }
        OpaqueClass make_opaque_class() { return {}; }

        uint32_t TrivialStruct::get() const { return val;}
        uint32_t TrivialClass::get() const { return val_; }
        uint32_t OpaqueStruct::get() const { return val;}
        uint32_t OpaqueClass::get() const { return val_; }

        uint32_t TrivialStruct::inc() { return ++val; }
        uint32_t TrivialClass::inc() { return ++val_; }
        uint32_t OpaqueStruct::inc() { return ++val; }
        uint32_t OpaqueClass::inc() { return ++val_; }
    "};
    let rs = quote! {
        use ffi::*;

        let mut ts = Box::pin(make_trivial_struct());
        assert_eq!(ts.get(), 0);
        assert_eq!(ts.as_mut().inc(), 1);
        assert_eq!(ts.as_mut().inc(), 2);

        let mut tc = Box::pin(make_trivial_class());
        assert_eq!(tc.get(), 1);
        assert_eq!(tc.as_mut().inc(), 2);
        assert_eq!(tc.as_mut().inc(), 3);

        let mut os= make_opaque_struct().within_unique_ptr();
        assert_eq!(os.get(), 2);
        assert_eq!(os.pin_mut().inc(), 3);
        assert_eq!(os.pin_mut().inc(), 4);

        let mut oc = make_opaque_class().within_unique_ptr();
        assert_eq!(oc.get(), 3);
        assert_eq!(oc.pin_mut().inc(), 4);
        assert_eq!(oc.pin_mut().inc(), 5);
    };
    run_test(
        cxx,
        hdr,
        rs,
        &[
            "make_trivial_struct",
            "make_trivial_class",
            "make_opaque_struct",
            "make_opaque_class",
            "OpaqueStruct",
            "OpaqueClass",
        ],
        &["TrivialStruct", "TrivialClass"],
    );
}

#[test]
fn test_ns_return_struct() {
    let cxx = indoc! {"
        A::B::Bob give_bob() {
            A::B::Bob a;
            a.a = 3;
            a.b = 4;
            return a;
        }
    "};
    let hdr = indoc! {"
        #include <cstdint>
        namespace A {
            namespace B {
                struct Bob {
                    uint32_t a;
                    uint32_t b;
                };
            }
        }
        A::B::Bob give_bob();
    "};
    let rs = quote! {
        assert_eq!(ffi::give_bob().b, 4);
    };
    run_test(cxx, hdr, rs, &["give_bob"], &["A::B::Bob"]);
}

#[test]
fn test_ns_take_struct() {
    let cxx = indoc! {"
    uint32_t take_bob(A::B::Bob a) {
        return a.a;
    }
    "};
    let hdr = indoc! {"
        #include <cstdint>
        namespace A {
            namespace B {
                struct Bob {
                    uint32_t a;
                    uint32_t b;
                };
            }
        }
        uint32_t take_bob(A::B::Bob a);
    "};
    let rs = quote! {
        let a = ffi::A::B::Bob { a: 12, b: 13 };
        assert_eq!(ffi::take_bob(a), 12);
    };
    run_test(cxx, hdr, rs, &["take_bob"], &["A::B::Bob"]);
}

#[test]
fn test_ns_func() {
    let cxx = indoc! {"
        using namespace C;
        A::B::Bob C::give_bob() {
            A::B::Bob a;
            a.a = 3;
            a.b = 4;
            return a;
        }
    "};
    let hdr = indoc! {"
        #include <cstdint>
        namespace A {
            namespace B {
                struct Bob {
                    uint32_t a;
                    uint32_t b;
                };
            }
        }
        namespace C {
            ::A::B::Bob give_bob();
        }
    "};
    let rs = quote! {
        assert_eq!(ffi::C::give_bob().b, 4);
    };
    run_test(cxx, hdr, rs, &["C::give_bob"], &["A::B::Bob"]);
}

#[test]
fn test_overload_constructors() {
    let cxx = indoc! {"
        Bob::Bob() {}
        Bob::Bob(uint32_t _a) :a(_a) {}
    "};
    let hdr = indoc! {"
        #include <cstdint>
        #include <memory>
        struct Bob {
            Bob();
            Bob(uint32_t a);
            uint32_t a;
            uint32_t b;
        };
    "};
    let rs = quote! {
        ffi::Bob::new().within_unique_ptr();
        ffi::Bob::new1(32).within_unique_ptr();
    };
    run_test(cxx, hdr, rs, &["Bob"], &[]);
}

#[test]
fn test_overload_functions() {
    let cxx = indoc! {"
        void daft(uint32_t) {}
        void daft(uint8_t) {}
        void daft(std::string) {}
        void daft(Fred) {}
        void daft(Norma) {}
    "};
    let hdr = indoc! {"
        #include <cstdint>
        #include <string>
        struct Fred {
            uint32_t a;
        };
        struct Norma {
            Norma() {}
            uint32_t a;
        };
        void daft(uint32_t);
        void daft(uint8_t);
        void daft(std::string);
        void daft(Fred);
        void daft(Norma);
    "};
    let rs = quote! {
        use ffi::ToCppString;
        ffi::daft(32);
        ffi::daft1(8);
        ffi::daft2("hello".into_cpp());
        let b = ffi::Fred { a: 3 };
        ffi::daft3(b);
        let c = ffi::Norma::new().within_unique_ptr();
        ffi::daft4(c);
    };
    run_test(
        cxx,
        hdr,
        rs,
        &["Norma", "daft", "daft1", "daft2", "daft3", "daft4"],
        &["Fred"],
    );
}

#[test]
#[ignore] // At present, bindgen generates two separate 'daft1'
          // functions here, and there's not much we can do about that.
fn test_overload_numeric_functions() {
    // Because bindgen deals with conflicting overloaded functions by
    // appending a numeric suffix, let's see if we can cope.
    let cxx = indoc! {"
        void daft1(uint32_t) {}
        void daft2(uint8_t) {}
        void daft(std::string) {}
        void daft(Fred) {}
        void daft(Norma) {}
    "};
    let hdr = indoc! {"
        #include <cstdint>
        #include <string>
        struct Fred {
            uint32_t a;
        };
        struct Norma {
            uint32_t a;
        };
        void daft1(uint32_t a);
        void daft2(uint8_t a);
        void daft(std::string a);
        void daft(Fred a);
        void daft(Norma a);
    "};
    let rs = quote! {
        use ffi::ToCppString;
        ffi::daft(32);
        ffi::daft1(8);
        ffi::daft2("hello".into_cpp());
        let b = ffi::Fred { a: 3 };
        ffi::daft3(b);
        let c = ffi::Norma::new().within_unique_ptr();
        ffi::daft4(c);
    };
    run_test(
        cxx,
        hdr,
        rs,
        &["Norma", "daft", "daft1", "daft2", "daft3", "daft4"],
        &["Fred"],
    );
}

#[test]
fn test_overload_methods() {
    let cxx = indoc! {"
        void Bob::daft(uint32_t) const {}
        void Bob::daft(uint8_t) const {}
        void Bob::daft(std::string) const {}
        void Bob::daft(Fred) const {}
        void Bob::daft(Norma) const {}
    "};
    let hdr = indoc! {"
        #include <cstdint>
        #include <string>
        struct Fred {
            uint32_t a;
        };
        struct Norma {
            Norma() {}
            uint32_t a;
        };
        struct Bob {
            uint32_t a;
            void daft(uint32_t) const;
            void daft(uint8_t) const;
            void daft(std::string) const;
            void daft(Fred) const;
            void daft(Norma) const;
        };
    "};
    let rs = quote! {
        use ffi::ToCppString;
        let a = ffi::Bob { a: 12 };
        a.daft(32);
        a.daft1(8);
        a.daft2("hello".into_cpp());
        let b = ffi::Fred { a: 3 };
        a.daft3(b);
        let c = ffi::Norma::new().within_unique_ptr();
        a.daft4(c);
    };
    run_test(cxx, hdr, rs, &["Norma"], &["Fred", "Bob"]);
}

#[test]
fn test_ns_constructor() {
    let cxx = indoc! {"
        A::Bob::Bob() {}
    "};
    let hdr = indoc! {"
        #include <cstdint>
        #include <memory>
        namespace A {
            struct Bob {
                Bob();
                uint32_t a;
                uint32_t b;
            };
        }
    "};
    let rs = quote! {
        ffi::A::Bob::new().within_unique_ptr();
    };
    run_test(cxx, hdr, rs, &["A::Bob"], &[]);
}

#[test]
fn test_ns_up_direct() {
    let cxx = indoc! {"
        std::unique_ptr<A::Bob> A::get_bob() {
            A::Bob b;
            b.a = 2;
            b.b = 3;
            return std::make_unique<A::Bob>(b);
        }
        uint32_t give_bob(A::Bob bob) {
            return bob.a;
        }
    "};
    let hdr = indoc! {"
        #include <cstdint>
        #include <memory>
        namespace A {
            struct Bob {
                uint32_t a;
                uint32_t b;
            };
            std::unique_ptr<Bob> get_bob();
        }
        uint32_t give_bob(A::Bob bob);
    "};
    let rs = quote! {
        assert_eq!(ffi::give_bob(ffi::A::get_bob()), 2);
    };
    run_test(cxx, hdr, rs, &["give_bob", "A::get_bob"], &[]);
}

#[test]
fn test_ns_up_wrappers() {
    let cxx = indoc! {"
        A::Bob get_bob() {
            A::Bob b;
            b.a = 2;
            b.b = 3;
            return b;
        }
        uint32_t give_bob(A::Bob bob) {
            return bob.a;
        }
    "};
    let hdr = indoc! {"
        #include <cstdint>
        namespace A {
            struct Bob {
                uint32_t a;
                uint32_t b;
            };
        }
        A::Bob get_bob();
        uint32_t give_bob(A::Bob bob);
    "};
    let rs = quote! {
        assert_eq!(ffi::give_bob(as_new(ffi::get_bob())), 2);
    };
    run_test(cxx, hdr, rs, &["give_bob", "get_bob"], &[]);
}

#[test]
fn test_ns_up_wrappers_in_up() {
    let cxx = indoc! {"
        A::Bob A::get_bob() {
            A::Bob b;
            b.a = 2;
            b.b = 3;
            return b;
        }
        uint32_t give_bob(A::Bob bob) {
            return bob.a;
        }
    "};
    let hdr = indoc! {"
        #include <cstdint>
        namespace A {
            struct Bob {
                uint32_t a;
                uint32_t b;
            };
            Bob get_bob();
        }
        uint32_t give_bob(A::Bob bob);
    "};
    let rs = quote! {
        assert_eq!(ffi::give_bob(as_new(ffi::A::get_bob())), 2);
    };
    run_test(cxx, hdr, rs, &["give_bob", "A::get_bob"], &[]);
}

#[test]
fn test_return_reference() {
    let cxx = indoc! {"
        const Bob& give_bob(const Bob& input_bob) {
            return input_bob;
        }
    "};
    let hdr = indoc! {"
        #include <cstdint>
        struct Bob {
            uint32_t a;
            uint32_t b;
        };
        const Bob& give_bob(const Bob& input_bob);
    "};
    let rs = quote! {
        let b = ffi::Bob { a: 3, b: 4 };
        assert_eq!(ffi::give_bob(&b).b, 4);
    };
    run_test(cxx, hdr, rs, &["give_bob"], &["Bob"]);
}

#[test]
fn test_return_reference_non_pod() {
    let cxx = indoc! {"
        const Bob& give_bob(const Bob& input_bob) {
            return input_bob;
        }
    "};
    let hdr = indoc! {"
        #include <cstdint>
        struct Bob {
            uint32_t a;
            uint32_t b;
        };
        namespace A {
            void give_bob(); // force wrapper generation
        }
        const Bob& give_bob(const Bob& input_bob);
    "};
    let rs = quote! {};
    run_test(cxx, hdr, rs, &["give_bob", "Bob", "A::give_bob"], &[]);
}

#[test]
fn test_return_reference_non_pod_string() {
    let cxx = indoc! {"
        const std::string& give_bob(const Bob& input_bob) {
            return input_bob.a;
        }
    "};
    let hdr = indoc! {"
        #include <string>
        struct Bob {
            std::string a;
        };
       // namespace A {
       //     void give_bob(); // force wrapper generation
       // }
        const std::string& give_bob(const Bob& input_bob);
    "};
    let rs = quote! {};
    run_test(cxx, hdr, rs, &["give_bob", "Bob"], &[]);
}

#[test]
fn test_member_return_reference() {
    let hdr = indoc! {"
        #include <string>
        class A {
        public:
            virtual const std::string& get_str() { return a; }
            virtual ~A() {}
            std::string a;
        };
    "};
    let rs = quote! {
        let mut b = ffi::A::new().within_unique_ptr();
        b.pin_mut().get_str();
    };
    run_test("", hdr, rs, &["A"], &[]);
}

#[test]
fn test_destructor() {
    let hdr = indoc! {"
        struct WithDtor {
            ~WithDtor();
        };
        WithDtor make_with_dtor();
    "};
    let cxx = indoc! {"
        WithDtor::~WithDtor() {}
        WithDtor make_with_dtor() {
            return {};
        }
    "};
    let rs = quote! {
        use ffi::*;
        let with_dtor: cxx::UniquePtr<WithDtor> = make_with_dtor().within_unique_ptr();
        drop(with_dtor);
    };
    run_test(cxx, hdr, rs, &["WithDtor", "make_with_dtor"], &[]);
}

#[test]
fn test_nested_with_destructor() {
    // Regression test, naming the destructor in the generated C++ is a bit tricky.
    let hdr = indoc! {"
        struct A {
            struct B {
                B() = default;
                ~B() = default;
            };
        };
    "};
    let rs = quote! {
        ffi::A_B::new().within_unique_ptr();
    };
    run_test("", hdr, rs, &["A", "A_B"], &[]);
}

// Even without a `safety!`, we still need to generate a safe `fn drop`.
#[test]
fn test_destructor_no_safety() {
    let hdr = indoc! {"
        struct WithDtor {
            ~WithDtor();
        };
    "};
    let cxx = indoc! {"
        WithDtor::~WithDtor() {}
    "};
    let hexathorpe = Token![#](Span::call_site());
    let unexpanded_rust = quote! {
        use autocxx::prelude::*;

        include_cpp!(
            #hexathorpe include "input.h"
            generate!("WithDtor")
        );

        fn main() {}
    };

    do_run_test_manual(cxx, hdr, unexpanded_rust, None, None).unwrap();
}

#[test]
fn test_static_func() {
    let hdr = indoc! {"
        #include <cstdint>
        struct WithStaticMethod {
            static uint32_t call();
        };
    "};
    let cxx = indoc! {"
        uint32_t WithStaticMethod::call() {
            return 42;
        }
    "};
    let rs = quote! {
        assert_eq!(ffi::WithStaticMethod::call(), 42);
    };
    run_test(cxx, hdr, rs, &["WithStaticMethod"], &[]);
}

#[test]
fn test_static_func_wrapper() {
    let hdr = indoc! {"
        #include <cstdint>
        #include <string>
        struct A {
            std::string a;
            static A CreateA(std::string a, std::string) {
                A c;
                c.a = a;
                return c;
            }
        };
    "};
    let rs = quote! {
        use ffi::ToCppString;
        ffi::A::CreateA("a".into_cpp(), "b".into_cpp());
    };
    run_test("", hdr, rs, &["A"], &[]);
}

#[test]
fn test_give_pod_typedef_by_value() {
    let cxx = indoc! {"
        Horace give_bob() {
            Horace a;
            a.a = 3;
            a.b = 4;
            return a;
        }
    "};
    let hdr = indoc! {"
        #include <cstdint>
        struct Bob {
            uint32_t a;
            uint32_t b;
        };
        using Horace = Bob;
        Horace give_bob();
    "};
    let rs = quote! {
        assert_eq!(ffi::give_bob().b, 4);
    };
    run_test(cxx, hdr, rs, &["give_bob"], &["Bob"]);
}

#[ignore] // because we need to put some aliases in the output ffi mod.
#[test]
fn test_use_pod_typedef() {
    let cxx = indoc! {"
    "};
    let hdr = indoc! {"
        #include <cstdint>
        struct Bob {
            uint32_t a;
            uint32_t b;
        };
        using Horace = Bob;
    "};
    let rs = quote! {
        let h = Horace { a: 3, b: 4 };
        assert_eq!(h.b, 4);
    };
    run_test(cxx, hdr, rs, &[], &["Bob"]);
}

#[test]
fn test_typedef_to_ns() {
    let hdr = indoc! {"
        #include <cstdint>
        namespace A {
            template<typename T>
            struct C {
                T* t;
            };
            typedef C<char> B;
        }
    "};
    let rs = quote! {};
    run_test("", hdr, rs, &["A::B"], &[]);
}

#[ignore] // we don't yet allow typedefs to be listed in allow_pod
#[test]
fn test_use_pod_typedef_with_allowpod() {
    let cxx = indoc! {"
    "};
    let hdr = indoc! {"
        #include <cstdint>
        struct Bob {
            uint32_t a;
            uint32_t b;
        };
        using Horace = Bob;
    "};
    let rs = quote! {
        let h = Horace { a: 3, b: 4 };
        assert_eq!(h.b, 4);
    };
    run_test(cxx, hdr, rs, &[], &["Horace"]);
}

#[test]
fn test_give_nonpod_typedef_by_value() {
    let cxx = indoc! {"
        Horace give_bob() {
            Horace a;
            a.a = 3;
            a.b = 4;
            return a;
        }
    "};
    let hdr = indoc! {"
        #include <cstdint>
        struct Bob {
            uint32_t a;
            uint32_t b;
        };
        using Horace = Bob;
        Horace give_bob();
        inline uint32_t take_horace(const Horace& horace) { return horace.b; }
    "};
    let rs = quote! {
        assert_eq!(ffi::take_horace(&moveit!(ffi::give_bob())), 4);
    };
    run_test(cxx, hdr, rs, &["give_bob", "take_horace"], &[]);
}

#[test]
fn test_conflicting_static_functions() {
    let cxx = indoc! {"
        Bob Bob::create() { Bob a; return a; }
        Fred Fred::create() { Fred b; return b; }
    "};
    let hdr = indoc! {"
        #include <cstdint>
        struct Bob {
            Bob() : a(0) {}
            uint32_t a;
            static Bob create();
        };
        struct Fred {
            Fred() : b(0) {}
            uint32_t b;
            static Fred create();
        };
    "};
    let rs = quote! {
        ffi::Bob::create();
        ffi::Fred::create();
    };
    run_test(cxx, hdr, rs, &[], &["Bob", "Fred"]);
}

#[test]
fn test_conflicting_ns_up_functions() {
    let cxx = indoc! {"
        uint32_t A::create(C) { return 3; }
        uint32_t B::create(C) { return 4; }
    "};
    let hdr = indoc! {"
        #include <cstdint>
        struct C {
            C() {}
            uint32_t a;
        };
        namespace A {
            uint32_t create(C c);
        };
        namespace B {
            uint32_t create(C c);
        };
    "};
    let rs = quote! {
        let c = ffi::C::new().within_unique_ptr();
        let c2 = ffi::C::new().within_unique_ptr();
        assert_eq!(ffi::A::create(c), 3);
        assert_eq!(ffi::B::create(c2), 4);
    };
    run_test(cxx, hdr, rs, &["A::create", "B::create", "C"], &[]);
}

#[test]
fn test_conflicting_methods() {
    let cxx = indoc! {"
        uint32_t Bob::get() const { return a; }
        uint32_t Fred::get() const { return b; }
    "};
    let hdr = indoc! {"
        #include <cstdint>
        struct Bob {
            uint32_t a;
            uint32_t get() const;
        };
        struct Fred {
            uint32_t b;
            uint32_t get() const;
        };
    "};
    let rs = quote! {
        let a = ffi::Bob { a: 10 };
        let b = ffi::Fred { b: 20 };
        assert_eq!(a.get(), 10);
        assert_eq!(b.get(), 20);
    };
    run_test(cxx, hdr, rs, &[], &["Bob", "Fred"]);
}

#[test]
// There's a bindgen bug here. bindgen generates
// functions called 'get' and 'get1' but then generates impl
// blocks which call 'get' and 'get'. By luck, we currently
// should not be broken by this, but at some point we should take
// the time to create a minimal bindgen test case and submit it
// as a bindgen bug.
fn test_conflicting_up_wrapper_methods_not_in_ns() {
    // Ensures the two names 'get' do not conflict in the flat
    // cxx::bridge mod namespace.
    let cxx = indoc! {"
        Bob::Bob() : a(\"hello\") {}
        Fred::Fred() : b(\"goodbye\") {}
        std::string Bob::get() const { return a; }
        std::string Fred::get() const { return b; }
    "};
    let hdr = indoc! {"
        #include <cstdint>
        #include <string>
        struct Bob {
            Bob();
            std::string a;
            std::string get() const;
        };
        struct Fred {
            Fred();
            std::string b;
            std::string get() const;
        };
    "};
    let rs = quote! {
        let a = ffi::Bob::new().within_unique_ptr();
        let b = ffi::Fred::new().within_unique_ptr();
        assert_eq!(a.get().as_ref().unwrap().to_str().unwrap(), "hello");
        assert_eq!(b.get().as_ref().unwrap().to_str().unwrap(), "goodbye");
    };
    run_test(cxx, hdr, rs, &["Bob", "Fred"], &[]);
}

#[test]
fn test_conflicting_methods_in_ns() {
    let cxx = indoc! {"
        uint32_t A::Bob::get() const { return a; }
        uint32_t B::Fred::get() const { return b; }
    "};
    let hdr = indoc! {"
        #include <cstdint>
        namespace A {
            struct Bob {
                uint32_t a;
                uint32_t get() const;
            };
        }
        namespace B {
            struct Fred {
                uint32_t b;
                uint32_t get() const;
            };
        }
    "};
    let rs = quote! {
        let a = ffi::A::Bob { a: 10 };
        let b = ffi::B::Fred { b: 20 };
        assert_eq!(a.get(), 10);
        assert_eq!(b.get(), 20);
    };
    run_test(cxx, hdr, rs, &[], &["A::Bob", "B::Fred"]);
}

#[test]
fn test_conflicting_up_wrapper_methods_in_ns() {
    let cxx = indoc! {"
        A::Bob::Bob() : a(\"hello\") {}
        B::Fred::Fred() : b(\"goodbye\") {}
        std::string A::Bob::get() const { return a; }
        std::string B::Fred::get() const { return b; }
    "};
    let hdr = indoc! {"
        #include <cstdint>
        #include <string>
        namespace A {
            struct Bob {
                Bob();
                std::string a;
                std::string get() const;
            };
        }
        namespace B {
            struct Fred {
                Fred();
                std::string b;
                std::string get() const;
            };
        }
    "};
    let rs = quote! {
        let a = ffi::A::Bob::new().within_unique_ptr();
        let b = ffi::B::Fred::new().within_unique_ptr();
        assert_eq!(a.get().as_ref().unwrap().to_str().unwrap(), "hello");
        assert_eq!(b.get().as_ref().unwrap().to_str().unwrap(), "goodbye");
    };
    run_test(cxx, hdr, rs, &["A::Bob", "B::Fred"], &[]);
}

#[test]
fn test_ns_struct_pod_request() {
    let hdr = indoc! {"
        #include <cstdint>
        namespace A {
            struct Bob {
                uint32_t a;
            };
        }
    "};
    let rs = quote! {
        ffi::A::Bob { a: 12 };
    };
    run_test("", hdr, rs, &[], &["A::Bob"]);
}

#[test]
fn test_conflicting_ns_funcs() {
    let cxx = indoc! {"
        uint32_t A::get() { return 10; }
        uint32_t B::get() { return 20; }
    "};
    let hdr = indoc! {"
        #include <cstdint>
        namespace A {
            uint32_t get();
        }
        namespace B {
            uint32_t get();
        }
    "};
    let rs = quote! {
        assert_eq!(ffi::A::get(), 10);
        assert_eq!(ffi::B::get(), 20);
    };
    run_test(cxx, hdr, rs, &["A::get", "B::get"], &[]);
}

#[ignore]
// because currently we feed a flat namespace to cxx
// This would be relatively easy to enable now that we have the facility
// to add aliases to the 'use' statements we generate, plus
// bridge_name_tracker to pick a unique name. TODO.
#[test]
fn test_conflicting_ns_structs() {
    let hdr = indoc! {"
        #include <cstdint>
        namespace A {
            struct Bob {
                uint32_t a;
            };
        }
        namespace B {
            struct Bob {
                uint32_t a;
            };
        }
    "};
    let rs = quote! {
        ffi::A::Bob { a: 12 };
        ffi::B::Bob { b: 12 };
    };
    run_test("", hdr, rs, &[], &["A::Bob", "B::Bob"]);
}

#[test]
fn test_make_string() {
    let hdr = indoc! {"
        #include <cstdint>
        struct Bob {
            uint32_t a;
        };
    "};
    let rs = quote! {
        use ffi::ToCppString;
        let a = "hello".into_cpp();
        assert_eq!(a.to_str().unwrap(), "hello");
    };
    run_test("", hdr, rs, &["Bob"], &[]);
}

#[test]
fn test_string_make_unique() {
    let hdr = indoc! {"
        #include <string>
        inline void take_string(const std::string*) {};
    "};
    let rs = quote! {
        let s = ffi::make_string("");
        unsafe { ffi::take_string(s.as_ref().unwrap()) };
    };
    run_test("", hdr, rs, &["take_string"], &[]);
}

#[test]
fn test_string_constant() {
    let hdr = indoc! {"
        #include <cstdint>
        const char* STRING = \"Foo\";
    "};
    let rs = quote! {
        let a = core::str::from_utf8(ffi::STRING).unwrap().trim_end_matches(char::from(0));
        assert_eq!(a, "Foo");
    };
    run_test("", hdr, rs, &["STRING"], &[]);
}

#[test]
fn test_string_let_cxx_string() {
    let hdr = indoc! {"
        #include <string>
        inline void take_string(const std::string&) {};
    "};
    let rs = quote! {
        autocxx::cxx::let_cxx_string!(s = "hello");
        ffi::take_string(&s);
    };
    run_test("", hdr, rs, &["take_string"], &[]);
}

#[test]
fn test_pod_constant_harmless_inside_type() {
    // Check that the presence of this constant doesn't break anything.
    let hdr = indoc! {"
        #include <cstdint>
        struct Bob {
            uint32_t a;
        };
        struct Anna {
            uint32_t a;
            const Bob BOB = Bob { 10 };
        };
    "};
    let rs = quote! {};
    run_test("", hdr, rs, &[], &["Anna"]);
}

#[test]
#[ignore] // https://github.com/google/autocxx/issues/93
fn test_pod_constant() {
    let hdr = indoc! {"
        #include <cstdint>
        struct Bob {
            uint32_t a;
        };
        const Bob BOB = Bob { 10 };
    "};
    let rs = quote! {
        let a = &ffi::BOB;
        assert_eq!(a.a, 10);
    };
    run_test("", hdr, rs, &["BOB"], &["Bob"]);
}

#[test]
fn test_pod_static_harmless_inside_type() {
    // Check that the presence of this constant doesn't break anything.
    // Remove this test when the following one is enabled.
    let hdr = indoc! {"
        #include <cstdint>
        struct Bob {
            uint32_t a;
        };
        struct Anna {
            uint32_t a;
            static Bob BOB;
        };
        Bob Anna::BOB = Bob { 10 };
    "};
    let rs = quote! {};
    run_test("", hdr, rs, &[], &["Anna"]);
}

#[test]
#[ignore] // https://github.com/google/autocxx/issues/93
fn test_pod_static() {
    let hdr = indoc! {"
        #include <cstdint>
        struct Bob {
            uint32_t a;
        };
        static Bob BOB = Bob { 10 };
    "};
    let rs = quote! {
        let a = &ffi::BOB;
        assert_eq!(a.a, 10);
    };
    run_test("", hdr, rs, &["BOB"], &["Bob"]);
}

#[test]
#[ignore] // this probably requires code generation on the C++
          // side. It's not at all clear how best to handle this.
fn test_non_pod_constant() {
    let hdr = indoc! {"
        #include <cstdint>
        #include <string>
        struct Bob {
            std::string a;
            std::string get() { return a };
        };
        const Bob BOB = Bob { \"hello\" };
    "};
    let rs = quote! {
        let a = ffi::BOB;
        // following line assumes that 'a' is a &Bob
        // but who knows how we'll really do this.
        assert_eq!(a.get().as_ref().unwrap().to_str().unwrap(), "hello");
    };
    run_test("", hdr, rs, &["BOB"], &[]);
}

#[test]
fn test_templated_typedef() {
    let hdr = indoc! {"
        #include <string>
        #include <cstdint>

        template <typename STRING_TYPE> class BasicStringPiece {
        public:
            const STRING_TYPE* ptr_;
            size_t length_;
        };
        typedef BasicStringPiece<uint8_t> StringPiece;

        struct Origin {
            Origin() {}
            StringPiece host;
        };
    "};
    let rs = quote! {
        ffi::Origin::new().within_unique_ptr();
    };
    run_test("", hdr, rs, &["Origin"], &[]);
}

#[test]
fn test_struct_templated_typedef() {
    let hdr = indoc! {"
        #include <string>
        #include <cstdint>

        struct Concrete {
            uint8_t a;
        };
        template <typename STRING_TYPE> class BasicStringPiece {
        public:
            const STRING_TYPE* ptr_;
            size_t length_;
        };
        typedef BasicStringPiece<Concrete> StringPiece;

        struct Origin {
            Origin() {}
            StringPiece host;
        };
    "};
    let rs = quote! {
        ffi::Origin::new().within_unique_ptr();
    };
    run_test("", hdr, rs, &["Origin"], &[]);
}

#[test]
fn test_enum_typedef() {
    let hdr = indoc! {"
        enum ConstraintSolverParameters_TrailCompression : int {
            ConstraintSolverParameters_TrailCompression_NO_COMPRESSION = 0,
            ConstraintSolverParameters_TrailCompression_COMPRESS_WITH_ZLIB = 1
        };
        typedef ConstraintSolverParameters_TrailCompression TrailCompression;
    "};
    let rs = quote! {
        let _ = ffi::TrailCompression::ConstraintSolverParameters_TrailCompression_NO_COMPRESSION;
    };
    run_test("", hdr, rs, &["TrailCompression"], &[]);
}

#[test]
#[ignore] // https://github.com/google/autocxx/issues/264
fn test_conflicting_usings() {
    let hdr = indoc! {"
        #include <cstdint>
        #include <cstddef>
        typedef size_t diff;
        struct A {
            using diff = diff;
            diff a;
        };
        struct B {
            using diff = diff;
            diff a;
        };
    "};
    let rs = quote! {};
    run_test("", hdr, rs, &[], &["A", "B"]);
}

#[test]
fn test_conflicting_usings_with_self_declaration1() {
    let hdr = indoc! {"
        #include <cstdint>
        #include <cstddef>
        struct common_params {
            using difference_type = ptrdiff_t;
        };
        template <typename Params>
        class btree_node {
            public:
            using difference_type = typename Params::difference_type;
            Params params;
        };
        template <typename Tree>
        class btree_container {
            public:
            using difference_type = typename Tree::difference_type;
            void clear() {}
            Tree b;
            uint32_t a;
        };
        typedef btree_container<btree_node<common_params>> my_tree;
    "};
    let rs = quote! {};
    run_test("", hdr, rs, &["my_tree"], &[]);
}

#[test]
#[ignore] // https://github.com/google/autocxx/issues/106
fn test_string_templated_typedef() {
    let hdr = indoc! {"
        #include <string>
        #include <cstdint>

        template <typename STRING_TYPE> class BasicStringPiece {
        public:
            const STRING_TYPE* ptr_;
            size_t length_;
        };
        typedef BasicStringPiece<std::string> StringPiece;

        struct Origin {
            Origin() {}
            StringPiece host;
        };
    "};
    let rs = quote! {
        ffi::Origin::new().within_unique_ptr();
    };
    run_test("", hdr, rs, &["Origin"], &[]);
}

#[test]
fn test_associated_type_problem() {
    // Regression test for a potential bindgen bug
    let hdr = indoc! {"
        namespace a {
        template <typename> class b {};
        } // namespace a
        class bl {
        public:
          a::b<bl> bm;
        };
        struct B {
            int a;
        };
    "};
    let rs = quote! {};
    run_test("", hdr, rs, &["B"], &[]);
}

#[test]
fn test_two_type_constructors() {
    // https://github.com/google/autocxx/issues/877
    let hdr = indoc! {"
        struct A {
            int a;
        };
        struct B {
            int B;
        };
    "};
    let rs = quote! {};
    run_test("", hdr, rs, &["A", "B"], &[]);
}

#[ignore] // https://github.com/rust-lang/rust-bindgen/issues/1924
#[test]
fn test_associated_type_templated_typedef_in_struct() {
    let hdr = indoc! {"
        #include <string>
        #include <cstdint>

        template <typename STRING_TYPE> class BasicStringPiece {
        public:
            typedef size_t size_type;
            typedef typename STRING_TYPE::value_type value_type;
            const value_type* ptr_;
            size_type length_;
        };

        typedef BasicStringPiece<std::string> StringPiece;

        struct Origin {
            // void SetHost(StringPiece host);
            StringPiece host;
        };
    "};
    let rs = quote! {
        ffi::Origin::new().within_unique_ptr();
    };
    run_test("", hdr, rs, &["Origin"], &[]);
}

#[test]
fn test_associated_type_templated_typedef() {
    let hdr = indoc! {"
        #include <string>
        #include <cstdint>

        template <typename STRING_TYPE> class BasicStringPiece {
        public:
            typedef size_t size_type;
            typedef typename STRING_TYPE::value_type value_type;
            const value_type* ptr_;
            size_type length_;
        };

        typedef BasicStringPiece<std::string> StringPiece;

        struct Container {
            Container() {}
            const StringPiece& get_string_piece() const { return sp; }
            StringPiece sp;
        };

        inline void take_string_piece(const StringPiece&) {}
    "};
    let rs = quote! {
        let sp = ffi::Container::new().within_box();
        ffi::take_string_piece(sp.get_string_piece());
    };
    run_test("", hdr, rs, &["take_string_piece", "Container"], &[]);
}

#[test]
fn test_associated_type_templated_typedef_by_value_regular() {
    let hdr = indoc! {"
        #include <string>
        #include <cstdint>

        template <typename STRING_TYPE> class BasicStringPiece {
        public:
            BasicStringPiece() : ptr_(nullptr), length_(0) {}
            typedef size_t size_type;
            typedef typename STRING_TYPE::value_type value_type;
            const value_type* ptr_;
            size_type length_;
        };

        typedef BasicStringPiece<std::string> StringPiece;

        inline StringPiece give_string_piece() {
            StringPiece s;
            return s;
        }
        inline void take_string_piece(StringPiece) {}
    "};
    let rs = quote! {
        let sp = ffi::give_string_piece();
        ffi::take_string_piece(sp);
    };
    run_test_ex(
        "",
        hdr,
        rs,
        quote! {
            generate!("take_string_piece")
            generate!("give_string_piece")
            instantiable!("StringPiece")
        },
        None,
        None,
        None,
    );
}

#[test]
fn test_associated_type_templated_typedef_by_value_forward_declaration() {
    let hdr = indoc! {"
        #include <string>
        #include <cstdint>

        template <typename STRING_TYPE> class BasicStringPiece;

        typedef BasicStringPiece<std::string> StringPiece;

        struct Container {
            StringPiece give_string_piece() const;
            void take_string_piece(StringPiece string_piece) const;
            const StringPiece& get_string_piece() const;
            uint32_t b;
        };

        inline void take_string_piece_by_ref(const StringPiece&) {}
    "};
    let cpp = indoc! {"
        template <typename STRING_TYPE> class BasicStringPiece {
        public:
            BasicStringPiece() : ptr_(nullptr), length_(0) {}
            typedef size_t size_type;
            typedef typename STRING_TYPE::value_type value_type;
            const value_type* ptr_;
            size_type length_;
        };

        StringPiece Container::give_string_piece() const {
            StringPiece s;
            return s;
        }
        void Container::take_string_piece(StringPiece) const {}

        StringPiece a;

        const StringPiece& Container::get_string_piece() const {
            return a;
        }
    "};
    // As this template is forward declared we shouldn't be able to pass it by
    // value, but we still want to be able to use it by reference.
    let rs = quote! {
        let cont = ffi::Container::new().within_box();
        ffi::take_string_piece_by_ref(cont.as_ref().get_string_piece());
    };
    run_test(
        cpp,
        hdr,
        rs,
        &["take_string_piece_by_ref", "Container"],
        &[],
    );
}

#[test]
fn test_remove_cv_t_pathological() {
    let hdr = indoc! {"
        template <class _Ty>
        struct remove_cv {
            using type = _Ty;
            template <template <class> class _Fn>
            using _Apply = _Fn<_Ty>;
        };

        template <class _Ty>
        struct remove_cv<const _Ty> {
            using type = _Ty;
            template <template <class> class _Fn>
            using _Apply = const _Fn<_Ty>;
        };

        template <class _Ty>
        struct remove_cv<volatile _Ty> {
            using type = _Ty;
            template <template <class> class _Fn>
            using _Apply = volatile _Fn<_Ty>;
        };

        template <class _Ty>
        struct remove_cv<const volatile _Ty> {
            using type = _Ty;
            template <template <class> class _Fn>
            using _Apply = const volatile _Fn<_Ty>;
        };

        template <class _Ty>
        using remove_cv_t = typename remove_cv<_Ty>::type;

        template <class _Ty>
        struct remove_reference {
            using type                 = _Ty;
            using _Const_thru_ref_type = const _Ty;
        };

        template <class _Ty>
        struct remove_reference<_Ty&> {
            using type                 = _Ty;
            using _Const_thru_ref_type = const _Ty&;
        };

        template <class _Ty>
        struct remove_reference<_Ty&&> {
            using type                 = _Ty;
            using _Const_thru_ref_type = const _Ty&&;
        };

        template <class _Ty>
        using remove_reference_t = typename remove_reference<_Ty>::type;

        template <class _Ty>
        using _Remove_cvref_t = remove_cv_t<remove_reference_t<_Ty>>;
    "};
    run_generate_all_test(hdr);
}

#[test]
fn test_foreign_ns_func_arg_pod() {
    let hdr = indoc! {"
        #include <cstdint>
        #include <memory>
        namespace A {
            struct Bob {
                uint32_t a;
            };
        }
        namespace B {
            inline uint32_t daft(A::Bob a) { return a.a; }
        }
    "};
    let rs = quote! {
        let a = ffi::A::Bob { a: 12 };
        assert_eq!(ffi::B::daft(a), 12);
    };
    run_test("", hdr, rs, &["B::daft"], &["A::Bob"]);
}

#[test]
fn test_foreign_ns_func_arg_nonpod() {
    let hdr = indoc! {"
        #include <cstdint>
        #include <memory>
        namespace A {
            struct Bob {
                uint32_t a;
                Bob(uint32_t _a) :a(_a) {}
            };
        }
        namespace B {
            inline uint32_t daft(A::Bob a) { return a.a; }
        }
    "};
    let rs = quote! {
        let a = ffi::A::Bob::new(12).within_unique_ptr();
        assert_eq!(ffi::B::daft(a), 12);
    };
    run_test("", hdr, rs, &["B::daft", "A::Bob"], &[]);
}

#[test]
fn test_foreign_ns_meth_arg_pod() {
    let hdr = indoc! {"
        #include <cstdint>
        #include <memory>
        namespace A {
            struct Bob {
                uint32_t a;
            };
        }
        namespace B {
            struct C {
                uint32_t a;
                uint32_t daft(A::Bob a) const { return a.a; }
            };
        }
    "};
    let rs = quote! {
        let a = ffi::A::Bob { a: 12 };
        let b = ffi::B::C { a: 12 };
        assert_eq!(b.daft(a), 12);
    };
    run_test("", hdr, rs, &[], &["A::Bob", "B::C"]);
}

#[test]
fn test_foreign_ns_meth_arg_nonpod() {
    let hdr = indoc! {"
        #include <cstdint>
        #include <memory>
        namespace A {
            struct Bob {
                uint32_t a;
                Bob(uint32_t _a) :a(_a) {}
            };
        }
        namespace B {
            struct C {
                uint32_t a;
                uint32_t daft(A::Bob a) const { return a.a; }
            };
        }
    "};
    let rs = quote! {
        let a = ffi::A::Bob::new(12).within_unique_ptr();
        let b = ffi::B::C { a: 12 };
        assert_eq!(b.daft(a), 12);
    };
    run_test("", hdr, rs, &["A::Bob"], &["B::C"]);
}

#[test]
fn test_foreign_ns_cons_arg_pod() {
    let hdr = indoc! {"
        #include <cstdint>
        #include <memory>
        namespace A {
            struct Bob {
                uint32_t a;
            };
        }
        namespace B {
            struct C {
                uint32_t a;
                C(const A::Bob& input) : a(input.a) {}
            };
        }
    "};
    let rs = quote! {
        let a = ffi::A::Bob { a: 12 };
        let b = ffi::B::C::new(&a).within_unique_ptr();
        assert_eq!(b.as_ref().unwrap().a, 12);
    };
    run_test("", hdr, rs, &[], &["B::C", "A::Bob"]);
}

#[test]
fn test_foreign_ns_cons_arg_nonpod() {
    let hdr = indoc! {"
        #include <cstdint>
        #include <memory>
        namespace A {
            struct Bob {
                Bob(uint32_t _a) :a(_a) {}
                uint32_t a;
            };
        }
        namespace B {
            struct C {
                uint32_t a;
                C(const A::Bob& input) : a(input.a) {}
            };
        }
    "};
    let rs = quote! {
        let a = ffi::A::Bob::new(12).within_unique_ptr();
        let b = ffi::B::C::new(&a).within_unique_ptr();
        assert_eq!(b.as_ref().unwrap().a, 12);
    };
    run_test("", hdr, rs, &["A::Bob"], &["B::C"]);
}

#[test]
fn test_foreign_ns_func_ret_pod() {
    let hdr = indoc! {"
        #include <cstdint>
        #include <memory>
        namespace A {
            struct Bob {
                uint32_t a;
            };
        }
        namespace B {
            inline A::Bob daft() { A::Bob bob; bob.a = 12; return bob; }
        }
    "};
    let rs = quote! {
        assert_eq!(ffi::B::daft().a, 12);
    };
    run_test("", hdr, rs, &["B::daft"], &["A::Bob"]);
}

#[test]
fn test_foreign_ns_func_ret_nonpod() {
    let hdr = indoc! {"
        #include <cstdint>
        #include <memory>
        namespace A {
            struct Bob {
                uint32_t a;
            };
        }
        namespace B {
            inline A::Bob daft() { A::Bob bob; bob.a = 12; return bob; }
        }
    "};
    let rs = quote! {
        ffi::B::daft().within_box().as_ref();
    };
    run_test("", hdr, rs, &["B::daft", "A::Bob"], &[]);
}

#[test]
fn test_foreign_ns_meth_ret_pod() {
    let hdr = indoc! {"
        #include <cstdint>
        #include <memory>
        namespace A {
            struct Bob {
                uint32_t a;
            };
        }
        namespace B {
            struct C {
                uint32_t a;
                A::Bob daft() const { A::Bob bob; bob.a = 12; return bob; }
            };
        }
    "};
    let rs = quote! {
        let b = ffi::B::C { a: 12 };
        assert_eq!(b.daft().a, 12);
    };
    run_test("", hdr, rs, &[], &["A::Bob", "B::C"]);
}

#[test]
fn test_foreign_ns_meth_ret_nonpod() {
    let hdr = indoc! {"
        #include <cstdint>
        #include <memory>
        namespace A {
            struct Bob {
                uint32_t a;
            };
        }
        namespace B {
            struct C {
                uint32_t a;
                A::Bob daft() const { A::Bob bob; bob.a = 12; return bob; }
            };
        }
    "};
    let rs = quote! {
        let b = ffi::B::C { a: 14 };
        b.daft().within_unique_ptr().as_ref().unwrap();
    };
    run_test("", hdr, rs, &["A::Bob"], &["B::C"]);
}

#[test]
fn test_root_ns_func_arg_pod() {
    let hdr = indoc! {"
        #include <cstdint>
        #include <memory>
        struct Bob {
            uint32_t a;
        };
        namespace B {
            inline uint32_t daft(Bob a) { return a.a; }
        }
    "};
    let rs = quote! {
        let a = ffi::Bob { a: 12 };
        assert_eq!(ffi::B::daft(a), 12);
    };
    run_test("", hdr, rs, &["B::daft"], &["Bob"]);
}

#[test]
fn test_root_ns_func_arg_nonpod() {
    let hdr = indoc! {"
        #include <cstdint>
        #include <memory>
        struct Bob {
            uint32_t a;
            Bob(uint32_t _a) :a(_a) {}
        };
        namespace B {
            inline uint32_t daft(Bob a) { return a.a; }
        }
    "};
    let rs = quote! {
        let a = ffi::Bob::new(12).within_unique_ptr();
        assert_eq!(ffi::B::daft(a), 12);
    };
    run_test("", hdr, rs, &["B::daft", "Bob"], &[]);
}

#[test]
fn test_root_ns_meth_arg_pod() {
    let hdr = indoc! {"
        #include <cstdint>
        #include <memory>
        struct Bob {
            uint32_t a;
        };
        namespace B {
            struct C {
                uint32_t a;
                uint32_t daft(Bob a) const { return a.a; }
            };
        }
    "};
    let rs = quote! {
        let a = ffi::Bob { a: 12 };
        let b = ffi::B::C { a: 12 };
        assert_eq!(b.daft(a), 12);
    };
    run_test("", hdr, rs, &[], &["Bob", "B::C"]);
}

#[test]
fn test_root_ns_meth_arg_nonpod() {
    let hdr = indoc! {"
        #include <cstdint>
        #include <memory>
        struct Bob {
            uint32_t a;
            Bob(uint32_t _a) :a(_a) {}
        };
        namespace B {
            struct C {
                uint32_t a;
                uint32_t daft(Bob a) const { return a.a; }
            };
        }
    "};
    let rs = quote! {
        let a = ffi::Bob::new(12).within_unique_ptr();
        let b = ffi::B::C { a: 12 };
        assert_eq!(b.daft(a), 12);
    };
    run_test("", hdr, rs, &["Bob"], &["B::C"]);
}

#[test]
fn test_root_ns_cons_arg_pod() {
    let hdr = indoc! {"
        #include <cstdint>
        #include <memory>
        struct Bob {
            uint32_t a;
        };
        namespace B {
            struct C {
                uint32_t a;
                C(const Bob& input) : a(input.a) {}
            };
        }
    "};
    let rs = quote! {
        let a = ffi::Bob { a: 12 };
        let b = ffi::B::C::new(&a).within_unique_ptr();
        assert_eq!(b.as_ref().unwrap().a, 12);
    };
    run_test("", hdr, rs, &[], &["B::C", "Bob"]);
}

#[test]
fn test_root_ns_cons_arg_nonpod() {
    let hdr = indoc! {"
        #include <cstdint>
        #include <memory>
        struct Bob {
            Bob(uint32_t _a) :a(_a) {}
            uint32_t a;
        };
        namespace B {
            struct C {
                uint32_t a;
                C(const Bob& input) : a(input.a) {}
            };
        }
    "};
    let rs = quote! {
        let a = ffi::Bob::new(12).within_unique_ptr();
        let b = ffi::B::C::new(&a).within_unique_ptr();
        assert_eq!(b.as_ref().unwrap().a, 12);
    };
    run_test("", hdr, rs, &["Bob"], &["B::C"]);
}

#[test]
fn test_root_ns_func_ret_pod() {
    let hdr = indoc! {"
        #include <cstdint>
        #include <memory>
        struct Bob {
            uint32_t a;
        };
        namespace B {
            inline Bob daft() { Bob bob; bob.a = 12; return bob; }
        }
    "};
    let rs = quote! {
        assert_eq!(ffi::B::daft().a, 12);
    };
    run_test("", hdr, rs, &["B::daft"], &["Bob"]);
}

#[test]
fn test_root_ns_func_ret_nonpod() {
    let hdr = indoc! {"
        #include <cstdint>
        #include <memory>
        struct Bob {
            uint32_t a;
        };
        namespace B {
            inline Bob daft() { Bob bob; bob.a = 12; return bob; }
        }
    "};
    let rs = quote! {
        ffi::B::daft().within_unique_ptr().as_ref().unwrap();
    };
    run_test("", hdr, rs, &["B::daft", "Bob"], &[]);
}

#[test]
fn test_root_ns_meth_ret_pod() {
    let hdr = indoc! {"
        #include <cstdint>
        #include <memory>
        struct Bob {
            uint32_t a;
        };
        namespace B {
            struct C {
                uint32_t a;
                Bob daft() const { Bob bob; bob.a = 12; return bob; }
            };
        }
    "};
    let rs = quote! {
        let b = ffi::B::C { a: 12 };
        assert_eq!(b.daft().a, 12);
    };
    run_test("", hdr, rs, &[], &["Bob", "B::C"]);
}

#[test]
fn test_root_ns_meth_ret_nonpod() {
    let hdr = indoc! {"
        #include <cstdint>
        #include <memory>
        struct Bob {
            uint32_t a;
        };
        namespace B {
            struct C {
                uint32_t a;
                Bob daft() const { Bob bob; bob.a = 12; return bob; }
            };
        }
    "};
    let rs = quote! {
        let b = ffi::B::C { a: 12 };
        b.daft().within_unique_ptr().as_ref().unwrap();
    };
    run_test("", hdr, rs, &["Bob"], &["B::C"]);
}

#[test]
fn test_forward_declaration() {
    let hdr = indoc! {"
        #include <cstdint>
        #include <memory>
        struct A;
        struct B {
            B() : a(0) {}
            uint32_t a;
            void daft(const A&) const {}
            static B daft3(const A&) { B b; return b; }
            A daft4();
            std::unique_ptr<A> daft5();
            const std::unique_ptr<A>& daft6();
        };
        A* get_a();
        void delete_a(A*);
    "};
    let cpp = indoc! {"
        struct A {
            A() : a(0) {}
            uint32_t a;
        };
        A* get_a() {
            return new A();
        }
        void delete_a(A* a) {
            delete a;
        }
        A B::daft4() {
            A a;
            return a;
        }
        std::unique_ptr<A> B::daft5() {
            return std::make_unique<A>();
        }
        std::unique_ptr<A> fixed;
        const std::unique_ptr<A>& B::daft6() {
            return fixed;
        }
    "};
    let rs = quote! {
        let b = ffi::B::new().within_unique_ptr();
        let a = ffi::get_a();
        b.daft(unsafe { a.as_ref().unwrap() });
        unsafe { ffi::delete_a(a) };
    };
    run_test(cpp, hdr, rs, &["B", "get_a", "delete_a"], &[]);
}

#[test]
fn test_ulong() {
    let hdr = indoc! {"
    inline unsigned long daft(unsigned long a) { return a; }
    "};
    let rs = quote! {
        assert_eq!(ffi::daft(autocxx::c_ulong(34)), autocxx::c_ulong(34));
    };
    run_test("", hdr, rs, &["daft"], &[]);
}

#[cfg_attr(skip_windows_gnu_failing_tests, ignore)]
#[cfg_attr(skip_windows_msvc_failing_tests, ignore)]
#[test]
fn test_typedef_to_ulong() {
    let hdr = indoc! {"
        typedef unsigned long fiddly;
        inline fiddly daft(fiddly a) { return a; }
    "};
    let rs = quote! {
        assert_eq!(ffi::daft(autocxx::c_ulong(34)), autocxx::c_ulong(34));
    };
    run_test("", hdr, rs, &["daft"], &[]);
}

#[test]
fn test_generate_typedef_to_ulong() {
    let hdr = indoc! {"
        #include <cstdint>
        typedef uint32_t fish_t;
    "};
    let rs = quote! {
        let _: ffi::fish_t;
    };
    run_test("", hdr, rs, &[], &["fish_t"]);
}

#[test]
fn test_ulong_method() {
    let hdr = indoc! {"
    class A {
        public:
        A() {};
        unsigned long daft(unsigned long a) const { return a; }
    };
    "};
    let rs = quote! {
        let a = ffi::A::new().within_unique_ptr();
        assert_eq!(a.as_ref().unwrap().daft(autocxx::c_ulong(34)), autocxx::c_ulong(34));
    };
    run_test("", hdr, rs, &["A"], &[]);
}

#[test]
fn test_ulong_wrapped_method() {
    let hdr = indoc! {"
    #include <cstdint>
    struct B {
        B() {};
        uint32_t a;
    };
    class A {
        public:
        A() {};
        unsigned long daft(unsigned long a, B) const { return a; }
    };
    "};
    let rs = quote! {
        let b = ffi::B::new().within_unique_ptr();
        let a = ffi::A::new().within_unique_ptr();
        assert_eq!(a.as_ref().unwrap().daft(autocxx::c_ulong(34), b), autocxx::c_ulong(34));
    };
    run_test("", hdr, rs, &["A", "B"], &[]);
}

#[test]
fn test_reserved_name() {
    let hdr = indoc! {"
        #include <cstdint>
        inline uint32_t async(uint32_t a) { return a; }
    "};
    let rs = quote! {
        assert_eq!(ffi::async_(34), 34);
    };
    run_test("", hdr, rs, &["async_"], &[]);
}

#[cfg_attr(skip_windows_gnu_failing_tests, ignore)]
#[cfg_attr(skip_windows_msvc_failing_tests, ignore)]
#[test]
fn test_nested_type() {
    // Test that we can import APIs that use nested types.
    // As a regression test, we also test that the nested type `A::B` doesn't conflict with the
    // top-level type `B`. This used to cause compile errors.
    let hdr = indoc! {"
        struct A {
            A() {}
            struct B {
                B() {}
            };
            enum C {};
            using D = int;
        };
        struct B {
            B() {}
            void method_on_top_level_type() const {}
        };
        void take_A_B(A::B);
        void take_A_C(A::C);
        void take_A_D(A::D);
    "};
    let rs = quote! {
        let _ = ffi::A::new().within_unique_ptr();
        let b = ffi::B::new().within_unique_ptr();
        b.as_ref().unwrap().method_on_top_level_type();
    };
    run_test("", hdr, rs, &["A", "B", "take_A_B", "take_A_C"], &[]);
}

#[test]
fn test_nested_type_in_namespace() {
    // Test that we can import APIs that use nested types in a namespace.
    // We can't make this part of the previous test as autocxx drops the
    // namespace, so `A::B` and `N::A::B` would be imported as the same
    // type.
    let hdr = indoc! {"
        namespace N {
            struct A {
                A() {}
                struct B {
                    B() {}
                };
            };
        };
        void take_A_B(N::A::B);
    "};
    let rs = quote! {};
    run_test("", hdr, rs, &["take_A_B"], &[]);
}

#[test]
fn test_nested_enum_in_namespace() {
    let hdr = indoc! {"
        namespace N {
            struct A {
                A() {}
                enum B {
                    C,
                    D,
                };
            };
        };
        void take_A_B(N::A::B);
    "};
    let rs = quote! {};
    run_test("", hdr, rs, &["take_A_B"], &[]);
}

#[test]
fn test_abstract_nested_type() {
    let hdr = indoc! {"
        namespace N {
            class A {
            public:
                A() {}
                class B {
                private:
                    B() {}
                public:
                    virtual ~B() {}
                    virtual void Foo() = 0;
                };
            };
        };
        void take_A_B(const N::A::B&);
    "};
    let rs = quote! {};
    run_test("", hdr, rs, &["take_A_B", "N::A_B"], &[]);
}

#[test]
fn test_nested_unnamed_enum() {
    let hdr = indoc! {"
        namespace N {
            struct A {
                enum {
                    LOW_VAL = 1,
                    HIGH_VAL = 1000,
                };
            };
        }
    "};
    run_test_ex(
        "",
        hdr,
        quote! {},
        quote! { generate_ns!("N")},
        None,
        None,
        None,
    );
}

#[test]
fn test_nested_type_constructor() {
    let hdr = indoc! {"
        #include <string>
        class A {
        public:
            class B {
            public:
                B(const std::string&) {}
                int b;
            };
            int a;
        };
    "};
    let rs = quote! {
        ffi::A_B::new(&ffi::make_string("Hello")).within_unique_ptr();
    };
    run_test("", hdr, rs, &["A_B"], &[]);
}

#[test]
fn test_generic_type() {
    let hdr = indoc! {"
        #include <cstdint>
        #include <string>
        template<typename TY>
        struct Container {
            Container(TY a_) : a(a_) {}
            TY a;
        };
        struct Secondary {
            Secondary() {}
            void take_a(const Container<char>) const {}
            void take_b(const Container<uint16_t>) const {}
            uint16_t take_c(std::string a) const { return 10 + a.size(); }
        };
    "};
    let rs = quote! {
        use ffi::ToCppString;
        let item = ffi::Secondary::new().within_unique_ptr();
        assert_eq!(item.take_c("hello".into_cpp()), 15)
    };
    run_test("", hdr, rs, &["Secondary"], &[]);
}

#[test]
fn test_cycle_generic_type() {
    let hdr = indoc! {"
        #include <cstdint>
        template<typename TY>
        struct Container {
            Container(TY a_) : a(a_) {}
            TY a;
        };
        inline Container<char> make_thingy() {
            Container<char> a('a');
            return a;
        }
        typedef Container<char> Concrete;
        inline uint32_t take_thingy(Concrete a) {
            return a.a;
        }
    "};
    let rs = quote! {
        assert_eq!(ffi::take_thingy(ffi::make_thingy()), 'a' as u32)
    };
    run_test("", hdr, rs, &["take_thingy", "make_thingy"], &[]);
}

#[test]
fn test_virtual_fns() {
    let hdr = indoc! {"
        #include <cstdint>
        class A {
        public:
            A(uint32_t num) : b(num) {}
            virtual uint32_t foo(uint32_t a) { return a+1; };
            virtual ~A() {}
            uint32_t b;
        };
        class B: public A {
        public:
            B() : A(3), c(4) {}
            virtual uint32_t foo(uint32_t a) { return a+2; };
            uint32_t c;
        };
    "};
    let rs = quote! {
        let mut a = ffi::A::new(12).within_unique_ptr();
        assert_eq!(a.pin_mut().foo(2), 3);
        let mut b = ffi::B::new().within_unique_ptr();
        assert_eq!(b.pin_mut().foo(2), 4);
    };
    run_test("", hdr, rs, &["A", "B"], &[]);
}

#[test]
fn test_const_virtual_fns() {
    let hdr = indoc! {"
        #include <cstdint>
        class A {
        public:
            A(uint32_t num) : b(num) {}
            virtual uint32_t foo(uint32_t a) const { return a+1; };
            virtual ~A() {}
            uint32_t b;
        };
        class B: public A {
        public:
            B() : A(3), c(4) {}
            virtual uint32_t foo(uint32_t a) const { return a+2; };
            uint32_t c;
        };
    "};
    let rs = quote! {
        let a = ffi::A::new(12).within_unique_ptr();
        assert_eq!(a.foo(2), 3);
        let b = ffi::B::new().within_unique_ptr();
        assert_eq!(b.foo(2), 4);
    };
    run_test("", hdr, rs, &["A", "B"], &[]);
}

#[test]
#[ignore] // https://github.com/google/autocxx/issues/197
fn test_virtual_fns_inheritance() {
    let hdr = indoc! {"
        #include <cstdint>
        class A {
        public:
            A(uint32_t num) : b(num) {}
            virtual uint32_t foo(uint32_t a) { return a+1; };
            virtual ~A() {}
            uint32_t b;
        };
        class B: public A {
        public:
            B() : A(3), c(4) {}
            uint32_t c;
        };
    "};
    let rs = quote! {
        let mut b = ffi::B::new().within_unique_ptr();
        assert_eq!(b.pin_mut().foo(2), 3);
    };
    run_test("", hdr, rs, &["B"], &[]);
}

#[test]
fn test_vector_cycle_up() {
    let hdr = indoc! {"
        #include <cstdint>
        #include <vector>
        #include <memory>
        struct A {
            uint32_t a;
        };
        inline uint32_t take_vec(std::unique_ptr<std::vector<A>> many_as) {
            return many_as->size();
        }
        inline std::unique_ptr<std::vector<A>> get_vec() {
            auto items = std::make_unique<std::vector<A>>();
            items->push_back(A { 3 });
            items->push_back(A { 4 });
            return items;
        }
    "};
    let rs = quote! {
        let v = ffi::get_vec();
        assert_eq!(v.as_ref().unwrap().is_empty(), false);
        assert_eq!(ffi::take_vec(v), 2);
    };
    run_test("", hdr, rs, &["take_vec", "get_vec"], &[]);
}

#[test]
fn test_vector_cycle_bare() {
    let hdr = indoc! {"
        #include <cstdint>
        #include <vector>
        struct A {
            uint32_t a;
        };
        inline uint32_t take_vec(std::vector<A> many_as) {
            return many_as.size();
        }
        inline std::vector<A> get_vec() {
            std::vector<A> items;
            items.push_back(A { 3 });
            items.push_back(A { 4 });
            return items;
        }
    "};
    let rs = quote! {
        assert_eq!(ffi::take_vec(ffi::get_vec()), 2);
    };
    run_test("", hdr, rs, &["take_vec", "get_vec"], &[]);
}

#[test]
fn test_cycle_up_of_vec() {
    let hdr = indoc! {"
        #include <cstdint>
        #include <vector>
        #include <memory>
        struct A {
            uint32_t a;
        };
        inline std::unique_ptr<std::vector<A>> take_vec(std::unique_ptr<std::vector<A>> a) {
            return a;
        }
        inline std::unique_ptr<std::vector<A>> get_vec() {
            std::unique_ptr<std::vector<A>> items = std::make_unique<std::vector<A>>();
            items->push_back(A { 3 });
            items->push_back(A { 4 });
            return items;
        }
    "};
    let rs = quote! {
        ffi::take_vec(ffi::get_vec());
    };
    run_test("", hdr, rs, &["take_vec", "get_vec"], &[]);
}

#[test]
fn test_typedef_to_std() {
    let hdr = indoc! {"
        #include <string>
        #include <cstdint>
        typedef std::string my_string;
        inline uint32_t take_str(my_string a) {
            return a.size();
        }
    "};
    let rs = quote! {
        use ffi::ToCppString;
        assert_eq!(ffi::take_str("hello".into_cpp()), 5);
    };
    run_test("", hdr, rs, &["take_str"], &[]);
}

#[test]
fn test_typedef_to_up_in_fn_call() {
    let hdr = indoc! {"
        #include <string>
        #include <memory>
        typedef std::unique_ptr<std::string> my_string;
        inline uint32_t take_str(my_string a) {
            return a->size();
        }
    "};
    let rs = quote! {
        use ffi::ToCppString;
        assert_eq!(ffi::take_str("hello".into_cpp()), 5);
    };
    run_test("", hdr, rs, &["take_str"], &[]);
}

#[test]
fn test_typedef_in_pod_struct() {
    let hdr = indoc! {"
        #include <string>
        #include <cstdint>
        typedef uint32_t my_int;
        struct A {
            my_int a;
        };
        inline uint32_t take_a(A a) {
            return a.a;
        }
    "};
    let rs = quote! {
        let a = ffi::A {
            a: 32,
        };
        assert_eq!(ffi::take_a(a), 32);
    };
    run_test("", hdr, rs, &["take_a"], &["A"]);
}

#[test]
fn test_cint_in_pod_struct() {
    let hdr = indoc! {"
        #include <string>
        #include <cstdint>
        struct A {
            int a;
        };
        inline uint32_t take_a(A a) {
            return a.a;
        }
    "};
    let rs = quote! {
        let a = ffi::A {
            a: 32,
        };
        assert_eq!(ffi::take_a(a), 32);
    };
    run_test("", hdr, rs, &["take_a"], &["A"]);
}

#[test]
fn test_string_in_struct() {
    let hdr = indoc! {"
        #include <string>
        #include <memory>
        struct A {
            std::string a;
        };
        inline A make_a(std::string b) {
            A bob;
            bob.a = b;
            return bob;
        }
        inline uint32_t take_a(A a) {
            return a.a.size();
        }
    "};
    let rs = quote! {
        use ffi::ToCppString;
        assert_eq!(ffi::take_a(as_new(ffi::make_a("hello".into_cpp()))), 5);
    };
    run_test("", hdr, rs, &["make_a", "take_a"], &[]);
}

#[test]
#[cfg_attr(skip_windows_gnu_failing_tests, ignore)]
fn test_up_in_struct() {
    let hdr = indoc! {"
        #include <string>
        #include <memory>
        struct A {
            std::unique_ptr<std::string> a;
        };
        inline A make_a(std::string b) {
            A bob;
            bob.a = std::make_unique<std::string>(b);
            return bob;
        }
        inline uint32_t take_a(A a) {
            return a.a->size();
        }
    "};
    let rs = quote! {
        use ffi::ToCppString;
        assert_eq!(ffi::take_a(as_new(ffi::make_a("hello".into_cpp()))), 5);
    };
    run_test("", hdr, rs, &["make_a", "take_a"], &[]);
}

#[test]
fn test_typedef_to_std_in_struct() {
    let hdr = indoc! {"
        #include <string>
        #include <cstdint>
        typedef std::string my_string;
        struct A {
            my_string a;
        };
        inline A make_a(std::string b) {
            A bob;
            bob.a = b;
            return bob;
        }
        inline uint32_t take_a(A a) {
            return a.a.size();
        }
    "};
    let rs = quote! {
        use ffi::ToCppString;
        assert_eq!(ffi::take_a(as_new(ffi::make_a("hello".into_cpp()))), 5);
    };
    run_test("", hdr, rs, &["make_a", "take_a"], &[]);
}

#[test]
#[cfg_attr(skip_windows_gnu_failing_tests, ignore)]
fn test_typedef_to_up_in_struct() {
    let hdr = indoc! {"
        #include <string>
        #include <memory>
        typedef std::unique_ptr<std::string> my_string;
        struct A {
            my_string a;
        };
        inline A make_a(std::string b) {
            A bob;
            bob.a = std::make_unique<std::string>(b);
            return bob;
        }
        inline uint32_t take_a(A a) {
            return a.a->size();
        }
    "};
    let rs = quote! {
        use ffi::ToCppString;
        assert_eq!(ffi::take_a(as_new(ffi::make_a("hello".into_cpp()))), 5);
    };
    run_test("", hdr, rs, &["make_a", "take_a"], &[]);
}

#[test]
fn test_float() {
    let hdr = indoc! {"
    inline float daft(float a) { return a; }
    "};
    let rs = quote! {
        assert_eq!(ffi::daft(34.0f32), 34.0f32);
    };
    run_test("", hdr, rs, &["daft"], &[]);
}

#[test]
fn test_double() {
    let hdr = indoc! {"
    inline double daft(double a) { return a; }
    "};
    let rs = quote! {
        assert_eq!(ffi::daft(34.0f64), 34.0f64);
    };
    run_test("", hdr, rs, &["daft"], &[]);
}

#[test]
fn test_issues_217_222() {
    let hdr = indoc! {"
    #include <string>
    #include <cstdint>
    #include <cstddef>

    template <typename STRING_TYPE> class BasicStringPiece {
        public:
         typedef size_t size_type;
         typedef typename STRING_TYPE::traits_type traits_type;
         typedef typename STRING_TYPE::value_type value_type;
         typedef const value_type* pointer;
         typedef const value_type& reference;
         typedef const value_type& const_reference;
         typedef ptrdiff_t difference_type;
         typedef const value_type* const_iterator;
         typedef std::reverse_iterator<const_iterator> const_reverse_iterator;
         static const size_type npos;
    };

    template<typename CHAR>
    class Replacements {
     public:
      Replacements() {
      }
      void SetScheme(const CHAR*) {
      }
      uint16_t a;
    };

    struct Component {
        uint16_t a;
    };

    template <typename STR>
    class StringPieceReplacements : public Replacements<typename STR::value_type> {
        private:
         using CharT = typename STR::value_type;
         using StringPieceT = BasicStringPiece<STR>;
         using ParentT = Replacements<CharT>;
         using SetterFun = void (ParentT::*)(const CharT*, const Component&);
         void SetImpl(SetterFun, StringPieceT) {
        }
        public:
        void SetSchemeStr(const CharT* str) { SetImpl(&ParentT::SetScheme, str); }
    };

    class GURL {
        public:
        typedef StringPieceReplacements<std::string> UrlReplacements;
        GURL() {}
        GURL ReplaceComponents(const Replacements<char>&) const {
            return GURL();
        }
        uint16_t a;
    };
    "};
    let rs = quote! {
        ffi::GURL::new().within_unique_ptr();
    };
    // The block! directives here are to avoid running into
    // https://github.com/rust-lang/rust-bindgen/pull/1975
    run_test_ex(
        "",
        hdr,
        rs,
        quote! { generate!("GURL") block!("StringPiece") block!("Replacements") },
        None,
        None,
        None,
    );
}

#[test]
#[ignore] // https://github.com/rust-lang/rust-bindgen/pull/1975, https://github.com/google/autocxx/issues/106
fn test_dependent_qualified_type() {
    let hdr = indoc! {"
    #include <stddef.h>
    struct MyString {
        typedef char value_type;
    };
    template<typename T> struct MyStringView {
        typedef typename T::value_type view_value_type;
        const view_value_type* start;
        size_t length;
    };
    const char* HELLO = \"hello\";
    inline MyStringView<MyString> make_string_view() {
        MyStringView<MyString> r;
        r.start = HELLO;
        r.length = 2;
        return r;
    }
    inline size_t take_string_view(const MyStringView<MyString>& bit) {
        return bit.length;
    }
    "};
    let rs = quote! {
        let sv = ffi::make_string_view();
        assert_eq!(ffi::take_string_view(sv.as_ref().unwrap()), 2);
    };
    run_test("", hdr, rs, &["take_string_view", "make_string_view"], &[]);
}

#[test]
fn test_simple_dependent_qualified_type() {
    // bindgen seems to cope with this case just fine
    let hdr = indoc! {"
    #include <stddef.h>
    #include <stdint.h>
    struct MyString {
        typedef char value_type;
    };
    template<typename T> struct MyStringView {
        typedef typename T::value_type view_value_type;
        const view_value_type* start;
        size_t length;
    };
    typedef MyStringView<MyString>::view_value_type MyChar;
    inline MyChar make_char() {
        return 'a';
    }
    inline uint32_t take_char(MyChar c) {
        return static_cast<unsigned char>(c);
    }
    "};
    let rs = quote! {
        let c = ffi::make_char();
        assert_eq!(ffi::take_char(c), 97);
    };
    run_test("", hdr, rs, &["make_char", "take_char"], &[]);
}

#[test]
fn test_ignore_dependent_qualified_type() {
    let hdr = indoc! {"
    #include <stddef.h>
    struct MyString {
        typedef char value_type;
    };
    template<typename T> struct MyStringView {
        typedef typename T::value_type view_value_type;
        const view_value_type* start;
        size_t length;
    };
    MyStringView<MyString> make_string_view();
    struct B {
        B() {}
        inline size_t take_string_view(const MyStringView<MyString> bit) {
            return bit.length;
        }
    };
    "};
    let cpp = indoc! {"
    const char* HELLO = \"hello\";
    MyStringView<MyString> make_string_view() {
        MyStringView<MyString> r;
        r.start = HELLO;
        r.length = 2;
        return r;
    }
    "};
    let rs = quote! {
        ffi::B::new().within_unique_ptr();
    };
    run_test(cpp, hdr, rs, &["B"], &[]);
}

#[test]
fn test_ignore_dependent_qualified_type_reference() {
    let hdr = indoc! {"
    #include <stddef.h>
    struct MyString {
        typedef char value_type;
    };
    template<typename T> struct MyStringView {
        typedef typename T::value_type view_value_type;
        const view_value_type* start;
        size_t length;
    };
    MyStringView<MyString> make_string_view();
    struct B {
        B() {}
        inline size_t take_string_view(const MyStringView<MyString>& bit) {
            return bit.length;
        }
    };
    "};
    let cpp = indoc! {"
    const char* HELLO = \"hello\";
    MyStringView<MyString> make_string_view() {
        MyStringView<MyString> r;
        r.start = HELLO;
        r.length = 2;
        return r;
    }
    "};
    let rs = quote! {
        ffi::B::new().within_unique_ptr();
    };
    run_test(cpp, hdr, rs, &["B"], &[]);
}

#[test]
fn test_specialization() {
    let hdr = indoc! {"
    #include <stddef.h>
    #include <stdint.h>
    #include <string>
    #include <type_traits>

    template <typename T, bool = std::is_trivially_destructible<T>::value>
    struct OptionalStorageBase {
        T value_;
    };

    template <typename T,
    bool = std::is_trivially_copy_constructible<T>::value,
    bool = std::is_trivially_move_constructible<T>::value>
    struct OptionalStorage : OptionalStorageBase<T> {};

    template <typename T>
    struct OptionalStorage<T,
                       true /* trivially copy constructible */,
                       false /* trivially move constructible */>
    : OptionalStorageBase<T> {
    };

    template <typename T>
    struct OptionalStorage<T,
                       false /* trivially copy constructible */,
                       true /* trivially move constructible */>
    : OptionalStorageBase<T> {
    };

    template <typename T>
    struct OptionalStorage<T,
                       true /* trivially copy constructible */,
                       true /* trivially move constructible */>
    : OptionalStorageBase<T> {
    };

    template <typename T>
    class OptionalBase {
    private:
        OptionalStorage<T> storage_;
    };

    template <typename T>
    class Optional : public OptionalBase<T> {

    };

    struct B {
        B() {}
        void take_optional(Optional<std::string>) {}
        uint32_t a;
    };
    "};
    let rs = quote! {
        ffi::B::new().within_unique_ptr();
    };
    run_test("", hdr, rs, &["B"], &[]);
}

#[test]
fn test_private_constructor_make_unique() {
    let hdr = indoc! {"
    #include <stdint.h>
    struct A {
    private:
        A() {};
    public:
        uint32_t a;
    };
    "};
    let rs = quote! {};
    run_test("", hdr, rs, &["A"], &[]);
}

#[test]
#[ignore] // https://github.com/google/autocxx/issues/266
fn test_take_array() {
    let hdr = indoc! {"
    #include <cstdint>
    uint32_t take_array(const uint32_t a[4]) {
        return a[0] + a[2];
    }
    "};
    let rs = quote! {
        let c: [u32; 4usize] = [ 10, 20, 30, 40 ];
        let c = c as *const [_];
        assert_eq!(ffi::take_array(&c), 40);
    };
    run_test("", hdr, rs, &["take_array"], &[]);
}

#[test]
fn test_take_array_in_struct() {
    let hdr = indoc! {"
    #include <cstdint>
    struct data {
        char a[4];
    };
    uint32_t take_array(const data a) {
        return a.a[0] + a.a[2];
    }
    "};
    let rs = quote! {
        let c = ffi::data { a: [ 10, 20, 30, 40 ] };
        assert_eq!(ffi::take_array(c), 40);
    };
    run_test("", hdr, rs, &["take_array"], &["data"]);
}

#[test]
fn test_take_struct_built_array_in_function() {
    let hdr = indoc! {"
    #include <cstdint>
    struct data {
        char a[4];
    };
    uint32_t take_array(char a[4]) {
        return a[0] + a[2];
    }
    "};
    let rs = quote! {
        let mut c = ffi::data { a: [ 10, 20, 30, 40 ] };
        unsafe {
            assert_eq!(ffi::take_array(c.a.as_mut_ptr()), 40);
        }
    };
    run_test("", hdr, rs, &["take_array"], &["data"]);
}

#[test]
fn test_take_array_in_function() {
    let hdr = indoc! {"
    #include <cstdint>
    uint32_t take_array(char a[4]) {
        return a[0] + a[2];
    }
    "};
    let rs = quote! {
        let mut a: [i8; 4] = [ 10, 20, 30, 40 ];
        unsafe {
            assert_eq!(ffi::take_array(a.as_mut_ptr()), 40);
        }
    };
    run_test("", hdr, rs, &["take_array"], &[]);
}

#[test]
fn test_union_ignored() {
    let hdr = indoc! {"
    #include <cstdint>
    union A {
        uint32_t a;
        float b;
    };
    struct B {
        B() :a(1) {}
        uint32_t take_union(A) const {
            return 3;
        }
        uint32_t get_a() const { return 2; }
        uint32_t a;
    };
    "};
    let rs = quote! {
        let b = ffi::B::new().within_unique_ptr();
        assert_eq!(b.get_a(), 2);
    };
    run_test("", hdr, rs, &["B"], &[]);
}

#[test]
fn test_union_nonpod() {
    let hdr = indoc! {"
    #include <cstdint>
    union A {
        uint32_t a;
        float b;
    };
    "};
    let rs = quote! {};
    run_test("", hdr, rs, &["A"], &[]);
}

#[test]
fn test_union_pod() {
    let hdr = indoc! {"
    #include <cstdint>
    union A {
        uint32_t a;
        float b;
    };
    "};
    let rs = quote! {};
    run_test_expect_fail("", hdr, rs, &[], &["A"]);
}

#[test]
fn test_type_aliased_anonymous_union_ignored() {
    let hdr = indoc! {"
    #include <cstdint>
    namespace test {
        typedef union {
        int a;
        } Union;
        };
    "};
    let rs = quote! {};
    run_test("", hdr, rs, &["test::Union"], &[]);
}

#[test]
fn test_type_aliased_anonymous_struct_ignored() {
    let hdr = indoc! {"
    #include <cstdint>
    namespace test {
        typedef struct {
            int a;
        } Struct;
    };
    "};
    let rs = quote! {};
    run_test("", hdr, rs, &["test::Struct"], &[]);
}

#[test]
fn test_type_aliased_anonymous_nested_struct_ignored() {
    let hdr = indoc! {"
    #include <cstdint>
    namespace test {
        struct Outer {
            typedef struct {
                int a;
            } Struct;
            int b;
        };
    };
    "};
    let rs = quote! {};
    run_test("", hdr, rs, &["test::Outer_Struct"], &[]);
}

#[ignore] // https://github.com/google/autocxx/issues/1251
#[test]
fn test_double_underscores_ignored() {
    let hdr = indoc! {"
    #include <cstdint>
    struct __FOO {
        uint32_t a;
    };
    struct B {
        B() :a(1) {}
        uint32_t take_foo(__FOO) const {
            return 3;
        }
        void do__something() const { }
        uint32_t get_a() const { return 2; }
        uint32_t a;
    };

    struct __default { __default() = default; };
    struct __destructor { ~__destructor() = default; };
    struct __copy { __copy(const __copy&) = default; };
    struct __copy_operator { __copy_operator &operator=(const __copy_operator&) = default; };
    struct __move { __move(__move&&) = default; };
    struct __move_operator { __move_operator &operator=(const __move_operator&) = default; };
    "};
    let rs = quote! {
        let b = ffi::B::new().within_unique_ptr();
        assert_eq!(b.get_a(), 2);
    };
    run_test(
        "",
        hdr,
        rs,
        &[
            "B",
            "__default",
            "__destructor",
            "__copy",
            "__copy_operator",
            "__move",
            "__move_operator",
        ],
        &[],
    );
}

// This test fails on Windows gnu but not on Windows msvc
#[cfg_attr(skip_windows_gnu_failing_tests, ignore)]
#[test]
fn test_double_underscore_typedef_ignored() {
    let hdr = indoc! {"
    #include <cstdint>
    typedef int __int32_t;
    typedef __int32_t __darwin_pid_t;
    typedef __darwin_pid_t pid_t;
    struct B {
        B() :a(1) {}
        uint32_t take_foo(pid_t) const {
            return 3;
        }
        uint32_t get_a() const { return 2; }
        uint32_t a;
    };
    "};
    let rs = quote! {
        let b = ffi::B::new().within_unique_ptr();
        assert_eq!(b.get_a(), 2);
    };
    run_test("", hdr, rs, &["B"], &[]);
}

#[test]
fn test_double_underscores_fn_namespace() {
    let hdr = indoc! {"
    namespace __B {
        inline void a() {}
    };
    "};
    run_generate_all_test(hdr);
}

#[test]
fn test_typedef_to_ptr_is_marked_unsafe() {
    let hdr = indoc! {"
    struct _xlocalefoo; /* forward reference */
    typedef struct _xlocalefoo * locale_tfoo;
    extern \"C\" {
        locale_tfoo duplocalefoo(locale_tfoo);
    }
    "};
    let rs = quote! {};
    run_test("", hdr, rs, &["duplocalefoo"], &[]);
}

#[test]
fn test_issue_264() {
    let hdr = indoc! {"
    namespace a {
        typedef int b;
        //inline namespace c {}
        template <typename> class aa;
        inline namespace c {
        template <typename d, typename = d, typename = aa<d>> class e;
        }
        typedef e<char> f;
        template <typename g, typename, template <typename> typename> struct h {
          using i = g;
        };
        template <typename g, template <typename> class k> using j = h<g, void, k>;
        template <typename g, template <typename> class k>
        using m = typename j<g, k>::i;
        template <typename> struct l { typedef b ab; };
        template <typename p> class aa {
        public:
          typedef p n;
        };
        struct r {
          template <typename p> using o = typename p::c;
        };
        template <typename ad> struct u : r {
          typedef typename ad::n n;
          using ae = m<n, o>;
          template <typename af, typename> struct v { using i = typename l<f>::ab; };
          using ab = typename v<ad, ae>::i;
        };
        } // namespace a
        namespace q {
        template <typename ad> struct w : a::u<ad> {};
        } // namespace q
        namespace a {
        inline namespace c {
        template <typename, typename, typename ad> class e {
          typedef q::w<ad> s;
        public:
          typedef typename s::ab ab;
        };
        } // namespace c
        } // namespace a
        namespace ag {
        namespace ah {
        typedef a::f::ab t;
        class ai {
        public:
          t aj;
        };
        class al;
        namespace am {
        class an {
        public:
          void ao(ai);
        };
        } // namespace am
        class ap {
        public:
          al aq();
        };
        class ar {
        public:
          am::an as;
        };
        class al {
        public:
          ar at;
        };
        struct au {
          ap av;
        };
        } // namespace ah
        } // namespace ag
        namespace operations_research {
        class aw {
        public:
          ag::ah::au ax;
        };
        class Solver {
        public:
          aw ay;
        };
        } // namespace operations_research
    "};
    let rs = quote! {};
    run_test_ex(
        "",
        hdr,
        rs,
        directives_from_lists(&["operations_research::Solver"], &[], None),
        make_cpp17_adder(),
        None,
        None,
    );
}

#[test]
fn test_unexpected_use() {
    // https://github.com/google/autocxx/issues/303
    let hdr = indoc! {"
        typedef int a;
        namespace b {
        namespace c {
        enum d : a;
        }
        } // namespace b
        namespace {
        using d = b::c::d;
        }
        namespace content {
        class RenderFrameHost {
        public:
            RenderFrameHost() {}
        d e;
        };
        } // namespace content
        "};
    let rs = quote! {
        let _ = ffi::content::RenderFrameHost::new().within_unique_ptr();
    };
    run_test("", hdr, rs, &["content::RenderFrameHost"], &[]);
}

#[test]
fn test_get_pure_virtual() {
    let hdr = indoc! {"
        #include <cstdint>
        class A {
        public:
            virtual ~A() {}
            virtual uint32_t get_val() const = 0;
        };
        class B : public A {
        public:
            virtual uint32_t get_val() const { return 3; }
        };
        const B b;
        inline const A* get_a() { return &b; };
    "};
    let rs = quote! {
        let a = ffi::get_a();
        let a_ref = unsafe { a.as_ref() }.unwrap();
        assert_eq!(a_ref.get_val(), 3);
    };
    run_test("", hdr, rs, &["A", "get_a"], &[]);
}

#[test]
fn test_abstract_class_no_make_unique() {
    // We shouldn't generate a new().within_unique_ptr() for abstract classes.
    // The test is successful if the bindings compile, i.e. if autocxx doesn't
    // attempt to instantiate the class.
    let hdr = indoc! {"
        class A {
        public:
            A() {}
            virtual ~A() {}
            virtual void foo() const = 0;
        };
    "};
    let rs = quote! {};
    run_test("", hdr, rs, &["A"], &[]);
}

#[test]
fn test_derived_abstract_class_no_make_unique() {
    let hdr = indoc! {"
        class A {
        public:
            A();
            virtual ~A() {}
            virtual void foo() const = 0;
        };

        class B : public A {
        public:
            B();
        };
    "};
    let rs = quote! {};
    run_test("", hdr, rs, &["A", "B"], &[]);
}

#[test]
fn test_recursive_derived_abstract_class_no_make_unique() {
    let hdr = indoc! {"
        class A {
        public:
            A() {}
            virtual ~A() {}
            virtual void foo() const = 0;
        };

        class B : public A {
        public:
            B() {};
        };

        class C : public B {
        public:
            C() {};
        };
    "};
    let rs = quote! {};
    run_test("", hdr, rs, &["A", "B", "C"], &[]);
}

#[test]
fn test_derived_abstract_class_with_no_allowlisting_no_make_unique() {
    let hdr = indoc! {"
        class A {
        public:
            A();
            virtual ~A() {}
            virtual void foo() const = 0;
        };

        class B : public A {
        public:
            B();
        };
    "};
    let rs = quote! {};
    run_test("", hdr, rs, &["B"], &[]);
}

#[test]
fn test_vector_of_pointers() {
    // Just ensures the troublesome API is ignored
    let hdr = indoc! {"
        #include <vector>
        namespace operations_research {
        class a;
        class Solver {
        public:
          struct b c(std::vector<a *>);
        };
        class a {};
        } // namespace operations_research
    "};
    let rs = quote! {};
    run_test("", hdr, rs, &["operations_research::Solver"], &[]);
}

#[test]
fn test_vec_and_up_of_primitives() {
    let hdr = indoc! {"
        #include <vector>
        #include <memory>
        #include <cstdint>
        class Value {
        public:
            Value(std::vector<uint32_t>) {} // OK
            Value(std::unique_ptr<uint32_t>) {} // should be ignored
            Value(std::vector<int>) {} // should be ignored
            Value(std::unique_ptr<int>) {} // should be ignored
            Value(std::vector<char>) {} // should be ignored
            Value(std::unique_ptr<char>) {} // should be ignored
            Value(std::vector<float>) {} // OK
            Value(std::unique_ptr<float>) {} // should be ignored
            Value(std::vector<bool>) {} // should be ignored
            Value(std::unique_ptr<bool>) {} // should be ignored
            Value(std::vector<size_t>) {} // OK
            Value(std::unique_ptr<size_t>) {} // should be ignored
        };
        inline std::vector<uint32_t> make_vec_uint32_t() {
            std::vector<uint32_t> a;
            return a;
        }
        inline std::vector<float> make_vec_float() {
            std::vector<float> a;
            return a;
        }
        inline std::vector<size_t> make_vec_size_t() {
            std::vector<size_t> a;
            return a;
        }
    "};
    let rs = quote! {
        ffi::Value::new(ffi::make_vec_uint32_t()).within_box();
        ffi::Value::new6(ffi::make_vec_float()).within_box();
        ffi::Value::new10(ffi::make_vec_size_t()).within_box();
    };
    run_test(
        "",
        hdr,
        rs,
        &[
            "Value",
            "make_vec_uint32_t",
            "make_vec_float",
            "make_vec_size_t",
        ],
        &[],
    );
}

#[test]
fn test_pointer_to_pointer() {
    // Just ensures the troublesome API is ignored
    let hdr = indoc! {"
        namespace operations_research {
        class a;
        class Solver {
        public:
          struct b c(a **);
        };
        class a {};
        } // namespace operations_research
    "};
    let rs = quote! {};
    run_test("", hdr, rs, &["operations_research::Solver"], &[]);
}

#[test]
fn test_defines_effective() {
    let hdr = indoc! {"
        #include <cstdint>
        #ifdef FOO
        inline uint32_t a() { return 4; }
        #endif
    "};
    let rs = quote! {
        ffi::a();
    };
    run_test_ex(
        "",
        hdr,
        rs,
        quote! { generate!("a") },
        make_clang_arg_adder(&["-DFOO"]),
        None,
        None,
    );
}

#[test]
#[ignore] // https://github.com/google/autocxx/issues/227
fn test_function_pointer_template() {
    let hdr = indoc! {"
        typedef int a;
        namespace std {
        template <typename> class b;
        }
        typedef a c;
        namespace operations_research {
        class d;
        class Solver {
        public:
            typedef std::b<c()> IndexEvaluator3;
            d e(IndexEvaluator3);
        };
        class d {};
        } // namespace operations_research
    "};
    let rs = quote! {};
    run_test("", hdr, rs, &["operations_research::Solver"], &[]);
}

#[test]
fn test_cvoid() {
    let hdr = indoc! {"
        #include <memory>
        #include <cstdint>
        inline void* a() {
            return static_cast<void*>(new int(3));
        }
        inline uint32_t b(void* p) {
            int* p_int = static_cast<int*>(p);
            auto val = *p_int;
            delete p_int;
            return val;
        }
    "};
    let rs = quote! {
        let ptr = ffi::a();
        let res = unsafe { ffi::b(ptr) };
        assert_eq!(res, 3);
    };
    run_test("", hdr, rs, &["a", "b"], &[]);
}

#[test]
fn test_c_schar() {
    let hdr = indoc! {"
        inline signed char a() {
            return 8;
        }
    "};
    let rs = quote! {
        assert_eq!(ffi::a(), 8);
    };
    run_test("", hdr, rs, &["a"], &[]);
}

#[test]
fn test_c_uchar() {
    let hdr = indoc! {"
        inline unsigned char a() {
            return 8;
        }
    "};
    let rs = quote! {
        assert_eq!(ffi::a(), 8);
    };
    run_test("", hdr, rs, &["a"], &[]);
}

#[test]
fn test_c_ulonglong() {
    // We don't test all the different variable-length integer types which we populate.
    // If one works, they probably all do. Hopefully.
    let hdr = indoc! {"
        inline unsigned long long a() {
            return 8;
        }
    "};
    let rs = quote! {
        assert_eq!(ffi::a(), autocxx::c_ulonglong(8));
    };
    run_test("", hdr, rs, &["a"], &[]);
}

#[test]
fn test_string_transparent_function() {
    let hdr = indoc! {"
        #include <string>
        #include <cstdint>
        inline uint32_t take_string(std::string a) { return a.size(); }
    "};
    let rs = quote! {
        assert_eq!(ffi::take_string("hello"), 5);
    };
    run_test("", hdr, rs, &["take_string"], &[]);
}

#[test]
fn test_string_transparent_method() {
    let hdr = indoc! {"
        #include <string>
        #include <cstdint>
        struct A {
            A() {}
            inline uint32_t take_string(std::string a) const { return a.size(); }
        };
    "};
    let rs = quote! {
        let a = ffi::A::new().within_unique_ptr();
        assert_eq!(a.take_string("hello"), 5);
    };
    run_test("", hdr, rs, &["A"], &[]);
}

#[test]
fn test_string_transparent_static_method() {
    let hdr = indoc! {"
        #include <string>
        #include <cstdint>
        struct A {
            A() {}
            static inline uint32_t take_string(std::string a) { return a.size(); }
        };
    "};
    let rs = quote! {
        assert_eq!(ffi::A::take_string("hello"), 5);
    };
    run_test("", hdr, rs, &["A"], &[]);
}

#[test]
#[ignore] // https://github.com/google/autocxx/issues/490
fn test_issue_490() {
    let hdr = indoc! {"
        typedef int a;
        typedef long unsigned size_t;
        namespace std {
        namespace {
        using ::size_t;
        template <class b, b c> struct g { static const b value = c; };
        template <bool d> using e = g<bool, d>;
        typedef e<true> true_type;
        template <size_t, size_t> struct ag {};
        template <class b> typename b ::h move();
        template <class> class allocator;
        template <class> class vector;
        } // namespace
        } // namespace std
        void *operator new(size_t, void *);
        namespace std {
        namespace {
        template <class> struct iterator;
        template <class b, class> struct ay { using h = b *; };
        template <class b> struct bj { b bk; };
        template <class bm, class> class bn : bj<bm> {};
        template <class b, class i = b> class unique_ptr {
        typedef i bp;
        typedef typename ay<b, bp>::h bh;
        bn<bh, bp> bq;

        public:
        unique_ptr();
        unique_ptr(bh);
        bh get() const;
        bh release();
        };
        template <class = void> struct bt;
        } // namespace
        } // namespace std
        typedef a bv;
        namespace absl {
        template <typename ce> class cj {
        public:
        using bh = ce *;
        using iterator = bh;
        };
        namespace j {
        template <class ce> struct cp {
        using k = ce;
        using cq = std::bt<>;
        };
        template <class ce> using cr = typename cp<ce>::k;
        template <class ce> using cs = typename cp<ce>::cq;
        template <class, class, class, class> class ct {
        public:
        class iterator {};
        class cu {
            cu(iterator);
            iterator cv;
        };
        };
        template <typename> struct cw;
        } // namespace j
        template <class ce, class k = j::cr<ce>, class cq = j::cs<ce>,
                class cx = std::allocator<ce>>
        class cy : public j::ct<j::cw<ce>, k, cq, cx> {};
        } // namespace absl
        namespace cz {
        template <typename da> class db { std::ag<sizeof(a), alignof(da)> c; };
        } // namespace cz
        namespace spanner {
        class l;
        class ColumnList {
        public:
        typedef absl::cj<l>::iterator iterator;
        iterator begin();
        };
        class dd {
        union {
            cz::db<absl::cy<bv>::cu> e;
        };
        };
        class Row {
        public:
        bool f(dd);
        };
        } // namespace spanner
    "};
    let rs = quote! {};
    run_test("", hdr, rs, &["spanner::Row", "spanner::ColumnList"], &[]);
}

#[test]
fn test_immovable_object() {
    let hdr = indoc! {"
        class A {
        public:
            A();
            A(A&&) = delete;
        };

        class B{
        public:
            B();
            B(const B&) = delete;
        };
    "};
    let rs = quote! {};
    run_test("", hdr, rs, &["A", "B"], &[]);
}

#[test]
fn test_struct_with_reference() {
    let hdr = indoc! {"
        #include <cstdint>
        #include <utility>
        struct A {
            uint32_t a;
        };
        struct B {
            B(const A& param) : a(param) {}
            const A& a;
        };
    "};
    let rs = quote! {};
    run_test("", hdr, rs, &["A", "B"], &[]);
}

#[test]
fn test_struct_with_rvalue() {
    let hdr = indoc! {"
        #include <cstdint>
        #include <utility>
        struct A {
            uint32_t a;
        };
        struct B {
            B(A&& param) : a(std::move(param)) {}
            A&& a;
        };
    "};
    let rs = quote! {};
    run_test("", hdr, rs, &["A", "B"], &[]);
}

#[test]
fn test_immovable_nested_object() {
    let hdr = indoc! {"
        struct C {
            class A {
            public:
                A();
                A(A&&) = delete;
            };

            class B{
            public:
                B();
                B(const B&) = delete;
            };
        };
    "};
    let rs = quote! {};
    run_test("", hdr, rs, &["C_A", "C_B"], &[]);
}

#[test]
fn test_type_called_type() {
    let hdr = indoc! {"
        namespace a {
            template<int _Len>
            struct b
            {
                union type
                {
                    unsigned char __data[_Len];
                    struct foo {
                        int a;
                    };
                };
            };
        }
        inline void take_type(a::b<4>::type) {}
    "};
    let rs = quote! {};
    run_test("", hdr, rs, &["take_type"], &[]);
}

#[test]
fn test_bridge_conflict_ty() {
    let hdr = indoc! {"
        namespace a {
            struct Key { int a; };
        }
        namespace b {
            struct Key { int a; };
        }
    "};
    let rs = quote! {};
    run_test("", hdr, rs, &["a::Key", "b::Key"], &[]);
}

#[test]
fn test_bridge_conflict_ty_fn() {
    let hdr = indoc! {"
        namespace a {
            struct Key { int a; };
        }
        namespace b {
            inline void Key() {}
        }
    "};
    let rs = quote! {};
    run_test("", hdr, rs, &["a::Key", "b::Key"], &[]);
}

#[test]
fn test_issue_506() {
    let hdr = indoc! {"
        namespace std {
            template <class, class> class am;
            typedef am<char, char> an;
        } // namespace std
        namespace be {
            class bf {
            virtual std::an bg() = 0;
            };
            class bh : bf {};
        } // namespace be
        namespace spanner {
            class Database;
            class Row {
            public:
            Row(be::bh *);
            };
        } // namespace spanner
    "};
    let rs = quote! {};
    run_test_ex(
        "",
        hdr,
        rs,
        directives_from_lists(&["spanner::Database", "spanner::Row"], &[], None),
        // This is normally a valid warning for generating bindings for this code, but we're doing
        // it on purpose as a regression test on minimized code so we'll just ignore it.
        make_clang_optional_arg_adder(&[], &["-Wno-delete-abstract-non-virtual-dtor"]),
        None,
        None,
    );
}

#[test]
fn test_private_inheritance() {
    let hdr = indoc! {"
        class A {
        public:
            void foo() {}
            int a;
        };
        class B : A {
        public:
            void bar() {}
            int b;
        };
    "};
    let rs = quote! {};
    run_test("", hdr, rs, &["A", "B"], &[]);
}

#[test]
fn test_error_generated_for_static_data() {
    let hdr = indoc! {"
        #include <cstdint>
        struct A {
            A() {}
            uint32_t a;
        };
        static A FOO = A();
    "};
    let rs = quote! {};
    run_test_ex(
        "",
        hdr,
        rs,
        quote! { generate!("FOO")},
        None,
        Some(make_error_finder("FOO")),
        None,
    );
}

#[test]
fn test_error_generated_for_array_dependent_function() {
    let hdr = indoc! {"
        #include <cstdint>
        #include <functional>
        inline void take_func(std::function<bool(const uint32_t number)>) {
        }
    "};
    let rs = quote! {};
    run_test_ex(
        "",
        hdr,
        rs,
        quote! { generate! ("take_func")},
        None,
        Some(make_error_finder("take_func")),
        None,
    );
}

#[test]
#[cfg_attr(skip_windows_gnu_failing_tests, ignore)]
#[cfg_attr(skip_windows_msvc_failing_tests, ignore)]
fn test_error_generated_for_array_dependent_method() {
    let hdr = indoc! {"
        #include <cstdint>
        #include <functional>
        struct A {
            void take_func(std::function<bool(const uint32_t number)>) {
            }
        };
    "};
    let rs = quote! {};
    run_test_ex(
        "",
        hdr,
        rs,
        quote! { generate! ("A")},
        None,
        Some(make_string_finder(
            ["take_func", "couldn't be generated"]
                .map(|s| s.to_string())
                .to_vec(),
        )),
        None,
    );
}

#[test]
fn test_error_generated_for_pod_with_nontrivial_destructor() {
    // take_a is necessary here because cxx won't generate the required
    // static assertions unless the type is actually used in some context
    // where cxx needs to decide it's trivial or non-trivial.
    let hdr = indoc! {"
        #include <cstdint>
        #include <functional>
        struct A {
            ~A() {}
        };
        inline void take_a(A) {}
    "};
    let rs = quote! {};
    run_test_expect_fail("", hdr, rs, &["take_a"], &["A"]);
}

#[test]
fn test_error_generated_for_pod_with_nontrivial_move_constructor() {
    // take_a is necessary here because cxx won't generate the required
    // static assertions unless the type is actually used in some context
    // where cxx needs to decide it's trivial or non-trivial.
    let hdr = indoc! {"
        #include <cstdint>
        #include <functional>
        struct A {
            A() = default;
            A(A&&) {}
        };
        inline void take_a(A) {}
    "};
    let rs = quote! {};
    run_test_expect_fail("", hdr, rs, &["take_a"], &["A"]);
}

#[test]
fn test_double_destruction() {
    let hdr = indoc! {"
        #include <stdio.h>
        #include <stdlib.h>
        // A simple type to let Rust verify the destructor is run.
        struct NotTriviallyDestructible {
            NotTriviallyDestructible() = default;
            NotTriviallyDestructible(const NotTriviallyDestructible&) = default;
            NotTriviallyDestructible(NotTriviallyDestructible&&) = default;

            ~NotTriviallyDestructible() {}
        };

        struct ExplicitlyDefaulted {
            ExplicitlyDefaulted() = default;
            ~ExplicitlyDefaulted() = default;

            NotTriviallyDestructible flag;
        };
    "};
    let rs = quote! {
        moveit! {
            let mut moveit_t = ffi::ExplicitlyDefaulted::new();
        }
    };
    match do_run_test(
        "",
        hdr,
        rs,
        directives_from_lists(
            &[],
            &["NotTriviallyDestructible", "ExplicitlyDefaulted"],
            None,
        ),
        None,
        None,
        None,
        "unsafe_ffi",
        None,
    ) {
        Err(TestError::CppBuild(_)) => {} // be sure this fails due to a static_assert
        // rather than some runtime problem
        _ => panic!("Test didn't fail as expected"),
    };
}

#[test]
fn test_keyword_function() {
    let hdr = indoc! {"
        inline void move(int) {};
    "};
    let rs = quote! {};
    run_test("", hdr, rs, &["move_"], &[]);
}

#[test]
fn test_keyword_method() {
    let hdr = indoc! {"
        struct A {
            int a;
            inline void move() {};
        };
    "};
    let rs = quote! {};
    run_test("", hdr, rs, &["A"], &[]);
}

#[test]
fn test_doc_passthru() {
    let hdr = indoc! {"
        #include <cstdint>
        /// Elephants!
        struct A {
            uint32_t a;
        };
        /// Giraffes!
        struct B {
            uint32_t a;
        };
        /// Rhinos!
        inline uint32_t get_a() { return 3; }
    "};
    let rs = quote! {};
    run_test_ex(
        "",
        hdr,
        rs,
        directives_from_lists(&["A", "get_a"], &["B"], None),
        None,
        Some(make_string_finder(
            ["Giraffes", "Elephants", "Rhinos"]
                .map(|s| s.to_string())
                .to_vec(),
        )),
        None,
    );
}

#[test]
fn test_closure() {
    // Ensuring presence of this closure doesn't break other things
    let hdr = indoc! {"
    #include <functional>
    #include <cstdint>

    inline bool take_closure(std::function<bool(const uint32_t number)> fn) {
        return fn(5);
    }
    inline uint32_t get_a() {
        return 3;
    }
    "};
    let rs = quote! {
        assert_eq!(ffi::get_a(), 3);
    };
    run_test("", hdr, rs, &["get_a"], &[]);
}

#[test]
fn test_multiply_nested_inner_type() {
    let hdr = indoc! {"
        struct Turkey {
            struct Duck {
                struct Hen {
                    int wings;
                };
                struct HenWithDefault {
                    HenWithDefault() = default;
                    int wings;
                };
                struct HenWithDestructor {
                    ~HenWithDestructor() = default;
                    int wings;
                };
                struct HenWithCopy {
                    HenWithCopy() = default;
                    HenWithCopy(const HenWithCopy&) = default;
                    int wings;
                };
                struct HenWithMove {
                    HenWithMove() = default;
                    HenWithMove(HenWithMove&&) = default;
                    int wings;
                };
            };
        };
        "};
    let rs = quote! {
        ffi::Turkey_Duck_Hen::new().within_unique_ptr();
        ffi::Turkey_Duck_HenWithDefault::new().within_unique_ptr();
        ffi::Turkey_Duck_HenWithDestructor::new().within_unique_ptr();
        ffi::Turkey_Duck_HenWithCopy::new().within_unique_ptr();
        ffi::Turkey_Duck_HenWithMove::new().within_unique_ptr();

        moveit! {
            let hen = ffi::Turkey_Duck_Hen::new();
            let moved_hen = autocxx::moveit::new::mov(hen);
            let _copied_hen = autocxx::moveit::new::copy(moved_hen);

            let hen = ffi::Turkey_Duck_HenWithDefault::new();
            let moved_hen = autocxx::moveit::new::mov(hen);
            let _copied_hen = autocxx::moveit::new::copy(moved_hen);

            let _hen = ffi::Turkey_Duck_HenWithDestructor::new();

            let hen = ffi::Turkey_Duck_HenWithCopy::new();
            let _copied_hen = autocxx::moveit::new::copy(hen);

            let hen = ffi::Turkey_Duck_HenWithMove::new();
            let _moved_hen = autocxx::moveit::new::mov(hen);
        }
    };
    run_test(
        "",
        hdr,
        rs,
        &[],
        &[
            "Turkey_Duck_Hen",
            "Turkey_Duck_HenWithDefault",
            "Turkey_Duck_HenWithDestructor",
            "Turkey_Duck_HenWithCopy",
            "Turkey_Duck_HenWithMove",
        ],
    );
}

#[test]
fn test_underscored_namespace_for_inner_type() {
    let hdr = indoc! {"
        namespace __foo {
            struct daft {
                struct bob {
                    int a;
                };
                int a;
            };
        }
        inline void bar(__foo::daft::bob) {}
    "};
    let rs = quote! {};
    run_test("", hdr, rs, &["bar"], &[]);
}

#[test]
fn test_blocklist_not_overly_broad() {
    // This is a regression test. We used to block anything that starts with "rust" or "std",
    // not just items in the "rust" and "std" namespaces. We therefore test that functions starting
    // with "rust" or "std" get imported.
    let hdr = indoc! {"
    inline void rust_func() { }
    inline void std_func() { }
    "};
    let rs = quote! {
        ffi::rust_func();
        ffi::std_func();
    };
    run_test("", hdr, rs, &["rust_func", "std_func"], &[]);
}

#[test]
#[ignore] // https://github.com/google/autocxx/issues/837
fn test_ref_qualified_method() {
    let hdr = indoc! {"
        struct A {
            void foo() & {}
        };
    "};
    let rs = quote! {
        A::new().within_unique_ptr().foo();
    };
    run_test("", hdr, rs, &["A"], &[]);
}

#[cfg_attr(skip_windows_msvc_failing_tests, ignore)]
#[cfg_attr(skip_windows_gnu_failing_tests, ignore)]
#[test]
fn test_stringview() {
    // Test that APIs using std::string_view do not otherwise cause errors.
    let hdr = indoc! {"
        #include <string_view>
        #include <string>
        void take_string_view(std::string_view) {}
        std::string_view return_string_view(const std::string& a) { return std::string_view(a); }
    "};
    let rs = quote! {};
    run_test_ex(
        "",
        hdr,
        rs,
        directives_from_lists(&["take_string_view", "return_string_view"], &[], None),
        make_cpp17_adder(),
        None,
        None,
    );
}

#[test]
fn test_include_cpp_alone() {
    let hdr = indoc! {"
        #include <cstdint>
        inline uint32_t give_int() {
            return 5;
        }
    "};
    let hexathorpe = Token![#](Span::call_site());
    let rs = quote! {
        use autocxx::include_cpp;
        include_cpp! {
            #hexathorpe include "input.h"
            safety!(unsafe_ffi)
            generate!("give_int")
        }
        fn main() {
            assert_eq!(ffi::give_int(), 5);
        }
    };
    do_run_test_manual("", hdr, rs, None, None).unwrap();
}

#[test]
fn test_include_cpp_in_path() {
    let hdr = indoc! {"
        #include <cstdint>
        inline uint32_t give_int() {
            return 5;
        }
    "};
    let hexathorpe = Token![#](Span::call_site());
    let rs = quote! {
            autocxx::include_cpp! {
                #hexathorpe include "input.h"
                safety!(unsafe_ffi)
                generate!("give_int")
            }
            fn main() {
                assert_eq!(ffi::give_int(), 5);
            }
    };
    do_run_test_manual("", hdr, rs, None, None).unwrap();
}

#[test]
fn test_bitset() {
    let hdr = indoc! {"
        #include <cstddef>
        template <size_t _N_words, size_t _Size>
        class __bitset
        {
        public:
            typedef size_t              __storage_type;
            __storage_type __first_[_N_words];
            inline bool all() {
                return false;
            }
        };

        template <size_t _Size>
        class bitset
            : private __bitset<_Size == 0 ? 0 : (_Size - 1) / (sizeof(size_t) * 8) + 1, _Size>
        {
        public:
            static const unsigned __n_words = _Size == 0 ? 0 : (_Size - 1) / (sizeof(size_t) * 8) + 1;
            typedef __bitset<__n_words, _Size> base;
            bool all() const noexcept;
        };


        typedef bitset<1> mybitset;
    "};
    run_generate_all_test(hdr);
}

#[test]
fn test_cint_vector() {
    let hdr = indoc! {"
        #include <vector>
        #include <cstdint>
        inline std::vector<int32_t> give_vec() {
            return std::vector<int32_t> {1,2};
        }
    "};

    let rs = quote! {
        assert_eq!(ffi::give_vec().as_ref().unwrap().as_slice(), &[1,2]);
    };

    run_test("", hdr, rs, &["give_vec"], &[]);
}

#[test]
#[ignore] // https://github.com/google/autocxx/issues/422
fn test_int_vector() {
    let hdr = indoc! {"
        #include <vector>
        std::vector<int> give_vec() {
            return std::vector<int> {1,2};
        }
    "};

    let rs = quote! {
        assert_eq!(ffi::give_vec().as_ref().unwrap().as_slice(), &[autocxx::c_int(1),autocxx::c_int(2)]);
    };

    run_test("", hdr, rs, &["give_vec"], &[]);
}

#[test]
fn test_size_t() {
    let hdr = indoc! {"
        #include <cstddef>
        inline size_t get_count() { return 7; }
    "};

    let rs = quote! {
        ffi::get_count();
    };

    run_test_ex(
        "",
        hdr,
        rs,
        directives_from_lists(&["get_count"], &[], None),
        None,
        Some(make_rust_code_finder(vec![
            quote! {fn get_count() -> usize},
        ])),
        None,
    );
}

#[test]
fn test_deleted_function() {
    // We shouldn't generate bindings for deleted functions.
    // The test is successful if the bindings compile, i.e. if autocxx doesn't
    // attempt to call the deleted function.
    let hdr = indoc! {"
        class A {
        public:
            void foo() = delete;
        };
    "};
    let rs = quote! {};
    run_test("", hdr, rs, &["A"], &[]);
}

#[test]
fn test_ignore_move_constructor() {
    let hdr = indoc! {"
        class A {
        public:
            A() {}
            A(A&&) {};
        };
    "};
    let rs = quote! {};
    run_test("", hdr, rs, &["A"], &[]);
}

#[test]
fn test_ignore_function_with_rvalue_ref() {
    let hdr = indoc! {"
        #include <string>

        void moveme(std::string &&);
    "};
    let rs = quote! {};
    run_test("", hdr, rs, &["moveme"], &[]);
}

#[test]
fn test_take_nonpod_rvalue_from_up() {
    let hdr = indoc! {"
        #include <string>
        struct A {
            std::string a;
        };
        inline void take_a(A&&) {};
    "};
    let rs = quote! {
        let a = ffi::A::new().within_unique_ptr();
        ffi::take_a(a);

        let a2 = ffi::A::new().within_box();
        ffi::take_a(a2);
    };
    run_test("", hdr, rs, &["A", "take_a"], &[]);
}

#[test]
fn test_take_nonpod_rvalue_from_stack() {
    let hdr = indoc! {"
        #include <string>
        struct A {
            std::string a;
        };
        inline void take_a(A&&) {};
    "};
    let rs = quote! {
        moveit! { let a = ffi::A::new() };
        ffi::take_a(a);
    };
    run_test("", hdr, rs, &["A", "take_a"], &[]);
}

#[test]
fn test_overloaded_ignored_function() {
    // When overloaded functions are ignored during import, the placeholder
    // functions generated for them should have unique names, just as they
    // would have if they had been imported successfully.
    // The test is successful if the bindings compile.
    let hdr = indoc! {"
        struct Blocked {};
        class A {
        public:
            void take_blocked(Blocked);
            void take_blocked(Blocked, int);
        };
    "};
    let rs = quote! {};
    run_test_ex(
        "",
        hdr,
        rs,
        quote! {
            generate!("A")
            block!("Blocked")
        },
        None,
        None,
        None,
    );
}

#[test]
fn test_namespaced_constant() {
    let hdr = indoc! {"
        namespace A {
            const int kConstant = 3;
        }
    "};
    let rs = quote! {
        assert_eq!(ffi::A::kConstant, 3);
    };
    run_test("", hdr, rs, &["A::kConstant"], &[]);
}

#[test]
fn test_issue_470_492() {
    let hdr = indoc! {"
        namespace std {
            template <bool, typename _Iftrue, typename _Iffalse> struct a;
        }
        template <typename> struct b;
        template <typename d> struct c {
            typedef std::a<b<d>::c, int, int> e;
        };
    "};
    run_generate_all_test(hdr);
}

#[test]
fn test_no_impl() {
    let hdr = indoc! {"
        struct A {
            int a;
        };
    "};
    let rs = quote! {};
    run_test_ex(
        "",
        hdr,
        rs,
        quote! {
            exclude_impls!()
            exclude_utilities!()
            generate!("A")
        },
        None,
        None,
        None,
    );
}

#[test]
fn test_generate_all() {
    let hdr = indoc! {"
        #include <cstdint>
        inline uint32_t give_int() {
            return 5;
        }
    "};
    let rs = quote! {
        assert_eq!(ffi::give_int(), 5);
    };
    run_test_ex(
        "",
        hdr,
        rs,
        quote! {
            generate_all!()
        },
        None,
        None,
        None,
    );
}

#[test]
fn test_std_thing() {
    let hdr = indoc! {"
        #include <cstdint>
        namespace std {
            struct A {
                uint8_t a;
            };
        }
        typedef char daft;
    "};
    run_generate_all_test(hdr);
}

#[test]
fn test_two_mods() {
    let hdr = indoc! {"
        #include <cstdint>
        struct A {
            uint32_t a;
        };
        inline A give_a() {
            A a;
            a.a = 5;
            return a;
        }
        inline uint32_t get_a(A a) {
            return a.a;
        }
        struct B {
            uint32_t a;
        };
        inline B give_b() {
            B a;
            a.a = 8;
            return a;
        }
        inline uint32_t get_b(B a) {
            return a.a;
        }
    "};
    let hexathorpe = Token![#](Span::call_site());
    let rs = quote! {
        use autocxx::prelude::*;
        include_cpp! {
            #hexathorpe include "input.h"
            safety!(unsafe_ffi)
            generate!("give_a")
            generate!("get_a")
        }
        include_cpp! {
            #hexathorpe include "input.h"
            name!(ffi2)
            generate!("give_b")
            generate!("get_b")
        }
        fn main() {
            let a = ffi::give_a().within_unique_ptr();
            assert_eq!(ffi::get_a(a), 5);
            let b = unsafe { ffi2::give_b().within_unique_ptr() };
            assert_eq!(unsafe { ffi2::get_b(b) }, 8);
        }
    };
    do_run_test_manual("", hdr, rs, None, None).unwrap();
}

#[test]
fn test_manual_bridge() {
    let hdr = indoc! {"
        #include <cstdint>
        inline uint32_t give_int() {
            return 5;
        }
        inline uint32_t give_int2() {
            return 5;
        }
    "};
    let hexathorpe = Token![#](Span::call_site());
    let rs = quote! {
        autocxx::include_cpp! {
            #hexathorpe include "input.h"
            safety!(unsafe_ffi)
            generate!("give_int")
        }
        #[cxx::bridge]
        mod ffi2 {
            unsafe extern "C++" {
                include!("input.h");
                fn give_int2() -> u32;
            }
        }
        fn main() {
            assert_eq!(ffi::give_int(), 5);
            assert_eq!(ffi2::give_int2(), 5);
        }
    };
    do_run_test_manual("", hdr, rs, None, None).unwrap();
}

#[test]
fn test_manual_bridge_mixed_types() {
    let hdr = indoc! {"
        #include <memory>
        struct A {
            int a;
        };
        inline int take_A(const A& a) {
            return a.a;
        }
        inline std::unique_ptr<A> give_A() {
            auto a = std::make_unique<A>();
            a->a = 5;
            return a;
        }
    "};
    let hexathorpe = Token![#](Span::call_site());
    let rs = quote! {
        use autocxx::prelude::*;
        autocxx::include_cpp! {
            #hexathorpe include "input.h"
            safety!(unsafe_ffi)
            generate!("take_A")
            generate!("A")
        }
        #[cxx::bridge]
        mod ffi2 {
            unsafe extern "C++" {
                include!("input.h");
                type A = crate::ffi::A;
                fn give_A() -> UniquePtr<A>;
            }
        }
        fn main() {
            let a = ffi2::give_A();
            assert_eq!(ffi::take_A(&a), autocxx::c_int(5));
        }
    };
    do_run_test_manual("", hdr, rs, None, None).unwrap();
}

#[test]
fn test_extern_cpp_type_cxx_bridge() {
    let hdr = indoc! {"
        #include <cstdint>
        struct A {
            A() : a(0) {}
            int a;
        };
        inline void handle_a(const A&) {
        }
        inline A create_a() {
            A a;
            return a;
        }
    "};
    let hexathorpe = Token![#](Span::call_site());
    let rs = quote! {
        use autocxx::prelude::*;
        include_cpp! {
            #hexathorpe include "input.h"
            safety!(unsafe_ffi)
            generate!("handle_a")
            generate!("create_a")
            extern_cpp_opaque_type!("A", crate::ffi2::A)
        }
        #[cxx::bridge]
        pub mod ffi2 {
            unsafe extern "C++" {
                include!("input.h");
                type A;
            }
            impl UniquePtr<A> {}
        }
        fn main() {
            let a = ffi::create_a();
            ffi::handle_a(&a);
        }
    };
    do_run_test_manual("", hdr, rs, None, None).unwrap();
}

#[test]
fn test_extern_cpp_type_different_name() {
    let hdr = indoc! {"
        #include <cstdint>
        struct A {
            A() : a(0) {}
            int a;
        };
        inline void handle_a(const A&) {
        }
        inline A create_a() {
            A a;
            return a;
        }
    "};
    let hexathorpe = Token![#](Span::call_site());
    let rs = quote! {
        use autocxx::prelude::*;
        include_cpp! {
            #hexathorpe include "input.h"
            safety!(unsafe_ffi)
            generate!("handle_a")
            generate!("create_a")
            extern_cpp_opaque_type!("A", crate::DifferentA)
        }
        #[cxx::bridge]
        pub mod ffi2 {
            unsafe extern "C++" {
                include!("input.h");
                type A;
            }
            impl UniquePtr<A> {}
        }
        pub use ffi2::A as DifferentA;
        fn main() {
            let a = ffi::create_a();
            ffi::handle_a(&a);
        }
    };
    do_run_test_manual("", hdr, rs, None, None).unwrap();
}

#[test]
fn test_extern_cpp_type_two_include_cpp() {
    let hdr = indoc! {"
        #include <cstdint>
        struct A {
            A() : a(0) {}
            int a;
        };
        enum B {
            VARIANT,
        };
        inline void handle_a(const A&) {
        }
        inline A create_a(B) {
            A a;
            return a;
        }
    "};
    let hexathorpe = Token![#](Span::call_site());
    let rs = quote! {
        pub mod base {
            autocxx::include_cpp! {
                #hexathorpe include "input.h"
                name!(ffi2)
                safety!(unsafe_ffi)
                generate!("A")
                generate!("B")
            }
            pub use ffi2::*;
        }
        pub mod dependent {
            autocxx::include_cpp! {
                #hexathorpe include "input.h"
                safety!(unsafe_ffi)
                generate!("handle_a")
                generate!("create_a")
                extern_cpp_type!("A", crate::base::A)
                extern_cpp_type!("B", super::super::base::B)
                pod!("B")
            }
            pub use ffi::*;
        }
        fn main() {
            use autocxx::prelude::*;
            let a = dependent::create_a(base::B::VARIANT).within_box();
            dependent::handle_a(&a);
        }
    };
    do_run_test_manual("", hdr, rs, None, None).unwrap();
}

#[test]
/// Tests extern_cpp_type with a type inside a namespace.
fn test_extern_cpp_type_namespace() {
    let hdr = indoc! {"
        #include <cstdint>
        namespace b {
        struct B {
            B() {}
        };
        }  // namespace b
        struct A {
            A() {}
            b::B make_b() { return b::B(); }
        };
    "};
    let hexathorpe = Token![#](Span::call_site());
    let rs = quote! {
        pub mod b {
            autocxx::include_cpp! {
                #hexathorpe include "input.h"
                safety!(unsafe_ffi)
                name!(ffi_b)
                generate_pod!("b::B")
            }
            pub use ffi_b::b::B;
        }
        pub mod a {
            autocxx::include_cpp! {
                #hexathorpe include "input.h"
                safety!(unsafe_ffi)
                name!(ffi_a)
                generate_pod!("A")
                extern_cpp_type!("b::B", crate::b::B)
            }
            pub use ffi_a::A;
        }
        fn main() {
            use autocxx::prelude::*;
            let _ = crate::a::A::new().within_unique_ptr().as_mut().unwrap().make_b();
        }
    };
    do_run_test_manual("", hdr, rs, None, None).unwrap();
}

#[test]
#[ignore] // because we currently require UniquePtrTarget which this can't implement
fn test_extern_cpp_type_manual() {
    let hdr = indoc! {"
        #include <cstdint>
        struct A {
            int a;
        };
        inline void handle_a(const A& a) {
        }
        inline A create_a() {
            A a;
            return a;
        }
    "};
    let hexathorpe = Token![#](Span::call_site());
    let rs = quote! {
        autocxx::include_cpp! {
            #hexathorpe include "input.h"
            safety!(unsafe_ffi)
            generate!("handle_a")
            generate!("create_a")
            extern_cpp_type!("A", crate::ffi2::A)
        }
        pub mod ffi2 {
            use autocxx::cxx::{type_id, ExternType};
            #[repr(C)]
            pub struct A {
                a: std::os::raw::c_int
            }
            unsafe impl ExternType for A {
                type Kind = autocxx::cxx::kind::Opaque;
                type Id = type_id!("A");
            }

        }
        fn main() {
            let a = ffi2::A { a: 3 };
            ffi::handle_a(&a);
        }
    };
    do_run_test_manual("", hdr, rs, None, None).unwrap();
}

#[test]
fn test_issue486() {
    let hdr = indoc! {"
        namespace a {
            namespace spanner {
                class Key;
            }
        } // namespace a
        namespace spanner {
            class Key {
                public:
                    bool b(a::spanner::Key &);
            };
        } // namespace spanner
    "};
    let rs = quote! {};
    run_test("", hdr, rs, &["spanner::Key"], &[]);
}

#[test]
#[ignore]
fn test_issue616() {
    let hdr = indoc! {"
        namespace N {
            template <typename> class B{};
            template <typename c> class C {
            public:
            using U = B<c>;
            };
            }
            class A : N::C<A> {
            U u;
        };
    "};
    let rs = quote! {};
    run_test("", hdr, rs, &["A"], &[]);
}

#[test]
fn test_shared_ptr() {
    let hdr = indoc! {"
        #include <memory>
        struct A {
            int a;
        };
        inline std::shared_ptr<A> make_shared_int() {
            return std::make_shared<A>(A { 3 });
        }
        inline int take_shared_int(std::shared_ptr<A> a) {
            return a->a;
        }
        inline std::weak_ptr<A> shared_to_weak(std::shared_ptr<A> a) {
            return std::weak_ptr<A>(a);
        }
    "};
    let rs = quote! {
        let a = ffi::make_shared_int();
        assert_eq!(ffi::take_shared_int(a.clone()), autocxx::c_int(3));
        ffi::shared_to_weak(a).upgrade();
    };
    run_test(
        "",
        hdr,
        rs,
        &["make_shared_int", "take_shared_int", "shared_to_weak"],
        &[],
    );
}

#[test]
#[ignore] // https://github.com/google/autocxx/issues/799
fn test_shared_ptr_const() {
    let hdr = indoc! {"
        #include <memory>
        inline std::shared_ptr<const int> make_shared_int() {
            return std::make_shared<const int>(3);
        }
        inline int take_shared_int(std::shared_ptr<const int> a) {
            return *a;
        }
    "};
    let rs = quote! {
        let a = ffi::make_shared_int();
        assert_eq!(ffi::take_shared_int(a.clone()), autocxx::c_int(3));
    };
    run_test("", hdr, rs, &["make_shared_int", "take_shared_int"], &[]);
}

#[test]
fn test_rust_reference() {
    let hdr = indoc! {"
    #include <cstdint>

    struct RustType;
    inline uint32_t take_rust_reference(const RustType&) {
        return 4;
    }
    "};
    let rs = quote! {
        let foo = RustType(3);
        assert_eq!(ffi::take_rust_reference(&foo), 4);
    };
    run_test_ex(
        "",
        hdr,
        rs,
        quote! {
            generate!("take_rust_reference")
            extern_rust_type!(RustType)
        },
        None,
        None,
        Some(quote! {
            pub struct RustType(i32);
        }),
    );
}

#[test]
fn test_rust_reference_autodiscover() {
    let hdr = indoc! {"
    #include <cstdint>

    struct RustType;
    inline uint32_t take_rust_reference(const RustType&) {
        return 4;
    }
    "};
    let rs = quote! {
        let foo = RustType(3);
        let result = ffi::take_rust_reference(&foo);
        assert_eq!(result, 4);
    };
    run_test_ex(
        "",
        hdr,
        rs,
        quote! {},
        Some(Box::new(EnableAutodiscover)),
        None,
        Some(quote! {
            #[autocxx::extern_rust::extern_rust_type]
            pub struct RustType(i32);
        }),
    );
}

#[test]
fn test_pass_thru_rust_reference() {
    let hdr = indoc! {"
    #include <cstdint>

    struct RustType;
    inline const RustType& pass_rust_reference(const RustType& a) {
        return a;
    }
    "};
    let rs = quote! {
        let foo = RustType(3);
        assert_eq!(ffi::pass_rust_reference(&foo).0, 3);
    };
    run_test_ex(
        "",
        hdr,
        rs,
        quote! {
            generate!("pass_rust_reference")
            extern_rust_type!(RustType)
        },
        None,
        None,
        Some(quote! {
            pub struct RustType(i32);
        }),
    );
}

#[test]
fn test_extern_rust_method() {
    let hdr = indoc! {"
        #include <cstdint>
        struct RustType;
        uint32_t examine(const RustType& foo);
    "};
    let cxx = indoc! {"
        uint32_t examine(const RustType& foo) {
            return foo.get();
        }"};
    let rs = quote! {
        let a = RustType(74);
        assert_eq!(ffi::examine(&a), 74);
    };
    run_test_ex(
        cxx,
        hdr,
        rs,
        directives_from_lists(&["examine"], &[], None),
        Some(Box::new(EnableAutodiscover)),
        None,
        Some(quote! {
            #[autocxx::extern_rust::extern_rust_type]
            pub struct RustType(i32);
            impl RustType {
                #[autocxx::extern_rust::extern_rust_function]
                pub fn get(&self) -> i32 {
                    return self.0
                }
            }
        }),
    );
}

#[test]
fn test_extern_rust_fn_callback() {
    let hdr = indoc! {"
        struct a {};
    "};
    let hexathorpe = Token![#](Span::call_site());
    let rs = quote! {
        autocxx::include_cpp! {
            #hexathorpe include "input.h"
            safety!(unsafe_ffi)
            generate!("a")
        }

        use ffi::a;
        use std::pin::Pin;

        #[autocxx::extern_rust::extern_rust_function]
        pub fn called_from_cpp(_a: Pin<&mut a>) {}

        fn main() {}
    };
    do_run_test_manual("", hdr, rs, None, None).unwrap();
}

// TODO: there are various other tests for extern_rust_fn we should add:
// 1) taking mutable and immutable references
// 2) ensuring that types on which the signature depends as receiver,
//    parameters and return are not garbage collected

#[test]
fn test_rust_reference_no_autodiscover() {
    let hdr = indoc! {"
    #include <cstdint>

    struct RustType;
    inline uint32_t take_rust_reference(const RustType&) {
        return 4;
    }
    "};
    let rs = quote! {
        let foo = RustType(3);
        let result = ffi::take_rust_reference(&foo);
        assert_eq!(result, 4);
    };
    run_test_ex(
        "",
        hdr,
        rs,
        directives_from_lists(&["take_rust_reference"], &[], None),
        None,
        None,
        Some(quote! {
            #[autocxx::extern_rust::extern_rust_type]
            pub struct RustType(i32);
        }),
    );
}

#[test]
fn test_rust_box() {
    let hdr = indoc! {"
    #include <cstdint>
    #include <cxx.h>

    struct RustType;
    inline uint32_t take_rust_box(rust::Box<RustType>) {
        return 4;
    }
    "};
    let rs = quote! {
        let foo = Box::new(RustType(3));
        let result = ffi::take_rust_box(foo);
        assert_eq!(result, 4);
    };
    run_test_ex(
        "",
        hdr,
        rs,
        directives_from_lists(&["take_rust_box"], &[], None),
        None,
        None,
        Some(quote! {
            #[autocxx::extern_rust::extern_rust_type]
            pub struct RustType(i32);
        }),
    );
}

#[test]
fn test_rust_reference_no_autodiscover_no_usage() {
    let rs = quote! {
        let _ = RustType(3);
    };
    run_test_ex(
        "",
        "",
        rs,
        directives_from_lists(&[], &[], None),
        None,
        None,
        Some(quote! {
            #[autocxx::extern_rust::extern_rust_type]
            pub struct RustType(i32);
        }),
    );
}

#[test]
#[cfg_attr(skip_windows_msvc_failing_tests, ignore)]
// TODO - replace make_clang_arg_adder with something that knows how to add an MSVC-suitable
// directive for the cc build.
fn test_cpp17() {
    let hdr = indoc! {"
        static_assert(__cplusplus >= 201703L, \"This file expects a C++17 compatible compiler.\");
        inline void foo() {}
    "};
    run_test_ex(
        "",
        hdr,
        quote! {
            ffi::foo();
        },
        quote! {
            generate!("foo")
        },
        make_cpp17_adder(),
        None,
        None,
    );
}

#[test]
fn test_box_extern_rust_type() {
    let hdr = indoc! {"
        #include <cxx.h>
        struct Foo;
        inline void take_box(rust::Box<Foo>) {
        }
    "};
    run_test_ex(
        "",
        hdr,
        quote! {
            ffi::take_box(Box::new(Foo { a: "Hello".into() }))
        },
        quote! {
            generate!("take_box")
            extern_rust_type!(Foo)
        },
        None,
        None,
        Some(quote! {
            pub struct Foo {
                a: String,
            }
        }),
    );
}

#[test]
fn test_box_return_placement_new() {
    let hdr = indoc! {"
        #include <cxx.h>
        struct Foo;
        struct Foo2;
        struct Ret {};
        inline Ret take_box(rust::Box<Foo>, rust::Box<Foo2>) {
            return Ret{};
        }
    "};
    run_test_ex(
        "",
        hdr,
        quote! {
            let _ = ffi::take_box(
                Box::new(Foo { a: "Hello".into() }),
                Box::new(bar::Foo2 { a: "Goodbye".into() })
            );
        },
        quote! {
            generate!("take_box")
            extern_rust_type!(Foo)
            generate!("Ret")
        },
        None,
        None,
        Some(quote! {
            pub struct Foo {
                a: String,
            }
            mod bar {
                #[autocxx::extern_rust::extern_rust_type]
                pub struct Foo2 {
                    pub a: String,
                }
            }
        }),
    );
}

#[test]
fn test_box_via_extern_rust() {
    let hdr = indoc! {"
        #include <cxx.h>
        struct Foo;
        inline void take_box(rust::Box<Foo>) {
        }
    "};
    run_test_ex(
        "",
        hdr,
        quote! {
            ffi::take_box(Box::new(Foo { a: "Hello".into() }))
        },
        quote! {},
        Some(Box::new(EnableAutodiscover)),
        None,
        Some(quote! {
            #[autocxx::extern_rust::extern_rust_type]
            pub struct Foo {
                a: String,
            }
        }),
    );
}

#[test]
fn test_box_via_extern_rust_no_include_cpp() {
    let hdr = indoc! {"
        #include <cxx.h>
        struct Foo;
        inline void take_box(rust::Box<Foo>) {
        }
    "};
    do_run_test_manual(
        "",
        hdr,
        quote! {
            #[autocxx::extern_rust::extern_rust_type]
            pub struct Foo {
                a: String,
            }

            fn main() {
            }
        },
        Some(Box::new(EnableAutodiscover)),
        None,
    )
    .unwrap();
}

#[test]
fn test_box_via_extern_rust_in_mod() {
    let hdr = indoc! {"
        #include <cxx.h>
        struct Foo;
        inline void take_box(rust::Box<Foo>) {
        }
    "};
    run_test_ex(
        "",
        hdr,
        quote! {
            ffi::take_box(Box::new(bar::Foo { a: "Hello".into() }))
        },
        quote! {},
        Some(Box::new(EnableAutodiscover)),
        None,
        Some(quote! {
            mod bar {
                #[autocxx::extern_rust::extern_rust_type]
                pub struct Foo {
                    pub a: String,
                }
            }
        }),
    );
}

#[test]
fn test_extern_rust_fn_simple() {
    let cpp = indoc! {"
        void foo() {
            my_rust_fun();
        }
    "};
    let hdr = indoc! {"
        #include <cxx.h>
        inline void do_thing() {}
    "};
    run_test_ex(
        cpp,
        hdr,
        quote! {
            ffi::do_thing();
        },
        quote! {
            generate!("do_thing")
        },
        Some(Box::new(EnableAutodiscover)),
        None,
        Some(quote! {
            #[autocxx::extern_rust::extern_rust_function]
            fn my_rust_fun() {
            }
        }),
    );
}

#[test]
fn test_extern_rust_fn_in_mod() {
    let hdr = indoc! {"
        #include <cxx.h>
        inline void do_thing() {}
    "};
    run_test_ex(
        "",
        hdr,
        quote! {},
        quote! {
            generate!("do_thing")
        },
        Some(Box::new(EnableAutodiscover)),
        None,
        Some(quote! {
            mod bar {
                #[autocxx::extern_rust::extern_rust_function]
                pub fn my_rust_fun() {

                }
            }
        }),
    );
}

#[test]
fn test_issue_956() {
    let hdr = indoc! {"
        #include <cstdint>
        inline void take_int(int&) {}
        inline void take_uint16(uint16_t) {}
        inline void take_us(unsigned short) {}
        inline void take_char16(char16_t) {}
        inline void take_uint16_ref(uint16_t&) {}
        inline void take_char16_ref(char16_t &) {}
    "};
    run_test(
        "",
        hdr,
        quote! {},
        &[
            "take_int",
            "take_uint16",
            "take_char16",
            "take_uint16_ref",
            "take_char16_ref",
            "take_us",
        ],
        &[],
    );
}

#[test]
fn test_extern_rust_fn_no_autodiscover() {
    let hdr = indoc! {"
        #include <cxx.h>
    "};
    let cpp = indoc! {"
        void call_it() {
            my_rust_fun();
        }
    "};
    run_test_ex(
        cpp,
        hdr,
        quote! {},
        quote! {},
        None,
        None,
        Some(quote! {
            mod bar {
                #[autocxx::extern_rust::extern_rust_function]
                pub fn my_rust_fun() {

                }
            }
        }),
    );
}

#[test]
fn test_pv_subclass_mut() {
    let hdr = indoc! {"
    #include <cstdint>

    class Observer {
    public:
        Observer() {}
        virtual void foo() = 0;
        virtual ~Observer() {}
    };
    inline void bar() {}
    "};
    run_test_ex(
        "",
        hdr,
        quote! {
            MyObserver::new_rust_owned(MyObserver { a: 3, cpp_peer: Default::default() });
        },
        quote! {
            generate!("bar")
            subclass!("Observer",MyObserver)
        },
        None,
        None,
        Some(quote! {
            use autocxx::subclass::CppSubclass;
            use ffi::Observer_methods;
            #[autocxx::subclass::subclass]
            pub struct MyObserver {
                a: u32
            }
            impl Observer_methods for MyObserver {
                fn foo(&mut self) {
                }
            }
        }),
    );
}

#[test]
fn test_pv_subclass_const() {
    let hdr = indoc! {"
    #include <cstdint>

    class Observer {
    public:
        Observer() {}
        virtual void foo() const = 0;
        virtual ~Observer() {}
    };
    inline void bar() {}
    "};
    run_test_ex(
        "",
        hdr,
        quote! {
            MyObserver::new_rust_owned(MyObserver { a: 3, cpp_peer: Default::default() });
        },
        quote! {
            generate!("bar")
            subclass!("Observer",MyObserver)
        },
        None,
        None,
        Some(quote! {
            use autocxx::subclass::CppSubclass;
            use ffi::Observer_methods;
            #[autocxx::subclass::subclass]
            pub struct MyObserver {
                a: u32
            }
            impl Observer_methods for MyObserver {
                fn foo(&self) {
                }
            }
        }),
    );
}

#[test]
fn test_pv_subclass_calls_impossible() {
    let hdr = indoc! {"
    #include <cstdint>

    class Observer {
    public:
        Observer() {}
        virtual void foo() const = 0;
        virtual ~Observer() {}
    };
    inline void bar() {}
    "};
    run_test_expect_fail_ex(
        "",
        hdr,
        quote! {
            MyObserver::new_rust_owned(MyObserver { a: 3, cpp_peer: Default::default() });
        },
        quote! {
            generate!("bar")
            subclass!("Observer",MyObserver)
        },
        None,
        None,
        Some(quote! {
            use autocxx::subclass::CppSubclass;
            use ffi::Observer_methods;
            #[autocxx::subclass::subclass]
            pub struct MyObserver {
                a: u32
            }
            impl Observer_methods for MyObserver {
                fn foo(&self) {
                    use ffi::Observer_supers;
                    self.foo_super()
                }
            }
        }),
    );
}

#[test]
fn test_pv_subclass_not_pub() {
    let hdr = indoc! {"
    #include <cstdint>

    class Observer {
    public:
        Observer() {}
        virtual void foo() const = 0;
        virtual ~Observer() {}
    };
    inline void bar() {}
    "};
    run_test_expect_fail_ex(
        "",
        hdr,
        quote! {
            MyObserver::new_rust_owned(MyObserver { a: 3, cpp_peer: Default::default() });
        },
        quote! {
            generate!("bar")
            subclass!("Observer",MyObserver)
        },
        None,
        None,
        Some(quote! {
            use autocxx::subclass::CppSubclass;
            use ffi::Observer_methods;
            #[autocxx::subclass::subclass]
            struct MyObserver {
                a: u32
            }
            impl Observer_methods for MyObserver {
                fn foo(&self) {
                }
            }
        }),
    );
}

#[test]
fn test_pv_subclass_ptr_param() {
    let hdr = indoc! {"
    #include <cstdint>
    struct A {
        uint8_t a;
    };

    class Observer {
    public:
        Observer() {}
        virtual void foo(const A*) const {};
        virtual ~Observer() {}
    };
    "};
    run_test_ex(
        "",
        hdr,
        quote! {
            MyObserver::new_rust_owned(MyObserver { a: 3, cpp_peer: Default::default() });
        },
        quote! {
            generate!("A")
            subclass!("Observer",MyObserver)
        },
        None,
        None,
        Some(quote! {
            use autocxx::subclass::CppSubclass;
            use ffi::Observer_methods;
            #[autocxx::subclass::subclass]
            pub struct MyObserver {
                a: u32
            }
            impl Observer_methods for MyObserver {
                unsafe fn foo(&self, a: *const ffi::A) {
                    use ffi::Observer_supers;
                    self.foo_super(a)
                }
            }
        }),
    );
}

#[test]
fn test_pv_subclass_opaque_param() {
    let hdr = indoc! {"
    #include <cstdint>

    typedef uint32_t MyUnsupportedType[4];

    struct MySupportedType {
        uint32_t a;
    };

    class MySuperType {
    public:
        virtual void foo(const MyUnsupportedType* foo, const MySupportedType* bar) const = 0;
        virtual ~MySuperType() = default;
    };
    "};
    run_test_ex(
        "",
        hdr,
        quote! {
            MySubType::new_rust_owned(MySubType { a: 3, cpp_peer: Default::default() });
        },
        quote! {
            subclass!("MySuperType",MySubType)
            extern_cpp_opaque_type!("MyUnsupportedType", crate::ffi2::MyUnsupportedType)
        },
        None,
        None,
        Some(quote! {

            #[cxx::bridge]
            pub mod ffi2 {
                unsafe extern "C++" {
                    include!("input.h");
                    type MyUnsupportedType;
                }
            }
            use autocxx::subclass::CppSubclass;
            use ffi::MySuperType_methods;
            #[autocxx::subclass::subclass]
            pub struct MySubType {
                a: u32
            }
            impl MySuperType_methods for MySubType {
                unsafe fn foo(&self, _foo: *const ffi2::MyUnsupportedType, _bar: *const ffi::MySupportedType) {
                }
            }
        }),
    );
}

#[test]
fn test_pv_subclass_return() {
    let hdr = indoc! {"
    #include <cstdint>

    class Observer {
    public:
        Observer() {}
        virtual uint32_t foo() const = 0;
        virtual ~Observer() {}
    };
    inline void bar() {}
    "};
    run_test_ex(
        "",
        hdr,
        quote! {
            MyObserver::new_rust_owned(MyObserver { a: 3, cpp_peer: Default::default() });
        },
        quote! {
            generate!("bar")
            subclass!("Observer",MyObserver)
        },
        None,
        None,
        Some(quote! {
            use autocxx::subclass::CppSubclass;
            use ffi::Observer_methods;
            #[autocxx::subclass::subclass]
            pub struct MyObserver {
                a: u32
            }
            impl Observer_methods for MyObserver {
                fn foo(&self) -> u32 {
                    4
                }
            }
        }),
    );
}

#[test]
fn test_pv_subclass_passed_to_fn() {
    let hdr = indoc! {"
    #include <cstdint>

    class Observer {
    public:
        Observer() {}
        virtual uint32_t foo() const = 0;
        virtual ~Observer() {}
    };
    inline void take_observer(const Observer&) {}
    "};
    run_test_ex(
        "",
        hdr,
        quote! {
            let o = MyObserver::new_rust_owned(MyObserver { a: 3, cpp_peer: Default::default() });
            ffi::take_observer(o.borrow().as_ref());
        },
        quote! {
            generate!("take_observer")
            subclass!("Observer",MyObserver)
        },
        None,
        None,
        Some(quote! {
            use autocxx::subclass::CppSubclass;
            use ffi::Observer_methods;
            #[autocxx::subclass::subclass]
            pub struct MyObserver {
                a: u32
            }
            impl Observer_methods for MyObserver {
                fn foo(&self) -> u32 {
                    4
                }
            }
        }),
    );
}

#[test]
fn test_pv_subclass_derive_defaults() {
    let hdr = indoc! {"
    #include <cstdint>

    class Observer {
    public:
        Observer() {}
        virtual uint32_t foo() const = 0;
        virtual ~Observer() {}
    };
    inline void take_observer(const Observer&) {}
    "};
    run_test_ex(
        "",
        hdr,
        quote! {
            use autocxx::subclass::CppSubclassDefault;
            let o = MyObserver::default_rust_owned();
            ffi::take_observer(o.borrow().as_ref());
        },
        quote! {
            generate!("take_observer")
            subclass!("Observer",MyObserver)
        },
        None,
        None,
        Some(quote! {
            #[autocxx::subclass::subclass]
            #[derive(Default)]
            pub struct MyObserver {
                a: u32
            }
            impl ffi::Observer_methods for MyObserver {
                fn foo(&self) -> u32 {
                    4
                }
            }
        }),
    );
}

#[test]
fn test_non_pv_subclass_simple() {
    let hdr = indoc! {"
    #include <cstdint>

    class Observer {
    public:
        Observer() {}
        virtual void foo() const {}
        virtual ~Observer() {}
    };
    inline void bar() {}
    "};
    run_test_ex(
        "",
        hdr,
        quote! {
            let obs = MyObserver::new_rust_owned(MyObserver { a: 3, cpp_peer: Default::default() });
            obs.borrow().foo();
        },
        quote! {
            generate!("bar")
            subclass!("Observer",MyObserver)
        },
        None,
        None,
        Some(quote! {
            use autocxx::subclass::CppSubclass;
            use ffi::Observer_methods;
            #[autocxx::subclass::subclass]
            pub struct MyObserver {
                a: u32
            }
            impl Observer_methods for MyObserver {
            }
        }),
    );
}

#[test]
/// Tests the Rust code generated for subclasses when there's a `std` module in scope representing
/// the C++ `std` namespace. This breaks if any of the generated Rust code fails to fully qualify
/// its references to the Rust `std`.
fn test_subclass_with_std() {
    let hdr = indoc! {"
    #include <cstdint>
    #include <chrono>

    class Observer {
    public:
        Observer() {}
        virtual void foo() const {}
        virtual ~Observer() {}

        void unused(std::chrono::nanoseconds) {}
    };
    "};
    run_test_ex(
        "",
        hdr,
        quote! {
            let obs = MyObserver::new_rust_owned(MyObserver { a: 3, cpp_peer: Default::default() });
            obs.borrow().foo();
        },
        quote! {
            subclass!("Observer",MyObserver)
        },
        None,
        None,
        Some(quote! {
            use autocxx::subclass::CppSubclass;
            use ffi::Observer_methods;
            #[autocxx::subclass::subclass]
            pub struct MyObserver {
                a: u32
            }
            impl Observer_methods for MyObserver {
            }
        }),
    );
}

#[test]
fn test_two_subclasses() {
    let hdr = indoc! {"
    #include <cstdint>

    class Observer {
    public:
        Observer() {}
        virtual void foo() const {}
        virtual ~Observer() {}
    };
    inline void bar() {}
    "};
    run_test_ex(
        "",
        hdr,
        quote! {
            let obs = MyObserverA::new_rust_owned(MyObserverA { a: 3, cpp_peer: Default::default() });
            obs.borrow().foo();
            let obs = MyObserverB::new_rust_owned(MyObserverB { a: 3, cpp_peer: Default::default() });
            obs.borrow().foo();
        },
        quote! {
            generate!("bar")
            subclass!("Observer",MyObserverA)
            subclass!("Observer",MyObserverB)
        },
        None,
        None,
        Some(quote! {
            use autocxx::subclass::CppSubclass;
            use ffi::Observer_methods;
            #[autocxx::subclass::subclass]
            pub struct MyObserverA {
                a: u32
            }
            impl Observer_methods for MyObserverA {
            }
            #[autocxx::subclass::subclass]
            pub struct MyObserverB {
                a: u32
            }
            impl Observer_methods for MyObserverB {
            }
        }),
    );
}

#[test]
fn test_two_superclasses_with_same_name_method() {
    let hdr = indoc! {"
    #include <cstdint>

    class ObserverA {
    public:
        ObserverA() {}
        virtual void foo() const {}
        virtual ~ObserverA() {}
    };

    class ObserverB {
        public:
            ObserverB() {}
            virtual void foo() const {}
            virtual ~ObserverB() {}
        };
    inline void bar() {}
    "};
    run_test_ex(
        "",
        hdr,
        quote! {
            let obs = MyObserverA::new_rust_owned(MyObserverA { a: 3, cpp_peer: Default::default() });
            obs.borrow().foo();
            let obs = MyObserverB::new_rust_owned(MyObserverB { a: 3, cpp_peer: Default::default() });
            obs.borrow().foo();
        },
        quote! {
            generate!("bar")
            subclass!("ObserverA",MyObserverA)
            subclass!("ObserverB",MyObserverB)
        },
        None,
        None,
        Some(quote! {
            use autocxx::subclass::CppSubclass;
            use ffi::ObserverA_methods;
            use ffi::ObserverB_methods;
            #[autocxx::subclass::subclass]
            pub struct MyObserverA {
                a: u32
            }
            impl ObserverA_methods for MyObserverA {
            }
            #[autocxx::subclass::subclass]
            pub struct MyObserverB {
                a: u32
            }
            impl ObserverB_methods for MyObserverB {
            }
        }),
    );
}

#[test]
fn test_subclass_no_safety() {
    let hdr = indoc! {"
    #include <cstdint>

    class Observer {
    public:
        Observer() {}
        virtual void foo() = 0;
        virtual ~Observer() {}
    };
    "};
    let hexathorpe = Token![#](Span::call_site());
    let unexpanded_rust = quote! {
        use autocxx::prelude::*;

        include_cpp!(
            #hexathorpe include "input.h"
            subclass!("Observer",MyObserver)
        );

        use ffi::Observer_methods;
        #hexathorpe [autocxx::subclass::subclass]
        pub struct MyObserver;
        impl Observer_methods for MyObserver {
            unsafe fn foo(&mut self) {}
        }

        use autocxx::subclass::{CppSubclass, CppPeerConstructor, CppSubclassRustPeerHolder};
        use cxx::UniquePtr;
        impl CppPeerConstructor<ffi::MyObserverCpp> for MyObserver {
            fn make_peer(
                &mut self,
                peer_holder: CppSubclassRustPeerHolder<Self>,
            ) -> UniquePtr<ffi::MyObserverCpp> {
                UniquePtr::emplace(unsafe { ffi::MyObserverCpp::new(peer_holder) })
            }
        }

        fn main() {
            let obs = MyObserver::new_rust_owned(MyObserver { cpp_peer: Default::default() });
            unsafe { obs.borrow_mut().foo() };
        }
    };

    do_run_test_manual("", hdr, unexpanded_rust, None, None).unwrap()
}

#[test]
fn test_pv_protected_constructor() {
    let hdr = indoc! {"
    #include <cstdint>

    class Observer {
    protected:
        Observer() {}
    public:
        virtual void foo() const {}
        virtual ~Observer() {}
    };
    inline void bar() {}
    "};
    run_test_ex(
        "",
        hdr,
        quote! {
            let obs = MyObserver::new_rust_owned(MyObserver { a: 3, cpp_peer: Default::default() });
            obs.borrow().foo();
        },
        quote! {
            generate!("bar")
            subclass!("Observer",MyObserver)
        },
        None,
        None,
        Some(quote! {
            use autocxx::subclass::CppSubclass;
            use ffi::Observer_methods;
            #[autocxx::subclass::subclass]
            pub struct MyObserver {
                a: u32
            }
            impl Observer_methods for MyObserver {
            }
        }),
    );
}

#[test]
fn test_pv_protected_method() {
    let hdr = indoc! {"
    #include <cstdint>

    class Observer {
    public:
        Observer() {}
        virtual void foo() const {}
        virtual ~Observer() {}
    protected:
        virtual void baz() const {}
    };
    inline void bar() {}
    "};
    run_test_ex(
        "",
        hdr,
        quote! {
            let obs = MyObserver::new_rust_owned(MyObserver { a: 3, cpp_peer: Default::default() });
            obs.borrow().foo();
        },
        quote! {
            generate!("bar")
            subclass!("Observer",MyObserver)
        },
        None,
        None,
        Some(quote! {
            use autocxx::subclass::CppSubclass;
            use ffi::Observer_methods;
            #[autocxx::subclass::subclass]
            pub struct MyObserver {
                a: u32
            }
            impl Observer_methods for MyObserver {
                fn baz(&self) {
                }

                fn foo(&self) {
                    use ffi::Observer_supers;
                    self.baz_super()
                }
            }
        }),
    );
}

#[test]
fn test_pv_subclass_allocation_not_self_owned() {
    let hdr = indoc! {"
    #include <cstdint>
    extern \"C\" void mark_freed() noexcept;
    extern \"C\" void mark_allocated() noexcept;

    class TestObserver {
    public:
        TestObserver() {
            mark_allocated();
        }
        virtual void a() const = 0;
        virtual ~TestObserver() {
            mark_freed();
        }
    };
    inline void TriggerTestObserverA(const TestObserver& obs) {
        obs.a();
    }
    "};
    run_test_ex(
        "",
        hdr,
        quote! {
            assert!(!Lazy::force(&STATUS).lock().unwrap().cpp_allocated);
            assert!(!Lazy::force(&STATUS).lock().unwrap().rust_allocated);
            assert!(!Lazy::force(&STATUS).lock().unwrap().a_called);

            // Test when owned by C++
            let obs = MyTestObserver::new_cpp_owned(
                MyTestObserver::new()
            );
            assert!(Lazy::force(&STATUS).lock().unwrap().cpp_allocated);
            assert!(Lazy::force(&STATUS).lock().unwrap().rust_allocated);
            assert!(!Lazy::force(&STATUS).lock().unwrap().a_called);
            let obs_superclass = obs.as_ref().unwrap(); // &subclass
            let obs_superclass = unsafe { core::mem::transmute::<&ffi::MyTestObserverCpp, &ffi::TestObserver>(obs_superclass) };
            ffi::TriggerTestObserverA(obs_superclass);
            assert!(Lazy::force(&STATUS).lock().unwrap().a_called);
            core::mem::drop(obs);
            Lazy::force(&STATUS).lock().unwrap().a_called = false;
            assert!(!Lazy::force(&STATUS).lock().unwrap().rust_allocated);
            assert!(!Lazy::force(&STATUS).lock().unwrap().cpp_allocated);
            assert!(!Lazy::force(&STATUS).lock().unwrap().a_called);

            // Test when owned by Rust
            let obs = MyTestObserver::new_rust_owned(
                MyTestObserver::new()
            );
            //let cpp_peer_ptr = unsafe { obs.borrow_mut().peer_mut().get_unchecked_mut() as *mut ffi::MyTestObserverCpp };
            assert!(Lazy::force(&STATUS).lock().unwrap().cpp_allocated);
            assert!(Lazy::force(&STATUS).lock().unwrap().rust_allocated);
            assert!(!Lazy::force(&STATUS).lock().unwrap().a_called);
            ffi::TriggerTestObserverA(obs.as_ref().borrow().as_ref());
            assert!(Lazy::force(&STATUS).lock().unwrap().a_called);
            Lazy::force(&STATUS).lock().unwrap().a_called = false;
            core::mem::drop(obs);
            assert!(!Lazy::force(&STATUS).lock().unwrap().rust_allocated);
            assert!(!Lazy::force(&STATUS).lock().unwrap().cpp_allocated);
            assert!(!Lazy::force(&STATUS).lock().unwrap().a_called);
        },
        quote! {
            generate!("TriggerTestObserverA")
            subclass!("TestObserver",MyTestObserver)
        },
        None,
        None,
        Some(quote! {
            use once_cell::sync::Lazy;
            use std::sync::Mutex;

            use autocxx::subclass::CppSubclass;
            use ffi::TestObserver_methods;
            #[autocxx::subclass::subclass]
            pub struct MyTestObserver {
                data: ExternalEngine,
            }
            impl TestObserver_methods for MyTestObserver {
                fn a(&self) {
                    self.data.do_something();
                }
            }
            impl MyTestObserver {
                fn new() -> Self {
                    Self {
                        cpp_peer: Default::default(),
                        data: ExternalEngine::default(),
                    }
                }
            }

            #[no_mangle]
            pub fn mark_allocated() {
                Lazy::force(&STATUS).lock().unwrap().cpp_allocated = true;
            }

            #[no_mangle]
            pub fn mark_freed() {
                Lazy::force(&STATUS).lock().unwrap().cpp_allocated = false;
            }

            #[derive(Default)]
            struct Status {
                cpp_allocated: bool,
                rust_allocated: bool,
                a_called: bool,
            }

            static STATUS: Lazy<Mutex<Status>> = Lazy::new(|| Mutex::new(Status::default()));

            pub struct ExternalEngine;

            impl ExternalEngine {
                fn do_something(&self) {
                    Lazy::force(&STATUS).lock().unwrap().a_called = true;
                }
            }

            impl Default for ExternalEngine {
                fn default() -> Self {
                    Lazy::force(&STATUS).lock().unwrap().rust_allocated = true;
                    ExternalEngine
                }
            }

            impl Drop for ExternalEngine {
                fn drop(&mut self) {
                    Lazy::force(&STATUS).lock().unwrap().rust_allocated = false;
                }
            }
        }),
    );
}

#[test]
fn test_pv_subclass_allocation_self_owned() {
    let hdr = indoc! {"
    #include <cstdint>
    extern \"C\" void mark_freed() noexcept;
    extern \"C\" void mark_allocated() noexcept;

    class TestObserver {
    public:
        TestObserver() {
            mark_allocated();
        }
        virtual void a() const = 0;
        virtual ~TestObserver() {
            mark_freed();
        }
    };
    inline void TriggerTestObserverA(const TestObserver& obs) {
        const_cast<TestObserver&>(obs).a();
    }
    "};
    run_test_ex(
        "",
        hdr,
        quote! {
            assert!(!Lazy::force(&STATUS).lock().unwrap().cpp_allocated);
            assert!(!Lazy::force(&STATUS).lock().unwrap().rust_allocated);
            assert!(!Lazy::force(&STATUS).lock().unwrap().a_called);

            // Test when owned by C++
            let obs = MyTestObserver::new_cpp_owned(
                MyTestObserver::new(false)
            );
            assert!(Lazy::force(&STATUS).lock().unwrap().cpp_allocated);
            assert!(Lazy::force(&STATUS).lock().unwrap().rust_allocated);
            assert!(!Lazy::force(&STATUS).lock().unwrap().a_called);
            let obs_superclass = obs.as_ref().unwrap(); // &subclass
            let obs_superclass = unsafe { core::mem::transmute::<&ffi::MyTestObserverCpp, &ffi::TestObserver>(obs_superclass) };

            ffi::TriggerTestObserverA(obs_superclass);
            assert!(Lazy::force(&STATUS).lock().unwrap().a_called);
            core::mem::drop(obs);
            Lazy::force(&STATUS).lock().unwrap().a_called = false;
            assert!(!Lazy::force(&STATUS).lock().unwrap().rust_allocated);
            assert!(!Lazy::force(&STATUS).lock().unwrap().cpp_allocated);
            assert!(!Lazy::force(&STATUS).lock().unwrap().a_called);

            // Test when owned by Rust
            let obs = MyTestObserver::new_rust_owned(
                MyTestObserver::new(false)
            );
            assert!(Lazy::force(&STATUS).lock().unwrap().cpp_allocated);
            assert!(Lazy::force(&STATUS).lock().unwrap().rust_allocated);
            assert!(!Lazy::force(&STATUS).lock().unwrap().a_called);
            ffi::TriggerTestObserverA(obs.as_ref().borrow().as_ref());

            assert!(Lazy::force(&STATUS).lock().unwrap().a_called);
            Lazy::force(&STATUS).lock().unwrap().a_called = false;
            core::mem::drop(obs);
            assert!(!Lazy::force(&STATUS).lock().unwrap().rust_allocated);
            assert!(!Lazy::force(&STATUS).lock().unwrap().cpp_allocated);
            assert!(!Lazy::force(&STATUS).lock().unwrap().a_called);

            // Test when self-owned
            let obs = MyTestObserver::new_self_owned(
                MyTestObserver::new(true)
            );
            let obs_superclass_ptr: *const ffi::TestObserver = obs.as_ref().borrow().as_ref();
            // Retain just a pointer on the Rust side, so there is no Rust-side
            // ownership.
            core::mem::drop(obs);
            assert!(Lazy::force(&STATUS).lock().unwrap().cpp_allocated);
            assert!(Lazy::force(&STATUS).lock().unwrap().rust_allocated);
            assert!(!Lazy::force(&STATUS).lock().unwrap().a_called);
            ffi::TriggerTestObserverA(unsafe { obs_superclass_ptr.as_ref().unwrap() });

            assert!(Lazy::force(&STATUS).lock().unwrap().a_called);
            assert!(!Lazy::force(&STATUS).lock().unwrap().rust_allocated);
            assert!(!Lazy::force(&STATUS).lock().unwrap().cpp_allocated);
        },
        quote! {
            generate!("TriggerTestObserverA")
            subclass!("TestObserver",MyTestObserver)
        },
        None,
        None,
        Some(quote! {
            use once_cell::sync::Lazy;
            use std::sync::Mutex;

            use autocxx::subclass::CppSubclass;
            use autocxx::subclass::CppSubclassSelfOwned;
            use ffi::TestObserver_methods;
            #[autocxx::subclass::subclass(self_owned)]
            pub struct MyTestObserver {
                data: ExternalEngine,
                self_owning: bool,
            }
            impl TestObserver_methods for MyTestObserver {
                fn a(&self) {
                    self.data.do_something();
                    if self.self_owning {
                        self.delete_self();
                    }
                }
            }
            impl MyTestObserver {
                fn new(self_owning: bool) -> Self {
                    Self {
                        cpp_peer: Default::default(),
                        data: ExternalEngine::default(),
                        self_owning,
                    }
                }
            }

            #[no_mangle]
            pub fn mark_allocated() {
                Lazy::force(&STATUS).lock().unwrap().cpp_allocated = true;
            }

            #[no_mangle]
            pub fn mark_freed() {
                Lazy::force(&STATUS).lock().unwrap().cpp_allocated = false;
            }

            #[derive(Default)]
            struct Status {
                cpp_allocated: bool,
                rust_allocated: bool,
                a_called: bool,
            }

            static STATUS: Lazy<Mutex<Status>> = Lazy::new(|| Mutex::new(Status::default()));

            pub struct ExternalEngine;

            impl ExternalEngine {
                fn do_something(&self) {
                    Lazy::force(&STATUS).lock().unwrap().a_called = true;
                }
            }

            impl Default for ExternalEngine {
                fn default() -> Self {
                    Lazy::force(&STATUS).lock().unwrap().rust_allocated = true;
                    ExternalEngine
                }
            }

            impl Drop for ExternalEngine {
                fn drop(&mut self) {
                    Lazy::force(&STATUS).lock().unwrap().rust_allocated = false;
                }
            }
        }),
    );
}

#[test]
fn test_pv_subclass_calls() {
    let hdr = indoc! {"
    #include <cstdint>
    extern \"C\" void mark_c_called() noexcept;
    extern \"C\" void mark_d_called() noexcept;
    extern \"C\" void mark_e_called() noexcept;
    extern \"C\" void mark_f_called() noexcept;
    extern \"C\" void mark_g_called() noexcept;
    extern \"C\" void mark_h_called() noexcept;

    class TestObserver {
    public:
        TestObserver() {}
        virtual uint32_t a(uint32_t) const = 0;
        virtual uint32_t b(uint32_t) = 0;
        virtual uint32_t c(uint32_t) const { mark_c_called(); return 0; };
        virtual uint32_t d(uint32_t) { mark_d_called(); return 0; };
        virtual uint32_t e(uint32_t) const { mark_e_called(); return 0; };
        virtual uint32_t f(uint32_t) { mark_f_called(); return 0; };
        virtual uint32_t g(uint32_t) const { mark_g_called(); return 0; };
        virtual uint32_t h(uint32_t) { mark_h_called(); return 0; };
        virtual ~TestObserver() {}
    };

    extern TestObserver* obs;

    inline void register_observer(TestObserver& a) {
        obs = &a;
    }
    inline uint32_t call_a(uint32_t param) {
        return obs->a(param);
    }
    inline uint32_t call_b(uint32_t param) {
        return obs->b(param);
    }
    inline uint32_t call_c(uint32_t param) {
        return obs->c(param);
    }
    inline uint32_t call_d(uint32_t param) {
        return obs->d(param);
    }
    inline uint32_t call_e(uint32_t param) {
        return obs->e(param);
    }
    inline uint32_t call_f(uint32_t param) {
        return obs->f(param);
    }
    inline uint32_t call_g(uint32_t param) {
        return obs->g(param);
    }
    inline uint32_t call_h(uint32_t param) {
        return obs->h(param);
    }
    "};
    run_test_ex(
        "TestObserver* obs;",
        hdr,
        quote! {
            let obs = MyTestObserver::new_rust_owned(
                MyTestObserver::default()
            );
            ffi::register_observer(obs.as_ref().borrow_mut().pin_mut());
            assert_eq!(ffi::call_a(1), 2);
            assert!(Lazy::force(&STATUS).lock().unwrap().sub_a_called);
            *Lazy::force(&STATUS).lock().unwrap() = Default::default();

            assert_eq!(ffi::call_b(1), 3);
            assert!(Lazy::force(&STATUS).lock().unwrap().sub_b_called);
            *Lazy::force(&STATUS).lock().unwrap() = Default::default();

            assert_eq!(ffi::call_c(1), 4);
            assert!(Lazy::force(&STATUS).lock().unwrap().sub_c_called);
            assert!(!Lazy::force(&STATUS).lock().unwrap().super_c_called);
            *Lazy::force(&STATUS).lock().unwrap() = Default::default();

            assert_eq!(ffi::call_d(1), 5);
            assert!(Lazy::force(&STATUS).lock().unwrap().sub_d_called);
            assert!(!Lazy::force(&STATUS).lock().unwrap().super_d_called);
            *Lazy::force(&STATUS).lock().unwrap() = Default::default();

            assert_eq!(ffi::call_e(1), 0);
            assert!(Lazy::force(&STATUS).lock().unwrap().sub_e_called);
            assert!(Lazy::force(&STATUS).lock().unwrap().super_e_called);
            *Lazy::force(&STATUS).lock().unwrap() = Default::default();

            assert_eq!(ffi::call_f(1), 0);
            assert!(Lazy::force(&STATUS).lock().unwrap().sub_f_called);
            assert!(Lazy::force(&STATUS).lock().unwrap().super_f_called);
            *Lazy::force(&STATUS).lock().unwrap() = Default::default();

            assert_eq!(ffi::call_g(1), 0);
            assert!(Lazy::force(&STATUS).lock().unwrap().super_g_called);
            *Lazy::force(&STATUS).lock().unwrap() = Default::default();

            assert_eq!(ffi::call_h(1), 0);
            assert!(Lazy::force(&STATUS).lock().unwrap().super_h_called);
            *Lazy::force(&STATUS).lock().unwrap() = Default::default();
        },
        quote! {
            generate!("register_observer")
            generate!("call_a")
            generate!("call_b")
            generate!("call_c")
            generate!("call_d")
            generate!("call_e")
            generate!("call_f")
            generate!("call_g")
            generate!("call_h")
            subclass!("TestObserver",MyTestObserver)
        },
        None,
        None,
        Some(quote! {
            use once_cell::sync::Lazy;
            use std::sync::Mutex;

            use autocxx::subclass::CppSubclass;
            use ffi::TestObserver_methods;
            #[autocxx::subclass::subclass]
            #[derive(Default)]
            pub struct MyTestObserver {
            }
            impl TestObserver_methods for MyTestObserver {

                // a and b are pure virtual
                fn a(&self, param: u32) -> u32 {
                    Lazy::force(&STATUS).lock().unwrap().sub_a_called = true;
                    param + 1
                }
                fn b(&mut self, param: u32) -> u32 {
                    Lazy::force(&STATUS).lock().unwrap().sub_b_called = true;
                    param + 2
                }

                // c and d we override the superclass
                fn c(&self, param: u32) -> u32 {
                    Lazy::force(&STATUS).lock().unwrap().sub_c_called = true;
                    param + 3
                }
                fn d(&mut self, param: u32) -> u32 {
                    Lazy::force(&STATUS).lock().unwrap().sub_d_called = true;
                    param + 4
                }

                // e and f we call through to the superclass
                fn e(&self, param: u32) -> u32 {
                    Lazy::force(&STATUS).lock().unwrap().sub_e_called = true;
                    self.peer().e_super(param)
                }
                fn f(&mut self, param: u32) -> u32 {
                    Lazy::force(&STATUS).lock().unwrap().sub_f_called = true;
                    self.peer_mut().f_super(param)
                }

                // g and h we do not do anything, so calls should only call
                // the superclass
            }

            #[no_mangle]
            pub fn mark_c_called() {
                Lazy::force(&STATUS).lock().unwrap().super_c_called = true;
            }
            #[no_mangle]
            pub fn mark_d_called() {
                Lazy::force(&STATUS).lock().unwrap().super_d_called = true;
            }
            #[no_mangle]
            pub fn mark_e_called() {
                Lazy::force(&STATUS).lock().unwrap().super_e_called = true;
            }
            #[no_mangle]
            pub fn mark_f_called() {
                Lazy::force(&STATUS).lock().unwrap().super_f_called = true;
            }
            #[no_mangle]
            pub fn mark_g_called() {
                Lazy::force(&STATUS).lock().unwrap().super_g_called = true;
            }
            #[no_mangle]
            pub fn mark_h_called() {
                Lazy::force(&STATUS).lock().unwrap().super_h_called = true;
            }

            #[derive(Default)]
            struct Status {
                super_c_called: bool,
                super_d_called: bool,
                super_e_called: bool,
                super_f_called: bool,
                super_g_called: bool,
                super_h_called: bool,
                sub_a_called: bool,
                sub_b_called: bool,
                sub_c_called: bool,
                sub_d_called: bool,
                sub_e_called: bool,
                sub_f_called: bool,
            }

            static STATUS: Lazy<Mutex<Status>> = Lazy::new(|| Mutex::new(Status::default()));
        }),
    );
}

#[test]
fn test_pv_subclass_as_superclass() {
    let hdr = indoc! {"
    #include <cstdint>
    #include <memory>

    class TestObserver {
    public:
        TestObserver() {}
        virtual void a() const = 0;
        virtual ~TestObserver() {}
    };

    inline void call_observer(std::unique_ptr<TestObserver> obs) { obs->a(); }
    "};
    run_test_ex(
        "",
        hdr,
        quote! {
            use autocxx::subclass::CppSubclass;
            let obs = MyTestObserver::new_cpp_owned(
                MyTestObserver::default()
            );
            let obs = MyTestObserver::as_TestObserver_unique_ptr(obs);
            assert!(!Lazy::force(&STATUS).lock().unwrap().dropped);
            ffi::call_observer(obs);
            assert!(Lazy::force(&STATUS).lock().unwrap().sub_a_called);
            assert!(Lazy::force(&STATUS).lock().unwrap().dropped);
            *Lazy::force(&STATUS).lock().unwrap() = Default::default();
        },
        quote! {
            generate!("call_observer")
            subclass!("TestObserver",MyTestObserver)
        },
        None,
        None,
        Some(quote! {
            use once_cell::sync::Lazy;
            use std::sync::Mutex;

            use ffi::TestObserver_methods;
            #[autocxx::subclass::subclass]
            #[derive(Default)]
            pub struct MyTestObserver {
            }
            impl TestObserver_methods for MyTestObserver {
                fn a(&self) {
                    assert!(!Lazy::force(&STATUS).lock().unwrap().dropped);
                    Lazy::force(&STATUS).lock().unwrap().sub_a_called = true;
                }
            }
            impl Drop for MyTestObserver {
                fn drop(&mut self) {
                    Lazy::force(&STATUS).lock().unwrap().dropped = true;
                }
            }

            #[derive(Default)]
            struct Status {
                sub_a_called: bool,
                dropped: bool,
            }

            static STATUS: Lazy<Mutex<Status>> = Lazy::new(|| Mutex::new(Status::default()));
        }),
    );
}

#[test]
fn test_cycle_nonpod_simple() {
    let hdr = indoc! {"
    #include <string>
    struct NonPod {
        std::string a;
    };
    inline NonPod make_non_pod(std::string a) {
        NonPod p;
        p.a = a;
        return p;
    }
    inline NonPod call_n(NonPod param) {
        return param;
    }
    "};
    let rs = quote! {
        let nonpod = ffi::make_non_pod("hello").within_unique_ptr();
        ffi::call_n(nonpod).within_unique_ptr();
    };
    run_test("", hdr, rs, &["NonPod", "make_non_pod", "call_n"], &[])
}

#[test]
fn test_pv_subclass_types() {
    let hdr = indoc! {"
    #include <cstdint>
    #include <string>
    #include <vector>

    struct Fwd;
    struct Pod {
        uint32_t a;
    };
    struct NonPod {
        std::string a;
    };
    class TestObserver {
    public:
        TestObserver() {}
        virtual std::string s(std::string p) const { return p; }
        virtual Pod p(Pod p) const { return p; }
        virtual NonPod n(NonPod p) const { return p; }
        virtual void f(const Fwd&) const { }
        virtual std::vector<NonPod> v(std::vector<NonPod> v) const { return v; }
        virtual const std::vector<NonPod>& vr(const std::vector<NonPod>& vr) const { return vr; }
        virtual const std::vector<Fwd>& vfr(const std::vector<Fwd>& vfr) const { return vfr; }
        virtual ~TestObserver() {}
    };

    extern TestObserver* obs;

    inline void register_observer(TestObserver& a) {
        obs = &a;
    }
    inline std::string call_s(std::string param) {
        return obs->s(param);
    }
    inline Pod call_p(Pod param) {
        return obs->p(param);
    }
    inline NonPod call_n(NonPod param) {
        return obs->n(param);
    }
    inline NonPod make_non_pod(std::string a) {
        NonPod p;
        p.a = a;
        return p;
    }
    "};
    run_test_ex(
        "TestObserver* obs;",
        hdr,
        quote! {
            let obs = MyTestObserver::new_rust_owned(
                MyTestObserver::default()
            );
            ffi::register_observer(obs.as_ref().borrow_mut().pin_mut());
            ffi::call_p(ffi::Pod { a: 3 });
            ffi::call_s("hello");
            ffi::call_n(ffi::make_non_pod("goodbye").within_unique_ptr());
        },
        quote! {
            generate!("register_observer")
            generate!("call_s")
            generate!("call_n")
            generate!("call_p")
            generate!("NonPod")
            generate!("make_non_pod")
            generate_pod!("Pod")
            subclass!("TestObserver",MyTestObserver)
        },
        None,
        None,
        Some(quote! {
            use autocxx::subclass::CppSubclass;
            use ffi::TestObserver_methods;
            #[autocxx::subclass::subclass]
            #[derive(Default)]
            pub struct MyTestObserver {
            }
            impl TestObserver_methods for MyTestObserver {
                fn s(&self, p: cxx::UniquePtr<cxx::CxxString>) -> cxx::UniquePtr<cxx::CxxString> {
                    self.peer().s_super(p)
                }

                fn p(&self, p: ffi::Pod) -> ffi::Pod {
                    self.peer().p_super(p)
                }

                fn n(&self, p: cxx::UniquePtr<ffi::NonPod>) -> cxx::UniquePtr<ffi::NonPod> {
                    self.peer().n_super(p)
                }
            }
        }),
    );
}

#[test]
fn test_pv_subclass_constructors() {
    // Also tests a Rust-side subclass type which is an empty struct
    let hdr = indoc! {"
    #include <cstdint>
    #include <string>

    class TestObserver {
    public:
        TestObserver() {}
        TestObserver(uint8_t) {}
        TestObserver(std::string) {}
        virtual void call() const { }
        virtual ~TestObserver() {}
    };

    extern TestObserver* obs;

    inline void register_observer(TestObserver& a) {
        obs = &a;
    }
    inline void do_a_thing() {
        return obs->call();
    }
    "};
    run_test_ex(
        "TestObserver* obs;",
        hdr,
        quote! {
            let obs = MyTestObserver::new_rust_owned(
                MyTestObserver::default()
            );
            ffi::register_observer(obs.as_ref().borrow_mut().pin_mut());
            ffi::do_a_thing();
        },
        quote! {
            generate!("register_observer")
            generate!("do_a_thing")
            subclass!("TestObserver",MyTestObserver)
        },
        None,
        None,
        Some(quote! {
            use autocxx::subclass::prelude::*;
            #[subclass]
            #[derive(Default)]
            pub struct MyTestObserver;
            impl ffi::TestObserver_methods for MyTestObserver {
                fn call(&self) {
                    self.peer().call_super()
                }
            }
            impl CppPeerConstructor<ffi::MyTestObserverCpp> for MyTestObserver {
                fn make_peer(&mut self, peer_holder: CppSubclassRustPeerHolder<Self>) -> cxx::UniquePtr<ffi::MyTestObserverCpp> {
                    ffi::MyTestObserverCpp::new1(peer_holder, 3u8).within_unique_ptr()
                }
            }
        }),
    );
}

#[test]
fn test_pv_subclass_fancy_constructor() {
    let hdr = indoc! {"
    #include <cstdint>

    class Observer {
    public:
        Observer(uint8_t) {}
        virtual uint32_t foo() const = 0;
        virtual ~Observer() {}
    };
    inline void take_observer(const Observer&) {}
    "};
    run_test_expect_fail_ex(
        "",
        hdr,
        quote! {
            let o = MyObserver::new_rust_owned(MyObserver { a: 3, cpp_peer: Default::default() }, ffi::MyObserverCpp::make_unique);
            ffi::take_observer(o.borrow().as_ref());
        },
        quote! {
            generate!("take_observer")
            subclass!("Observer",MyObserver)
        },
        None,
        None,
        Some(quote! {
            use autocxx::subclass::CppSubclass;
            use ffi::Observer_methods;
            #[autocxx::subclass::subclass]
            pub struct MyObserver {
                a: u32
            }
            impl Observer_methods for MyObserver {
                fn foo(&self) -> u32 {
                    4
                }
            }
        }),
    );
}

#[test]
fn test_non_pv_subclass_overloads() {
    let hdr = indoc! {"
    #include <cstdint>
    #include <string>

    class TestObserver {
    public:
        TestObserver() {}
        virtual void call(uint8_t) const {}
        virtual void call(std::string) const {}
        virtual ~TestObserver() {}
    };

    extern TestObserver* obs;

    inline void register_observer(TestObserver& a) {
        obs = &a;
    }
    inline void do_a_thing() {
        return obs->call(8);
    }
    "};
    run_test_ex(
        "TestObserver* obs;",
        hdr,
        quote! {
            let obs = MyTestObserver::new_rust_owned(
                MyTestObserver::default()
            );
            ffi::register_observer(obs.as_ref().borrow_mut().pin_mut());
            ffi::do_a_thing();
        },
        quote! {
            generate!("register_observer")
            generate!("do_a_thing")
            subclass!("TestObserver",MyTestObserver)
        },
        None,
        None,
        Some(quote! {
            use autocxx::subclass::prelude::*;
            #[subclass]
            #[derive(Default)]
            pub struct MyTestObserver;
            impl ffi::TestObserver_methods for MyTestObserver {
                fn call(&self, a: u8) {
                    self.peer().call_super(a)
                }
                fn call1(&self, a: cxx::UniquePtr<cxx::CxxString>) {
                    self.peer().call1_super(a)
                }
            }
        }),
    );
}

#[test]
fn test_pv_subclass_overrides() {
    let hdr = indoc! {"
    #include <cstdint>
    #include <string>

    class TestObserver {
    public:
        TestObserver() {}
        virtual void call(uint8_t) const = 0;
        virtual void call(std::string) const = 0;
        virtual ~TestObserver() {}
    };

    extern TestObserver* obs;

    inline void register_observer(TestObserver& a) {
        obs = &a;
    }
    inline void do_a_thing() {
        return obs->call(8);
    }
    "};
    run_test_ex(
        "TestObserver* obs;",
        hdr,
        quote! {
            let obs = MyTestObserver::new_rust_owned(
                MyTestObserver::default()
            );
            ffi::register_observer(obs.as_ref().borrow_mut().pin_mut());
            ffi::do_a_thing();
        },
        quote! {
            generate!("register_observer")
            generate!("do_a_thing")
            subclass!("TestObserver",MyTestObserver)
        },
        None,
        None,
        Some(quote! {
            use autocxx::subclass::prelude::*;
            #[subclass]
            #[derive(Default)]
            pub struct MyTestObserver;
            impl ffi::TestObserver_methods for MyTestObserver {
                fn call(&self, _a: u8) {
                }
                fn call1(&self, _a: cxx::UniquePtr<cxx::CxxString>) {
                }
            }
        }),
    );
}

#[test]
fn test_pv_subclass_namespaced_superclass() {
    let hdr = indoc! {"
    #include <cstdint>

    namespace a {
    class Observer {
    public:
        Observer() {}
        virtual uint32_t foo() const = 0;
        virtual ~Observer() {}
    };
    }
    inline void take_observer(const a::Observer&) {}
    "};
    run_test_ex(
        "",
        hdr,
        quote! {
            let o = MyObserver::new_rust_owned(MyObserver { a: 3, cpp_peer: Default::default() });
            ffi::take_observer(o.borrow().as_ref());
        },
        quote! {
            generate!("take_observer")
            subclass!("a::Observer",MyObserver)
        },
        None,
        None,
        Some(quote! {
            use autocxx::subclass::CppSubclass;
            #[autocxx::subclass::subclass]
            pub struct MyObserver {
                a: u32
            }
            impl ffi::a::Observer_methods for MyObserver {
                fn foo(&self) -> u32 {
                    4
                }
            }
        }),
    );
}

#[test]
fn test_no_constructor_make_unique() {
    let hdr = indoc! {"
    #include <stdint.h>
    struct A {
        uint32_t a;
    };
    "};
    let rs = quote! {
        ffi::A::new().within_unique_ptr();
    };
    run_test("", hdr, rs, &["A"], &[]);
}

#[test]
fn test_constructor_moveit() {
    let hdr = indoc! {"
    #include <stdint.h>
    #include <string>
    struct A {
        A() {}
        void set(uint32_t val) { a = val; }
        uint32_t get() const { return a; }
        uint32_t a;
        std::string so_we_are_non_trivial;
    };
    "};
    let rs = quote! {
        moveit! {
            let mut stack_obj = ffi::A::new();
        }
        stack_obj.as_mut().set(42);
        assert_eq!(stack_obj.get(), 42);
    };
    run_test("", hdr, rs, &["A"], &[]);
}

#[test]
fn test_move_out_of_uniqueptr() {
    let hdr = indoc! {"
    #include <stdint.h>
    #include <string>
    struct A {
        A() {}
        std::string so_we_are_non_trivial;
    };
    inline A get_a() {
        A a;
        return a;
    }
    "};
    let rs = quote! {
        let a = ffi::get_a().within_unique_ptr();
        moveit! {
            let _stack_obj = autocxx::moveit::new::mov(a);
        }
    };
    run_test("", hdr, rs, &["A", "get_a"], &[]);
}

#[test]
fn test_implicit_constructor_with_typedef_field() {
    let hdr = indoc! {"
    #include <stdint.h>
    #include <string>
    struct B {
        uint32_t b;
    };
    typedef struct B C;
    struct A {
        B field;
        uint32_t a;
        std::string so_we_are_non_trivial;
    };
    "};
    let rs = quote! {
        moveit! {
            let mut stack_obj = ffi::A::new();
        }
    };
    run_test("", hdr, rs, &["A"], &[]);
}

#[test]
fn test_implicit_constructor_with_array_field() {
    let hdr = indoc! {"
    #include <stdint.h>
    #include <string>
    struct A {
        uint32_t a[3];
        std::string so_we_are_non_trivial;
    };
    "};
    let rs = quote! {
        moveit! {
            let mut _stack_obj = ffi::A::new();
        }
    };
    run_test("", hdr, rs, &["A"], &[]);
}

#[test]
fn test_implicit_constructor_moveit() {
    let hdr = indoc! {"
    #include <stdint.h>
    #include <string>
    struct A {
        void set(uint32_t val) { a = val; }
        uint32_t get() const { return a; }
        uint32_t a;
        std::string so_we_are_non_trivial;
    };
    "};
    let rs = quote! {
        moveit! {
            let mut stack_obj = ffi::A::new();
        }
        stack_obj.as_mut().set(42);
        assert_eq!(stack_obj.get(), 42);
    };
    run_test("", hdr, rs, &["A"], &[]);
}

#[test]
fn test_pass_by_value_moveit() {
    let hdr = indoc! {"
    #include <stdint.h>
    #include <string>
    struct A {
        void set(uint32_t val) { a = val; }
        uint32_t a;
        std::string so_we_are_non_trivial;
    };
    inline void take_a(A) {}
    struct B {
        B() {}
        B(const B&) {}
        B(B&&) {}
        std::string so_we_are_non_trivial;
    };
    inline void take_b(B) {}
    "};
    let rs = quote! {
        moveit! {
            let mut stack_obj = ffi::A::new();
        }
        stack_obj.as_mut().set(42);
        ffi::take_a(&*stack_obj);
        ffi::take_a(as_copy(stack_obj.as_ref()));
        ffi::take_a(as_copy(stack_obj.as_ref()));
        // A has no move constructor so we can't consume it.

        let heap_obj = ffi::A::new().within_unique_ptr();
        ffi::take_a(heap_obj.as_ref().unwrap());
        ffi::take_a(&heap_obj);
        ffi::take_a(autocxx::as_copy(heap_obj.as_ref().unwrap()));
        ffi::take_a(heap_obj); // consume

        let heap_obj2 = ffi::A::new().within_box();
        ffi::take_a(heap_obj2.as_ref().get_ref());
        ffi::take_a(&heap_obj2);
        ffi::take_a(autocxx::as_copy(heap_obj2.as_ref().get_ref()));
        ffi::take_a(heap_obj2); // consume

        moveit! {
            let mut stack_obj = ffi::B::new();
        }
        ffi::take_b(&*stack_obj);
        ffi::take_b(as_copy(stack_obj.as_ref()));
        ffi::take_b(as_copy(stack_obj.as_ref()));
        ffi::take_b(as_mov(stack_obj)); // due to move constructor

        // Test direct-from-New-to-param.
        ffi::take_b(as_new(ffi::B::new()));
    };
    run_test("", hdr, rs, &["A", "take_a", "B", "take_b"], &[]);
}

#[test]
fn test_nonconst_reference_parameter() {
    let hdr = indoc! {"
    #include <stdint.h>
    #include <string>

    // Force generating a wrapper for the second `take_a`.
    struct NOP { void take_a() {}; };

    struct A {
        std::string so_we_are_non_trivial;
    };
    inline void take_a(A&) {}
    "};
    let rs = quote! {
        let mut heap_obj = ffi::A::new().within_unique_ptr();
        ffi::take_a(heap_obj.pin_mut());
    };
    run_test("", hdr, rs, &["NOP", "A", "take_a"], &[]);
}

#[test]
fn test_nonconst_reference_method_parameter() {
    let hdr = indoc! {"
    #include <stdint.h>
    #include <string>

    // Force generating a wrapper for the second `take_a`.
    struct NOP { void take_a() {}; };

    struct A {
        std::string so_we_are_non_trivial;
    };
    struct B {
        inline void take_a(A&) const {}
    };
    "};
    let rs = quote! {
        let mut a = ffi::A::new().within_unique_ptr();
        let b = ffi::B::new().within_unique_ptr();
        b.take_a(a.pin_mut());
    };
    run_test("", hdr, rs, &["NOP", "A", "B"], &[]);
}

fn destruction_test(ident: proc_macro2::Ident, extra_bit: Option<TokenStream>) {
    let hdr = indoc! {"
    #include <stdint.h>
    #include <string>
    extern bool gConstructed;
    struct A {
        A() { gConstructed = true; }
        virtual ~A() { gConstructed = false; }
        void set(uint32_t val) { a = val; }
        uint32_t get() const { return a; }
        uint32_t a;
        std::string so_we_are_non_trivial;
    };
    inline bool is_constructed() { return gConstructed; }
    struct B: public A {
        uint32_t b;
    };
    "};
    let cpp = indoc! {"
        bool gConstructed = false;
    "};
    let rs = quote! {
        assert!(!ffi::is_constructed());
        {
            moveit! {
                let mut _stack_obj = ffi::#ident::new();
            }
            assert!(ffi::is_constructed());
            #extra_bit
        }
        assert!(!ffi::is_constructed());
    };
    run_test(cpp, hdr, rs, &[&ident.to_string(), "is_constructed"], &[]);
}

#[test]
fn test_destructor_moveit() {
    destruction_test(
        parse_quote! { A },
        Some(quote! {
            _stack_obj.as_mut().set(42);
            assert_eq!(_stack_obj.get(), 42);
        }),
    );
}

#[test]
fn test_destructor_derived_moveit() {
    destruction_test(parse_quote! { B }, None);
}

#[test]
fn test_copy_and_move_constructor_moveit() {
    let hdr = indoc! {"
    #include <stdint.h>
    #include <string>
    struct A {
        A() {}
        A(const A& other) : a(other.a+1) {}
        A(A&& other) : a(other.a+2) { other.a = 666; }
        void set(uint32_t val) { a = val; }
        uint32_t get() const { return a; }
        uint32_t a;
        std::string so_we_are_non_trivial;
    };
    "};
    let rs = quote! {
        moveit! {
            let mut stack_obj = ffi::A::new();
        }
        stack_obj.as_mut().set(42);
        moveit! {
            let stack_obj2 = autocxx::moveit::new::copy(stack_obj.as_ref());
        }
        assert_eq!(stack_obj2.get(), 43);
        assert_eq!(stack_obj.get(), 42);
        moveit! {
            let stack_obj3 = autocxx::moveit::new::mov(stack_obj);
        }
        assert_eq!(stack_obj3.get(), 44);
        // Following line prevented by moveit, even though it would
        // be possible in C++.
        // assert_eq!(stack_obj.get(), 666);
    };
    run_test("", hdr, rs, &["A"], &[]);
}

// This test fails on Windows gnu but not on Windows msvc
#[cfg_attr(skip_windows_gnu_failing_tests, ignore)]
#[test]
fn test_uniqueptr_moveit() {
    let hdr = indoc! {"
    #include <stdint.h>
    #include <string>
    struct A {
        A() {}
        void set(uint32_t val) { a = val; }
        uint32_t get() const { return a; }
        uint32_t a;
        std::string so_we_are_non_trivial;
    };
    "};
    let rs = quote! {
        use autocxx::moveit::Emplace;
        let mut up_obj = cxx::UniquePtr::emplace(ffi::A::new());
        up_obj.as_mut().unwrap().set(42);
        assert_eq!(up_obj.get(), 42);
    };
    run_test("", hdr, rs, &["A"], &[]);
}

// This test fails on Windows gnu but not on Windows msvc
#[cfg_attr(skip_windows_gnu_failing_tests, ignore)]
#[test]
fn test_various_emplacement() {
    let hdr = indoc! {"
    #include <stdint.h>
    #include <string>
    struct A {
        A() {}
        void set(uint32_t val) { a = val; }
        uint32_t get() const { return a; }
        uint32_t a;
        std::string so_we_are_non_trivial;
    };
    "};
    let rs = quote! {
        use autocxx::moveit::Emplace;
        let mut up_obj = cxx::UniquePtr::emplace(ffi::A::new());
        up_obj.pin_mut().set(666);
        // Can't current move out of a UniquePtr
        let mut box_obj = Box::emplace(ffi::A::new());
        box_obj.as_mut().set(667);
        let box_obj2 = Box::emplace(autocxx::moveit::new::mov(box_obj));
        moveit! { let back_on_stack = autocxx::moveit::new::mov(box_obj2); }
        assert_eq!(back_on_stack.get(), 667);
    };
    run_test("", hdr, rs, &["A"], &[]);
}

#[test]
fn test_emplace_uses_overridden_new_and_delete() {
    let hdr = indoc! {"
    #include <stdint.h>
    #include <string>
    struct A {
        A() {}
        void* operator new(size_t count);
        void operator delete(void* ptr) noexcept;
        void* operator new(size_t count, void* ptr);
        std::string so_we_are_non_trivial;
    };
    void reset_flags();
    bool was_new_called();
    bool was_delete_called();
    "};
    let cxx = indoc! {"
        bool new_called;
        bool delete_called;
        void reset_flags() {
            new_called = false;
            delete_called = false;
        }
        void* A::operator new(size_t count) {
            new_called = true;
            return ::operator new(count);
        }
        void* A::operator new(size_t count, void* ptr) {
            return ::operator new(count, ptr);
        }
        void A::operator delete(void* ptr) noexcept {
            delete_called = true;
            ::operator delete(ptr);
        }
        bool was_new_called() {
            return new_called;
        }
        bool was_delete_called() {
            return delete_called;
        }
    "};
    let rs = quote! {
        ffi::reset_flags();
        {
            let _ = ffi::A::new().within_unique_ptr();
            assert!(ffi::was_new_called());
        }
        assert!(ffi::was_delete_called());
        ffi::reset_flags();
        {
            use autocxx::moveit::Emplace;
            let _ = cxx::UniquePtr::emplace(ffi::A::new());
        }
        assert!(ffi::was_delete_called());
    };
    run_test(
        cxx,
        hdr,
        rs,
        &["A", "reset_flags", "was_new_called", "was_delete_called"],
        &[],
    );
}

#[test]
fn test_pass_by_reference_to_value_param() {
    let hdr = indoc! {"
    #include <stdint.h>
    #include <string>
    struct A {
        A() : count(0) {}
        std::string so_we_are_non_trivial;
        uint32_t count;
    };
    void take_a(A a) {
        a.count++;
    }
    uint32_t report_on_a(const A& a) {
        return a.count;
    }
    "};
    let rs = quote! {
        let a = ffi::A::new().within_unique_ptr();
        ffi::take_a(a.as_ref().unwrap());
        ffi::take_a(&a); // syntactic sugar
        assert_eq!(ffi::report_on_a(&a), 0); // should have acted upon copies
    };
    run_test("", hdr, rs, &["A", "take_a", "report_on_a"], &[]);
}

#[test]
fn test_explicit_everything() {
    let hdr = indoc! {"
    #include <stdint.h>
    #include <string>
    struct A {
        A() {} // default constructor
        A(A&&) {} // move constructor
        A(const A&) {} // copy constructor
        A& operator=(const A&) { return *this; } // copy assignment operator
        A& operator=(A&&) { return *this; } // move assignment operator
        ~A() {} // destructor
        void set(uint32_t val) { a = val; }
        uint32_t get() const { return a; }
        uint32_t a;
        std::string so_we_are_non_trivial;
    };
    "};
    let rs = quote! {};
    run_test("", hdr, rs, &["A"], &[]);
}

#[test]
fn test_generate_ns() {
    let hdr = indoc! {"
    namespace A {
        inline void foo() {}
        inline void bar() {}
    }
    namespace B {
        inline void baz() {}
    }
    "};
    let rs = quote! {
        ffi::A::foo();
    };
    run_test_ex(
        "",
        hdr,
        rs,
        quote! {
            generate_ns!("A")
            safety!(unsafe_ffi)
        },
        None,
        None,
        None,
    );
}

#[test]
fn test_no_constructor_make_unique_ns() {
    let hdr = indoc! {"
    #include <stdint.h>
    namespace B {
    struct A {
        uint32_t a;
    };
    }
    "};
    let rs = quote! {
        ffi::B::A::new().within_unique_ptr();
    };
    run_test("", hdr, rs, &["B::A"], &[]);
}

#[test]
fn test_no_constructor_pod_make_unique() {
    let hdr = indoc! {"
    #include <stdint.h>
    struct A {
        uint32_t a;
    };
    "};
    let rs = quote! {
        ffi::A::new().within_unique_ptr();
    };
    run_test("", hdr, rs, &[], &["A"]);
}

#[test]
fn test_no_constructor_pv() {
    let hdr = indoc! {"
    #include <stdint.h>
    class A {
    public:
        virtual ~A() {}
        virtual void foo() = 0;
    };
    "};
    let rs = quote! {};
    run_test("", hdr, rs, &["A"], &[]);
}

#[test]
fn test_suppress_system_includes() {
    let hdr = indoc! {"
    #include <stdint.h>
    #include <string>
    inline void a() {};
    "};
    let rs = quote! {};
    run_test_ex(
        "",
        hdr,
        rs,
        quote! { generate("a")},
        Some(Box::new(SetSuppressSystemHeaders)),
        Some(Box::new(NoSystemHeadersChecker)),
        None,
    );
}

#[test]
fn test_no_rvo_move() {
    let hdr = indoc! {"
    #include <memory>
    class A {
    public:
        static std::unique_ptr<A> create() { return std::make_unique<A>(); }
    };
    "};
    let rs = quote! {
        ffi::A::create();
    };
    run_test_ex(
        "",
        hdr,
        rs,
        quote! { generate!("A") },
        None,
        Some(Box::new(CppMatcher::new(
            &["return A::create();"],
            &["return std::move(A::create());"],
        ))),
        None,
    );
}

#[test]
fn test_abstract_up() {
    let hdr = indoc! {"
    #include <memory>
    class A {
    public:
        virtual void foo() const = 0;
        virtual ~A() {}
    };
    class B : public A {
    public:
        void foo() const {}
    };
    inline std::unique_ptr<A> get_a() { return std::make_unique<B>(); }
    "};
    let rs = quote! {
        let a = ffi::get_a();
        a.foo();
    };
    run_test("", hdr, rs, &["A", "get_a"], &[]);
}

#[test]
fn test_abstract_up_multiple_bridge() {
    let hdr = indoc! {"
    #include <memory>
    class A {
    public:
        virtual void foo() const = 0;
        virtual ~A() {}
    };
    class B : public A {
    public:
        void foo() const {}
    };
    inline std::unique_ptr<A> get_a() { return std::make_unique<B>(); }
    "};
    let hexathorpe = Token![#](Span::call_site());
    let rs = quote! {
        autocxx::include_cpp! {
            #hexathorpe include "input.h"
            safety!(unsafe_ffi)
            generate!("A")
        }
        autocxx::include_cpp! {
            #hexathorpe include "input.h"
            safety!(unsafe_ffi)
            name!(ffi2)
            extern_cpp_type!("A", crate::ffi::A)
            generate!("get_a")
        }
        fn main() {
            let a = ffi2::get_a();
            a.foo();
        }
    };
    do_run_test_manual("", hdr, rs, None, None).unwrap();
}

#[test]
fn test_abstract_private() {
    let hdr = indoc! {"
    #include <memory>
    class A {
        virtual void foo() const = 0;
    public:
        virtual ~A() {}
    };
    "};
    let rs = quote! {};
    run_test("", hdr, rs, &["A"], &[]);
}

#[test]
fn test_abstract_issue_979() {
    let hdr = indoc! {"
    class Test {
        virtual ~Test() {}
        virtual void TestBody() = 0;
    };
    "};
    let rs = quote! {};
    run_test("", hdr, rs, &["Test"], &[]);
}

#[test]
fn test_class_having_protected_method() {
    let hdr = indoc! {"
    #include <cstdint>
    class A {
    protected:
        inline uint32_t protected_method() { return 0; }
    };
    "};
    let rs = quote! {};
    run_test("", hdr, rs, &[], &["A"]);
}

#[test]
fn test_protected_inner_class() {
    let hdr = indoc! {"
    #include <cstdint>
    inline uint32_t DoMath(uint32_t a)  {
        return a * 3;
    }

    class A {
    protected:
        inline uint32_t protected_method() { return 0; }

        struct B {
            int x;
        };

        inline B protected_method_2() {
            return { 0 };
        }
    };
    "};
    let rs = quote! {};
    run_test("", hdr, rs, &["A"], &[]);
}

#[test]
fn test_private_inner_class() {
    let hdr = indoc! {"
    #include <cstdint>
    inline uint32_t DoMath(uint32_t a)  {
        return a * 3;
    }

    class A {
    protected:
        inline uint32_t protected_method() { return 0; }

    private:
        struct B {
            int x;
        };

        inline B private_method_2() {
            return { 0 };
        }
    };
    "};
    let rs = quote! {};
    run_test("", hdr, rs, &["A"], &[]);
}

#[test]
fn test_class_having_private_method() {
    let hdr = indoc! {"
    #include <cstdint>
    class A {
    private:
        inline uint32_t private_method() { return 0; }
    };
    "};
    let rs = quote! {};
    run_test("", hdr, rs, &[], &["A"]);
}

#[test]
#[ignore] // https://github.com/google/autocxx/issues/787
fn test_chrono_problem() {
    let hdr = indoc! {"
    #include <chrono>
    struct Clock {
      typedef std::chrono::nanoseconds duration;
    };
    struct Class {
      int a() { return 42; }
      std::chrono::time_point<Clock> b();
    };
    "};
    let rs = quote! {};
    run_test("", hdr, rs, &[], &["Class"]);
}

fn size_and_alignment_test(pod: bool) {
    static TYPES: [(&str, &str); 6] = [
        ("A", "struct A { uint8_t a; };"),
        ("B", "struct B { uint32_t a; };"),
        ("C", "struct C { uint64_t a; };"),
        ("D", "enum D { Z, X };"),
        ("E", "struct E { uint8_t a; uint32_t b; };"),
        ("F", "struct F { uint32_t a; uint8_t b; };"),
    ];
    let type_definitions = TYPES.iter().map(|(_, def)| *def).join("\n");
    let function_definitions = TYPES.iter().map(|(name, _)| format!("inline size_t get_sizeof_{name}() {{ return sizeof({name}); }}\ninline size_t get_alignof_{name}() {{ return alignof({name}); }}\n")).join("\n");
    let hdr = format!(
        indoc! {"
        #include <cstdint>
        #include <cstddef>
        {}
        {}
    "},
        type_definitions, function_definitions
    );
    #[allow(clippy::unnecessary_to_owned)] // wrongly triggers on into_iter() below
    let allowlist_fns: Vec<String> = TYPES
        .iter()
        .flat_map(|(name, _)| {
            [format!("get_sizeof_{name}"), format!("get_alignof_{name}")]
                .to_vec()
                .into_iter()
        })
        .collect_vec();
    let allowlist_types: Vec<String> = TYPES.iter().map(|(name, _)| name.to_string()).collect_vec();
    let allowlist_both = allowlist_types
        .iter()
        .cloned()
        .chain(allowlist_fns.iter().cloned())
        .collect_vec();
    let allowlist_types: Vec<&str> = allowlist_types.iter().map(AsRef::as_ref).collect_vec();
    let allowlist_fns: Vec<&str> = allowlist_fns.iter().map(AsRef::as_ref).collect_vec();
    let allowlist_both: Vec<&str> = allowlist_both.iter().map(AsRef::as_ref).collect_vec();
    let rs = TYPES.iter().fold(quote! {}, |mut accumulator, (name, _)| {
        let get_align_symbol =
            proc_macro2::Ident::new(&format!("get_alignof_{name}"), Span::call_site());
        let get_size_symbol =
            proc_macro2::Ident::new(&format!("get_sizeof_{name}"), Span::call_site());
        let type_symbol = proc_macro2::Ident::new(name, Span::call_site());
        accumulator.extend(quote! {
            let c_size = ffi::#get_size_symbol();
            let c_align = ffi::#get_align_symbol();
            assert_eq!(core::mem::size_of::<ffi::#type_symbol>(), c_size);
            assert_eq!(core::mem::align_of::<ffi::#type_symbol>(), c_align);
        });
        accumulator
    });
    if pod {
        run_test("", &hdr, rs, &allowlist_fns, &allowlist_types);
    } else {
        run_test("", &hdr, rs, &allowlist_both, &[]);
    }
}

#[test]
fn test_sizes_and_alignment_nonpod() {
    size_and_alignment_test(false)
}

#[test]
fn test_sizes_and_alignment_pod() {
    size_and_alignment_test(true)
}

#[test]
fn test_nested_class_methods() {
    let hdr = indoc! {"
    #include <cstdint>
    class A {
    public:
        virtual ~A() {}
        struct B {
            virtual void b() const {}
        };
        virtual void a() const {}
        struct C {
            virtual void b() const {}
        };
        virtual void c() const {}
        struct D {
            virtual void b() const {}
        };
    };
    "};
    let rs = quote! {
        let a = ffi::A::new().within_unique_ptr();
        a.a();
        a.c();
    };
    run_test("", hdr, rs, &["A"], &[]);
}

#[test]
fn test_call_superclass() {
    let hdr = indoc! {"
    #include <memory>
    class A {
    public:
        virtual void foo() const {};
        virtual ~A() {}
    };
    class B : public A {
    public:
        void bar() const {}
    };
    inline std::unique_ptr<B> get_b() { return std::make_unique<B>(); }
    "};
    let rs = quote! {
        let b = ffi::get_b();
        b.as_ref().unwrap().as_ref().foo();
    };
    run_test("", hdr, rs, &["A", "B", "get_b"], &[]);
}

#[test]
fn test_pass_superclass() {
    let hdr = indoc! {"
    #include <memory>
    class A {
    public:
        virtual void foo() const {};
        virtual ~A() {}
    };
    class B : public A {
    public:
        void bar() const {}
    };
    inline std::unique_ptr<B> get_b() { return std::make_unique<B>(); }
    inline void take_a(const A&) {}
    "};
    let rs = quote! {
        let b = ffi::get_b();
        ffi::take_a(b.as_ref().unwrap().as_ref());
    };
    run_test("", hdr, rs, &["A", "B", "get_b", "take_a"], &[]);
}

#[test]
fn test_issue_1238() {
    let hdr = indoc! {"
    class b;
    class c;
    class f {
        b d();
    };
    class S2E {
    public:
        f e;
        b &d(c *) const;
    };
    "};
    let rs = quote! {};
    run_test("", hdr, rs, &["S2E"], &[]);
}

#[test]
fn test_issue486_multi_types() {
    let hdr = indoc! {"
        namespace a {
            namespace spanner {
                struct Key {};
            }
        } // namespace a
        namespace b {
            namespace spanner {
                typedef int Key;
            }
        } // namespace b
        namespace c {
            namespace spanner {
                enum Key { A, B };
            }
        } // namespace c
        namespace spanner {
            class Key {
                public:
                    bool a(a::spanner::Key &);
                    bool b(b::spanner::Key &);
                    bool c(c::spanner::Key &);
            };
        } // namespace spanner
    "};
    let rs = quote! {};
    run_test(
        "",
        hdr,
        rs,
        &["spanner::Key", "a::spanner::Key", "b::spanner::Key"],
        &[],
    );
}

#[test]
/// Tests types with various forms of copy, move, and default constructors. Calls the things which
/// should be generated, and will produce C++ compile failures if other wrappers are generated.
///
/// Specifically, we can have the cross product of any of these:
///   * Explicitly deleted
///   * Implicitly defaulted
///   * User declared
///   * Explicitly defaulted
///     Not handled yet: https://github.com/google/autocxx/issues/815.
///     Once this is handled, add equivalents of all the implicitly defaulted cases, at all
///     visibility levels.
/// applied to each of these:
///   * Default constructor
///   * Copy constructor
///   * Move constructor
/// in any of these:
///   * The class itself
///   * A base class
///   * A field of the class
///   * A field of a base class
/// with any of these access modifiers:
///   * private (impossible for implicitly defaulted)
///   * protected (impossible for implicitly defaulted)
///   * public
///
/// Various combinations of these lead to the default versions being deleted. The move and copy
/// ones also interact with each other in various ways.
///
/// TODO: Remove all the `int x` members after https://github.com/google/autocxx/issues/832 is
/// fixed.
fn test_implicit_constructor_rules() {
    let cxx = "";
    let hdr = indoc! {"
        struct AllImplicitlyDefaulted {
            void a() const {}
        };

        struct AllExplicitlyDefaulted {
            AllExplicitlyDefaulted() = default;
            AllExplicitlyDefaulted(const AllExplicitlyDefaulted&) = default;
            AllExplicitlyDefaulted(AllExplicitlyDefaulted&&) = default;
            void a() const {};
        };

        struct PublicDeleted {
            PublicDeleted() = delete;
            PublicDeleted(const PublicDeleted&) = delete;
            PublicDeleted(PublicDeleted&&) = delete;

            void a() const {}

            int x;
        };
        struct PublicDeletedDefault {
            PublicDeletedDefault() = delete;

            void a() const {}

            int x;
        };
        struct PublicDeletedCopy {
            PublicDeletedCopy() = default;
            PublicDeletedCopy(const PublicDeletedCopy&) = delete;

            void a() const {}

            int x;
        };
        struct PublicDeletedCopyNoDefault {
            PublicDeletedCopyNoDefault(const PublicDeletedCopyNoDefault&) = delete;

            void a() const {}

            int x;
        };
        struct PublicMoveDeletedCopy {
            PublicMoveDeletedCopy() = default;
            PublicMoveDeletedCopy(const PublicMoveDeletedCopy&) = delete;
            PublicMoveDeletedCopy(PublicMoveDeletedCopy&&) = default;

            void a() const {}

            int x;
        };
        struct PublicDeletedMove {
            PublicDeletedMove() = default;
            PublicDeletedMove(PublicDeletedMove&&) = delete;

            void a() const {}

            int x;
        };
        struct PublicDeletedDestructor {
            PublicDeletedDestructor() = default;
            ~PublicDeletedDestructor() = delete;

            void a() const {}

            int x;
        };
        struct PublicDestructor {
            PublicDestructor() = default;
            ~PublicDestructor() = default;

            void a() const {}

            int x;
        };

        struct ProtectedDeleted {
            void a() const {}

            int x;

          protected:
            ProtectedDeleted() = delete;
            ProtectedDeleted(const ProtectedDeleted&) = delete;
            ProtectedDeleted(ProtectedDeleted&&) = delete;
        };
        struct ProtectedDeletedDefault {
            void a() const {}

            int x;

          protected:
            ProtectedDeletedDefault() = delete;
        };
        struct ProtectedDeletedCopy {
            ProtectedDeletedCopy() = default;

            void a() const {}

            int x;

          protected:
            ProtectedDeletedCopy(const ProtectedDeletedCopy&) = delete;
        };
        struct ProtectedDeletedCopyNoDefault {
            void a() const {}

            int x;

          protected:
            ProtectedDeletedCopyNoDefault(const ProtectedDeletedCopyNoDefault&) = delete;
        };
        struct ProtectedMoveDeletedCopy {
            ProtectedMoveDeletedCopy() = default;

            void a() const {}

            int x;

          protected:
            ProtectedMoveDeletedCopy(const ProtectedMoveDeletedCopy&) = delete;
            ProtectedMoveDeletedCopy(ProtectedMoveDeletedCopy&&) = default;
        };
        struct ProtectedDeletedMove {
            ProtectedDeletedMove() = default;

            void a() const {}

            int x;

          protected:
            ProtectedDeletedMove(ProtectedDeletedMove&&) = delete;
        };
        struct ProtectedDeletedDestructor {
            ProtectedDeletedDestructor() = default;

            void a() const {}

            int x;

          protected:
            ~ProtectedDeletedDestructor() = delete;
        };
        struct ProtectedDestructor {
            ProtectedDestructor() = default;

            void a() const {}

            int x;

          protected:
            ~ProtectedDestructor() = default;
        };

        struct PrivateDeleted {
            void a() const {}

            int x;

          private:
            PrivateDeleted() = delete;
            PrivateDeleted(const PrivateDeleted&) = delete;
            PrivateDeleted(PrivateDeleted&&) = delete;
        };
        struct PrivateDeletedDefault {
            void a() const {}

            int x;

          private:
            PrivateDeletedDefault() = delete;
        };
        struct PrivateDeletedCopy {
            PrivateDeletedCopy() = default;

            void a() const {}

            int x;

          private:
            PrivateDeletedCopy(const PrivateDeletedCopy&) = delete;
        };
        struct PrivateDeletedCopyNoDefault {
            void a() const {}

            int x;

          private:
            PrivateDeletedCopyNoDefault(const PrivateDeletedCopyNoDefault&) = delete;
        };
        struct PrivateMoveDeletedCopy {
            PrivateMoveDeletedCopy() = default;

            void a() const {}

            int x;

          private:
            PrivateMoveDeletedCopy(const PrivateMoveDeletedCopy&) = delete;
            PrivateMoveDeletedCopy(PrivateMoveDeletedCopy&&) = default;
        };
        struct PrivateDeletedMove {
            PrivateDeletedMove() = default;

            void a() const {}

            int x;

          private:
            PrivateDeletedMove(PrivateDeletedMove&&) = delete;
        };
        struct PrivateDeletedDestructor {
            PrivateDeletedDestructor() = default;

            void a() const {}

            int x;

          private:
            ~PrivateDeletedDestructor() = delete;
        };
        struct PrivateDestructor {
            PrivateDestructor() = default;

            void a() const {}

            int x;

          private:
            ~PrivateDestructor() = default;
        };

        struct NonConstCopy {
            NonConstCopy() = default;

            NonConstCopy(NonConstCopy&) {}
            NonConstCopy(NonConstCopy&&) = default;

            void a() const {}
        };
        struct TwoCopy {
            TwoCopy() = default;

            TwoCopy(TwoCopy&) {}
            TwoCopy(const TwoCopy&) {}
            TwoCopy(TwoCopy&&) = default;

            void a() const {}
        };

        struct MemberPointerDeleted {
            PublicDeleted *x;

            void a() const {}
        };

        struct MemberConstPointerDeleted {
            PublicDeleted *const x;

            void a() const {}
        };

        struct MemberConst {
            const int x;

            void a() const {}
        };

        struct MemberReferenceDeleted {
            PublicDeleted &x;

            void a() const {}
        };

        struct MemberConstReferenceDeleted {
            const PublicDeleted &x;

            void a() const {}
        };

        struct MemberReference {
            int &x;

            void a() const {}
        };

        struct MemberConstReference {
            const int &x;

            void a() const {}
        };

        struct MemberRvalueReferenceDeleted {
            PublicDeleted &&x;

            void a() const {}
        };

        struct MemberRvalueReference {
            int &&x;

            void a() const {}
        };

        struct BasePublicDeleted : public PublicDeleted {};
        struct BasePublicDeletedDefault : public PublicDeletedDefault {};
        struct BasePublicDeletedCopy : public PublicDeletedCopy {};
        struct BasePublicDeletedCopyNoDefault : public PublicDeletedCopyNoDefault { };
        struct BasePublicMoveDeletedCopy : public PublicMoveDeletedCopy {};
        struct BasePublicDeletedMove : public PublicDeletedMove {};
        struct BasePublicDeletedDestructor : public PublicDeletedDestructor {};
        struct BasePublicDestructor : public PublicDestructor {};

        struct MemberPublicDeleted {
            void a() const {}

            PublicDeleted member;
        };
        struct MemberPublicDeletedDefault {
            void a() const {}

            PublicDeletedDefault member;
        };
        struct MemberPublicDeletedCopy {
            void a() const {}

            PublicDeletedCopy member;
        };
        struct MemberPublicDeletedCopyNoDefault {
            void a() const {}

            PublicDeletedCopyNoDefault member;
        };
        struct MemberPublicMoveDeletedCopy {
            void a() const {}

            PublicMoveDeletedCopy member;
        };
        struct MemberPublicDeletedMove {
            void a() const {}

            PublicDeletedMove member;
        };
        struct MemberPublicDeletedDestructor {
            void a() const {}

            PublicDeletedDestructor member;
        };
        struct MemberPublicDestructor {
            void a() const {}

            PublicDestructor member;
        };

        struct BaseMemberPublicDeleted : public MemberPublicDeleted {};
        struct BaseMemberPublicDeletedDefault : public MemberPublicDeletedDefault {};
        struct BaseMemberPublicDeletedCopy : public MemberPublicDeletedCopy {};
        struct BaseMemberPublicDeletedCopyNoDefault : public MemberPublicDeletedCopyNoDefault {};
        struct BaseMemberPublicMoveDeletedCopy : public MemberPublicMoveDeletedCopy {};
        struct BaseMemberPublicDeletedMove : public MemberPublicDeletedMove {};
        struct BaseMemberPublicDeletedDestructor : public MemberPublicDeletedDestructor {};
        struct BaseMemberPublicDestructor : public MemberPublicDestructor {};

        struct BaseProtectedDeleted : public ProtectedDeleted {};
        struct BaseProtectedDeletedDefault : public ProtectedDeletedDefault {};
        struct BaseProtectedDeletedCopy : public ProtectedDeletedCopy {};
        struct BaseProtectedDeletedCopyNoDefault : public ProtectedDeletedCopyNoDefault {};
        struct BaseProtectedMoveDeletedCopy : public ProtectedMoveDeletedCopy {};
        struct BaseProtectedDeletedMove : public ProtectedDeletedMove {};
        struct BaseProtectedDeletedDestructor : public ProtectedDeletedDestructor {};
        struct BaseProtectedDestructor : public ProtectedDestructor {};

        struct MemberProtectedDeleted {
            void a() const {}

            ProtectedDeleted member;
        };
        struct MemberProtectedDeletedDefault {
            void a() const {}

            ProtectedDeletedDefault member;
        };
        struct MemberProtectedDeletedCopy {
            void a() const {}

            ProtectedDeletedCopy member;
        };
        struct MemberProtectedDeletedCopyNoDefault {
            void a() const {}

            ProtectedDeletedCopyNoDefault member;
        };
        struct MemberProtectedMoveDeletedCopy {
            void a() const {}

            ProtectedMoveDeletedCopy member;
        };
        struct MemberProtectedDeletedMove {
            void a() const {}

            ProtectedDeletedMove member;
        };
        struct MemberProtectedDeletedDestructor {
            void a() const {}

            ProtectedDeletedDestructor member;
        };
        struct MemberProtectedDestructor {
            void a() const {}

            ProtectedDestructor member;
        };

        struct BaseMemberProtectedDeleted : public MemberProtectedDeleted {};
        struct BaseMemberProtectedDeletedDefault : public MemberProtectedDeletedDefault {};
        struct BaseMemberProtectedDeletedCopy : public MemberProtectedDeletedCopy {};
        struct BaseMemberProtectedDeletedCopyNoDefault : public MemberProtectedDeletedCopyNoDefault {};
        struct BaseMemberProtectedMoveDeletedCopy : public MemberProtectedMoveDeletedCopy {};
        struct BaseMemberProtectedDeletedMove : public MemberProtectedDeletedMove {};
        struct BaseMemberProtectedDeletedDestructor : public MemberProtectedDeletedDestructor {};
        struct BaseMemberProtectedDestructor : public MemberProtectedDestructor {};

        struct BasePrivateDeleted : public PrivateDeleted {};
        struct BasePrivateDeletedDefault : public PrivateDeletedDefault {};
        struct BasePrivateDeletedCopy : public PrivateDeletedCopy {};
        struct BasePrivateDeletedCopyNoDefault : public PrivateDeletedCopyNoDefault {};
        struct BasePrivateMoveDeletedCopy : public PrivateMoveDeletedCopy {};
        struct BasePrivateDeletedMove : public PrivateDeletedMove {};
        struct BasePrivateDeletedDestructor : public PrivateDeletedDestructor {};
        struct BasePrivateDestructor : public PrivateDestructor {};

        struct MemberPrivateDeleted {
            void a() const {}

            PrivateDeleted member;
        };
        struct MemberPrivateDeletedDefault {
            void a() const {}

            PrivateDeletedDefault member;
        };
        struct MemberPrivateDeletedCopy {
            void a() const {}

            PrivateDeletedCopy member;
        };
        struct MemberPrivateDeletedCopyNoDefault {
            void a() const {}

            PrivateDeletedCopyNoDefault member;
        };
        struct MemberPrivateMoveDeletedCopy {
            void a() const {}

            PrivateMoveDeletedCopy member;
        };
        struct MemberPrivateDeletedMove {
            void a() const {}

            PrivateDeletedMove member;
        };
        struct MemberPrivateDeletedDestructor {
            void a() const {}

            PrivateDeletedDestructor member;
        };
        struct MemberPrivateDestructor {
            void a() const {}

            PrivateDestructor member;
        };

        struct BaseMemberPrivateDeleted : public MemberPrivateDeleted {};
        struct BaseMemberPrivateDeletedDefault : public MemberPrivateDeletedDefault {};
        struct BaseMemberPrivateDeletedCopy : public MemberPrivateDeletedCopy {};
        struct BaseMemberPrivateDeletedCopyNoDefault : public MemberPrivateDeletedCopyNoDefault {};
        struct BaseMemberPrivateMoveDeletedCopy : public MemberPrivateMoveDeletedCopy {};
        struct BaseMemberPrivateDeletedMove : public MemberPrivateDeletedMove {};
        struct BaseMemberPrivateDeletedDestructor : public MemberPrivateDeletedDestructor {};
        struct BaseMemberPrivateDestructor : public MemberPrivateDestructor {};
    "};
    let rs = quote! {
        // Some macros to test various operations on our types. Note that some of them define
        // functions which take arguments that the APIs defined in this test have no way to
        // produce, because we have C++ types which can't be constructed (for example). In a real
        // program, there might be other C++ APIs which can instantiate these types.

        // TODO: https://github.com/google/autocxx/issues/829: Should this be merged with
        // `test_make_unique`? Currently types where the Rust wrappers permit this but not that
        // aren't running C++ destructors.
        macro_rules! test_constructible {
            [$t:ty] => {
                moveit! {
                    let _moveit_t = <$t>::new();
                }
            }
        }
        macro_rules! test_make_unique {
            [$t:ty] => {
                let _unique_t = <$t>::new().within_unique_ptr();
            }
        }
        macro_rules! test_copyable {
            [$t:ty] => {
                {
                    fn test_copyable(moveit_t: impl autocxx::moveit::new::New<Output = $t>) {
                        moveit! {
                            let moveit_t = moveit_t;
                            let _copied_t = autocxx::moveit::new::copy(moveit_t);
                        }
                    }
                }
            }
        }
        macro_rules! test_movable {
            [$t:ty] => {
                {
                    fn test_movable(moveit_t: impl autocxx::moveit::new::New<Output = $t>) {
                        moveit! {
                            let moveit_t = moveit_t;
                            let _moved_t = autocxx::moveit::new::mov(moveit_t);
                        }
                    }
                }
            }
        }
        macro_rules! test_call_a {
            [$t:ty] => {
                {
                    fn test_call_a(t: &$t) {
                        t.a();
                    }
                }
            }
        }
        macro_rules! test_call_a_as {
            [$t:ty, $parent:ty] => {
                {
                    fn test_call_a(t: &$t) {
                        let t: &$parent = t.as_ref();
                        t.a();
                    }
                }
            }
        }

        test_constructible![ffi::AllImplicitlyDefaulted];
        test_make_unique![ffi::AllImplicitlyDefaulted];
        test_copyable![ffi::AllImplicitlyDefaulted];
        test_movable![ffi::AllImplicitlyDefaulted];
        test_call_a![ffi::AllImplicitlyDefaulted];

        test_constructible![ffi::AllExplicitlyDefaulted];
        test_make_unique![ffi::AllExplicitlyDefaulted];
        test_copyable![ffi::AllExplicitlyDefaulted];
        test_movable![ffi::AllExplicitlyDefaulted];
        test_call_a![ffi::AllExplicitlyDefaulted];

        test_call_a![ffi::PublicDeleted];

        test_copyable![ffi::PublicDeletedDefault];
        test_movable![ffi::PublicDeletedDefault];
        test_call_a![ffi::PublicDeletedDefault];

        test_constructible![ffi::PublicDeletedCopy];
        test_make_unique![ffi::PublicDeletedCopy];
        test_call_a![ffi::PublicDeletedCopy];

        test_call_a![ffi::PublicDeletedCopyNoDefault];

        test_constructible![ffi::PublicMoveDeletedCopy];
        test_make_unique![ffi::PublicMoveDeletedCopy];
        test_movable![ffi::PublicMoveDeletedCopy];
        test_call_a![ffi::PublicMoveDeletedCopy];

        test_constructible![ffi::PublicDeletedMove];
        test_make_unique![ffi::PublicDeletedMove];
        test_call_a![ffi::PublicDeletedMove];

        test_constructible![ffi::PublicDeletedDestructor];
        test_copyable![ffi::PublicDeletedDestructor];
        test_call_a![ffi::PublicDeletedDestructor];

        test_constructible![ffi::PublicDestructor];
        test_make_unique![ffi::PublicDestructor];
        test_copyable![ffi::PublicDestructor];
        test_call_a![ffi::PublicDestructor];

        test_call_a![ffi::ProtectedDeleted];

        test_copyable![ffi::ProtectedDeletedDefault];
        test_movable![ffi::ProtectedDeletedDefault];
        test_call_a![ffi::ProtectedDeletedDefault];

        test_constructible![ffi::ProtectedDeletedCopy];
        test_make_unique![ffi::ProtectedDeletedCopy];
        test_call_a![ffi::ProtectedDeletedCopy];

        test_call_a![ffi::ProtectedDeletedCopyNoDefault];

        test_constructible![ffi::ProtectedMoveDeletedCopy];
        test_make_unique![ffi::ProtectedMoveDeletedCopy];
        test_call_a![ffi::ProtectedMoveDeletedCopy];

        test_constructible![ffi::ProtectedDeletedMove];
        test_make_unique![ffi::ProtectedDeletedMove];
        test_call_a![ffi::ProtectedDeletedMove];

        test_constructible![ffi::ProtectedDeletedDestructor];
        test_copyable![ffi::ProtectedDeletedDestructor];
        test_call_a![ffi::ProtectedDeletedDestructor];

        test_constructible![ffi::ProtectedDestructor];
        test_copyable![ffi::ProtectedDestructor];
        test_call_a![ffi::ProtectedDestructor];

        test_call_a![ffi::PrivateDeleted];

        test_copyable![ffi::PrivateDeletedDefault];
        test_movable![ffi::PrivateDeletedDefault];
        test_call_a![ffi::PrivateDeletedDefault];

        test_constructible![ffi::PrivateDeletedCopy];
        test_make_unique![ffi::PrivateDeletedCopy];
        test_call_a![ffi::PrivateDeletedCopy];

        test_call_a![ffi::PrivateDeletedCopyNoDefault];

        test_constructible![ffi::PrivateMoveDeletedCopy];
        test_make_unique![ffi::PrivateMoveDeletedCopy];
        test_call_a![ffi::PrivateMoveDeletedCopy];

        test_constructible![ffi::PrivateDeletedMove];
        test_make_unique![ffi::PrivateDeletedMove];
        test_call_a![ffi::PrivateDeletedMove];

        test_constructible![ffi::PrivateDeletedDestructor];
        test_copyable![ffi::PrivateDeletedDestructor];
        test_call_a![ffi::PrivateDeletedDestructor];

        test_constructible![ffi::PrivateDestructor];
        test_copyable![ffi::PrivateDestructor];
        test_call_a![ffi::PrivateDestructor];

        test_constructible![ffi::NonConstCopy];
        test_make_unique![ffi::NonConstCopy];
        test_movable![ffi::NonConstCopy];
        test_call_a![ffi::NonConstCopy];

        test_constructible![ffi::TwoCopy];
        test_make_unique![ffi::TwoCopy];
        test_copyable![ffi::TwoCopy];
        test_movable![ffi::TwoCopy];
        test_call_a![ffi::TwoCopy];

        // TODO: https://github.com/google/autocxx/issues/865
        // Treat pointers and references differently so this has a default constructor.
        //test_constructible![ffi::MemberPointerDeleted];
        //test_make_unique![ffi::MemberPointerDeleted];
        test_copyable![ffi::MemberPointerDeleted];
        test_movable![ffi::MemberPointerDeleted];
        test_call_a![ffi::MemberPointerDeleted];

        test_copyable![ffi::MemberConstPointerDeleted];
        test_movable![ffi::MemberConstPointerDeleted];
        test_call_a![ffi::MemberConstPointerDeleted];

        //test_copyable![ffi::MemberConst];
        //test_movable![ffi::MemberConst];
        //test_call_a![ffi::MemberConst];

        test_copyable![ffi::MemberReferenceDeleted];
        test_movable![ffi::MemberReferenceDeleted];
        test_call_a![ffi::MemberReferenceDeleted];

        test_copyable![ffi::MemberConstReferenceDeleted];
        test_movable![ffi::MemberConstReferenceDeleted];
        test_call_a![ffi::MemberConstReferenceDeleted];

        test_copyable![ffi::MemberReference];
        test_movable![ffi::MemberReference];
        test_call_a![ffi::MemberReference];

        test_copyable![ffi::MemberConstReference];
        test_movable![ffi::MemberConstReference];
        test_call_a![ffi::MemberConstReference];

        test_movable![ffi::MemberRvalueReferenceDeleted];
        test_call_a![ffi::MemberRvalueReferenceDeleted];

        test_movable![ffi::MemberRvalueReference];
        test_call_a![ffi::MemberRvalueReference];

        test_call_a_as![ffi::BasePublicDeleted, ffi::PublicDeleted];

        test_copyable![ffi::BasePublicDeletedDefault];
        test_movable![ffi::BasePublicDeletedDefault];
        test_call_a_as![ffi::BasePublicDeletedDefault, ffi::PublicDeletedDefault];

        test_constructible![ffi::BasePublicDeletedCopy];
        test_make_unique![ffi::BasePublicDeletedCopy];
        test_call_a_as![ffi::BasePublicDeletedCopy, ffi::PublicDeletedCopy];

        test_call_a_as![ffi::BasePublicDeletedCopyNoDefault, ffi::PublicDeletedCopyNoDefault];

        test_constructible![ffi::BasePublicMoveDeletedCopy];
        test_make_unique![ffi::BasePublicMoveDeletedCopy];
        test_movable![ffi::BasePublicMoveDeletedCopy];
        test_call_a_as![ffi::BasePublicMoveDeletedCopy, ffi::PublicMoveDeletedCopy];

        test_constructible![ffi::BasePublicDeletedMove];
        test_make_unique![ffi::BasePublicDeletedMove];
        test_call_a_as![ffi::BasePublicDeletedMove, ffi::PublicDeletedMove];

        test_call_a_as![ffi::BasePublicDeletedDestructor, ffi::PublicDeletedDestructor];

        test_constructible![ffi::BasePublicDestructor];
        test_make_unique![ffi::BasePublicDestructor];
        test_copyable![ffi::BasePublicDestructor];
        test_call_a_as![ffi::BasePublicDestructor, ffi::PublicDestructor];

        test_call_a![ffi::MemberPublicDeleted];

        test_copyable![ffi::MemberPublicDeletedDefault];
        test_movable![ffi::MemberPublicDeletedDefault];
        test_call_a![ffi::MemberPublicDeletedDefault];

        test_constructible![ffi::MemberPublicDeletedCopy];
        test_make_unique![ffi::MemberPublicDeletedCopy];
        test_call_a![ffi::MemberPublicDeletedCopy];

        test_call_a![ffi::MemberPublicDeletedCopyNoDefault];

        test_constructible![ffi::MemberPublicMoveDeletedCopy];
        test_make_unique![ffi::MemberPublicMoveDeletedCopy];
        test_movable![ffi::MemberPublicMoveDeletedCopy];
        test_call_a![ffi::MemberPublicMoveDeletedCopy];

        test_constructible![ffi::MemberPublicDeletedMove];
        test_make_unique![ffi::MemberPublicDeletedMove];
        test_call_a![ffi::MemberPublicDeletedMove];

        test_call_a![ffi::MemberPublicDeletedDestructor];

        test_constructible![ffi::MemberPublicDestructor];
        test_make_unique![ffi::MemberPublicDestructor];
        test_copyable![ffi::MemberPublicDestructor];
        test_call_a![ffi::MemberPublicDestructor];

        test_call_a_as![ffi::BaseMemberPublicDeleted, ffi::MemberPublicDeleted];

        test_copyable![ffi::BaseMemberPublicDeletedDefault];
        test_movable![ffi::BaseMemberPublicDeletedDefault];
        test_call_a_as![ffi::BaseMemberPublicDeletedDefault, ffi::MemberPublicDeletedDefault];

        test_constructible![ffi::BaseMemberPublicDeletedCopy];
        test_make_unique![ffi::BaseMemberPublicDeletedCopy];
        test_call_a_as![ffi::BaseMemberPublicDeletedCopy, ffi::MemberPublicDeletedCopy];

        test_call_a_as![ffi::BaseMemberPublicDeletedCopyNoDefault, ffi::MemberPublicDeletedCopyNoDefault];

        test_constructible![ffi::BaseMemberPublicMoveDeletedCopy];
        test_make_unique![ffi::BaseMemberPublicMoveDeletedCopy];
        test_movable![ffi::BaseMemberPublicMoveDeletedCopy];
        test_call_a_as![ffi::BaseMemberPublicMoveDeletedCopy, ffi::MemberPublicMoveDeletedCopy];

        test_constructible![ffi::BaseMemberPublicDeletedMove];
        test_make_unique![ffi::BaseMemberPublicDeletedMove];
        test_call_a_as![ffi::BaseMemberPublicDeletedMove, ffi::MemberPublicDeletedMove];

        test_call_a_as![ffi::BaseMemberPublicDeletedDestructor, ffi::MemberPublicDeletedDestructor];

        test_constructible![ffi::BaseMemberPublicDestructor];
        test_make_unique![ffi::BaseMemberPublicDestructor];
        test_copyable![ffi::BaseMemberPublicDestructor];
        test_call_a_as![ffi::BaseMemberPublicDestructor, ffi::MemberPublicDestructor];

        test_call_a_as![ffi::BaseProtectedDeleted, ffi::ProtectedDeleted];

        test_copyable![ffi::BaseProtectedDeletedDefault];
        test_movable![ffi::BaseProtectedDeletedDefault];
        test_call_a_as![ffi::BaseProtectedDeletedDefault, ffi::ProtectedDeletedDefault];

        test_constructible![ffi::BaseProtectedDeletedCopy];
        test_make_unique![ffi::BaseProtectedDeletedCopy];
        test_call_a_as![ffi::BaseProtectedDeletedCopy, ffi::ProtectedDeletedCopy];

        test_call_a_as![ffi::BaseProtectedDeletedCopyNoDefault, ffi::ProtectedDeletedCopyNoDefault];

        test_constructible![ffi::BaseProtectedMoveDeletedCopy];
        test_make_unique![ffi::BaseProtectedMoveDeletedCopy];
        test_movable![ffi::BaseProtectedMoveDeletedCopy];
        test_call_a_as![ffi::BaseProtectedMoveDeletedCopy, ffi::ProtectedMoveDeletedCopy];

        test_constructible![ffi::BaseProtectedDeletedMove];
        test_make_unique![ffi::BaseProtectedDeletedMove];
        test_call_a_as![ffi::BaseProtectedDeletedMove, ffi::ProtectedDeletedMove];

        test_call_a_as![ffi::BaseProtectedDeletedDestructor, ffi::ProtectedDeletedDestructor];

        test_constructible![ffi::BaseProtectedDestructor];
        test_make_unique![ffi::BaseProtectedDestructor];
        test_copyable![ffi::BaseProtectedDestructor];
        test_call_a_as![ffi::BaseProtectedDestructor, ffi::ProtectedDestructor];

        test_call_a![ffi::MemberProtectedDeleted];

        test_copyable![ffi::MemberProtectedDeletedDefault];
        test_movable![ffi::MemberProtectedDeletedDefault];
        test_call_a![ffi::MemberProtectedDeletedDefault];

        test_constructible![ffi::MemberProtectedDeletedCopy];
        test_make_unique![ffi::MemberProtectedDeletedCopy];
        test_call_a![ffi::MemberProtectedDeletedCopy];

        test_call_a![ffi::MemberProtectedDeletedCopyNoDefault];

        test_constructible![ffi::MemberProtectedMoveDeletedCopy];
        test_make_unique![ffi::MemberProtectedMoveDeletedCopy];
        test_call_a![ffi::MemberProtectedMoveDeletedCopy];

        test_constructible![ffi::MemberProtectedDeletedMove];
        test_make_unique![ffi::MemberProtectedDeletedMove];
        test_call_a![ffi::MemberProtectedDeletedMove];

        test_call_a![ffi::MemberProtectedDeletedDestructor];

        test_call_a![ffi::MemberProtectedDestructor];

        test_call_a_as![ffi::BaseMemberProtectedDeleted, ffi::MemberProtectedDeleted];

        test_copyable![ffi::BaseMemberProtectedDeletedDefault];
        test_movable![ffi::BaseMemberProtectedDeletedDefault];
        test_call_a_as![ffi::BaseMemberProtectedDeletedDefault, ffi::MemberProtectedDeletedDefault];

        test_constructible![ffi::BaseMemberProtectedDeletedCopy];
        test_make_unique![ffi::BaseMemberProtectedDeletedCopy];
        test_call_a_as![ffi::BaseMemberProtectedDeletedCopy, ffi::MemberProtectedDeletedCopy];

        test_call_a_as![ffi::BaseMemberProtectedDeletedCopyNoDefault, ffi::MemberProtectedDeletedCopyNoDefault];

        test_constructible![ffi::BaseMemberProtectedMoveDeletedCopy];
        test_make_unique![ffi::BaseMemberProtectedMoveDeletedCopy];
        test_call_a_as![ffi::BaseMemberProtectedMoveDeletedCopy, ffi::MemberProtectedMoveDeletedCopy];

        test_constructible![ffi::BaseMemberProtectedDeletedMove];
        test_make_unique![ffi::BaseMemberProtectedDeletedMove];
        test_call_a_as![ffi::BaseMemberProtectedDeletedMove, ffi::MemberProtectedDeletedMove];

        test_call_a_as![ffi::BaseMemberProtectedDeletedDestructor, ffi::MemberProtectedDeletedDestructor];

        test_call_a_as![ffi::BaseMemberProtectedDestructor, ffi::MemberProtectedDestructor];

        test_call_a_as![ffi::BasePrivateDeleted, ffi::PrivateDeleted];

        test_copyable![ffi::BasePrivateDeletedDefault];
        test_movable![ffi::BasePrivateDeletedDefault];
        test_call_a_as![ffi::BasePrivateDeletedDefault, ffi::PrivateDeletedDefault];

        test_constructible![ffi::BasePrivateDeletedCopy];
        test_make_unique![ffi::BasePrivateDeletedCopy];
        test_call_a_as![ffi::BasePrivateDeletedCopy, ffi::PrivateDeletedCopy];

        test_call_a_as![ffi::BasePrivateDeletedCopyNoDefault, ffi::PrivateDeletedCopyNoDefault];

        test_constructible![ffi::BasePrivateMoveDeletedCopy];
        test_make_unique![ffi::BasePrivateMoveDeletedCopy];
        test_call_a_as![ffi::BasePrivateMoveDeletedCopy, ffi::PrivateMoveDeletedCopy];

        test_constructible![ffi::BasePrivateDeletedMove];
        test_make_unique![ffi::BasePrivateDeletedMove];
        test_call_a_as![ffi::BasePrivateDeletedMove, ffi::PrivateDeletedMove];

        test_call_a_as![ffi::BasePrivateDeletedDestructor, ffi::PrivateDeletedDestructor];

        test_call_a_as![ffi::BasePrivateDestructor, ffi::PrivateDestructor];

        test_call_a![ffi::MemberPrivateDeleted];

        test_copyable![ffi::MemberPrivateDeletedDefault];
        test_movable![ffi::MemberPrivateDeletedDefault];
        test_call_a![ffi::MemberPrivateDeletedDefault];

        test_constructible![ffi::MemberPrivateDeletedCopy];
        test_make_unique![ffi::MemberPrivateDeletedCopy];
        test_call_a![ffi::MemberPrivateDeletedCopy];

        test_call_a![ffi::MemberPrivateDeletedCopyNoDefault];

        test_constructible![ffi::MemberPrivateMoveDeletedCopy];
        test_make_unique![ffi::MemberPrivateMoveDeletedCopy];
        test_call_a![ffi::MemberPrivateMoveDeletedCopy];

        test_constructible![ffi::MemberPrivateDeletedMove];
        test_make_unique![ffi::MemberPrivateDeletedMove];
        test_call_a![ffi::MemberPrivateDeletedMove];

        test_call_a![ffi::MemberPrivateDeletedDestructor];

        test_call_a![ffi::MemberPrivateDestructor];

        test_call_a_as![ffi::BaseMemberPrivateDeleted, ffi::MemberPrivateDeleted];

        test_copyable![ffi::BaseMemberPrivateDeletedDefault];
        test_movable![ffi::BaseMemberPrivateDeletedDefault];
        test_call_a_as![ffi::BaseMemberPrivateDeletedDefault, ffi::MemberPrivateDeletedDefault];

        test_constructible![ffi::BaseMemberPrivateDeletedCopy];
        test_make_unique![ffi::BaseMemberPrivateDeletedCopy];
        test_call_a_as![ffi::BaseMemberPrivateDeletedCopy, ffi::MemberPrivateDeletedCopy];

        test_call_a_as![ffi::BaseMemberPrivateDeletedCopyNoDefault, ffi::MemberPrivateDeletedCopyNoDefault];

        test_constructible![ffi::BaseMemberPrivateMoveDeletedCopy];
        test_make_unique![ffi::BaseMemberPrivateMoveDeletedCopy];
        test_call_a_as![ffi::BaseMemberPrivateMoveDeletedCopy, ffi::MemberPrivateMoveDeletedCopy];

        test_constructible![ffi::BaseMemberPrivateDeletedMove];
        test_make_unique![ffi::BaseMemberPrivateDeletedMove];
        test_call_a_as![ffi::BaseMemberPrivateDeletedMove, ffi::MemberPrivateDeletedMove];

        test_call_a_as![ffi::BaseMemberPrivateDeletedDestructor, ffi::MemberPrivateDeletedDestructor];

        test_call_a_as![ffi::BaseMemberPrivateDestructor, ffi::MemberPrivateDestructor];
    };
    run_test(
        cxx,
        hdr,
        rs,
        &[
            "AllImplicitlyDefaulted",
            "AllExplicitlyDefaulted",
            "PublicDeleted",
            "PublicDeletedDefault",
            "PublicDeletedCopy",
            "PublicDeletedCopyNoDefault",
            "PublicMoveDeletedCopy",
            "PublicDeletedMove",
            "PublicDeletedDestructor",
            "PublicDestructor",
            "ProtectedDeleted",
            "ProtectedDeletedDefault",
            "ProtectedDeletedCopy",
            "ProtectedDeletedCopyNoDefault",
            "ProtectedMoveDeletedCopy",
            "ProtectedDeletedMove",
            "ProtectedDeletedDestructor",
            "ProtectedDestructor",
            "PrivateDeleted",
            "PrivateDeletedDefault",
            "PrivateDeletedCopy",
            "PrivateDeletedCopyNoDefault",
            "PrivateMoveDeletedCopy",
            "PrivateDeletedMove",
            "PrivateDeletedDestructor",
            "PrivateDestructor",
            "NonConstCopy",
            "TwoCopy",
            "MemberPointerDeleted",
            "MemberConstPointerDeleted",
            // TODO: Handle top-level const on C++ members correctly.
            //"MemberConst",
            "MemberReferenceDeleted",
            "MemberConstReferenceDeleted",
            "MemberReference",
            "MemberConstReference",
            "MemberRvalueReferenceDeleted",
            "MemberRvalueReference",
            "BasePublicDeleted",
            "BasePublicDeletedDefault",
            "BasePublicDeletedCopy",
            "BasePublicDeletedCopyNoDefault",
            "BasePublicMoveDeletedCopy",
            "BasePublicDeletedMove",
            "BasePublicDeletedDestructor",
            "BasePublicDestructor",
            "MemberPublicDeleted",
            "MemberPublicDeletedDefault",
            "MemberPublicDeletedCopy",
            "MemberPublicDeletedCopyNoDefault",
            "MemberPublicMoveDeletedCopy",
            "MemberPublicDeletedMove",
            "MemberPublicDeletedDestructor",
            "MemberPublicDestructor",
            "BaseMemberPublicDeleted",
            "BaseMemberPublicDeletedDefault",
            "BaseMemberPublicDeletedCopy",
            "BaseMemberPublicDeletedCopyNoDefault",
            "BaseMemberPublicMoveDeletedCopy",
            "BaseMemberPublicDeletedMove",
            "BaseMemberPublicDeletedDestructor",
            "BaseMemberPublicDestructor",
            "BaseProtectedDeleted",
            "BaseProtectedDeletedDefault",
            "BaseProtectedDeletedCopy",
            "BaseProtectedDeletedCopyNoDefault",
            "BaseProtectedMoveDeletedCopy",
            "BaseProtectedDeletedMove",
            "BaseProtectedDeletedDestructor",
            "BaseProtectedDestructor",
            "MemberProtectedDeleted",
            "MemberProtectedDeletedDefault",
            "MemberProtectedDeletedCopy",
            "MemberProtectedDeletedCopyNoDefault",
            "MemberProtectedMoveDeletedCopy",
            "MemberProtectedDeletedMove",
            "MemberProtectedDeletedDestructor",
            "MemberProtectedDestructor",
            "BaseMemberProtectedDeleted",
            "BaseMemberProtectedDeletedDefault",
            "BaseMemberProtectedDeletedCopy",
            "BaseMemberProtectedDeletedCopyNoDefault",
            "BaseMemberProtectedMoveDeletedCopy",
            "BaseMemberProtectedDeletedMove",
            "BaseMemberProtectedDeletedDestructor",
            "BaseMemberProtectedDestructor",
            "BasePrivateDeleted",
            "BasePrivateDeletedDefault",
            "BasePrivateDeletedCopy",
            "BasePrivateDeletedCopyNoDefault",
            "BasePrivateMoveDeletedCopy",
            "BasePrivateDeletedMove",
            "BasePrivateDeletedDestructor",
            "BasePrivateDestructor",
            "MemberPrivateDeleted",
            "MemberPrivateDeletedDefault",
            "MemberPrivateDeletedCopy",
            "MemberPrivateDeletedCopyNoDefault",
            "MemberPrivateMoveDeletedCopy",
            "MemberPrivateDeletedMove",
            "MemberPrivateDeletedDestructor",
            "MemberPrivateDestructor",
            "BaseMemberPrivateDeleted",
            "BaseMemberPrivateDeletedDefault",
            "BaseMemberPrivateDeletedCopy",
            "BaseMemberPrivateDeletedCopyNoDefault",
            "BaseMemberPrivateMoveDeletedCopy",
            "BaseMemberPrivateDeletedMove",
            "BaseMemberPrivateDeletedDestructor",
            "BaseMemberPrivateDestructor",
        ],
        &[],
    );
}

#[test]
/// Test that destructors hidden in various places are correctly called.
///
/// Some types are excluded because we know they behave poorly due to
/// https://github.com/google/autocxx/issues/829.
fn test_tricky_destructors() {
    let cxx = "";
    let hdr = indoc! {"
        #include <stdio.h>
        #include <stdlib.h>
        // A simple type to let Rust verify the destructor is run.
        struct DestructorFlag {
            DestructorFlag() = default;
            DestructorFlag(const DestructorFlag&) = default;
            DestructorFlag(DestructorFlag&&) = default;

            ~DestructorFlag() {
                if (!flag) return;
                if (*flag) {
                    fprintf(stderr, \"DestructorFlag is already set\\n\");
                    abort();
                }
                *flag = true;
                // Note we deliberately do NOT clear the value of `flag`, to catch Rust calling
                // this destructor twice.
            }

            bool *flag = nullptr;
        };

        struct ImplicitlyDefaulted {
            DestructorFlag flag;

            void set_flag(bool *flag_pointer) { flag.flag = flag_pointer; }
        };
        struct ExplicitlyDefaulted {
            ExplicitlyDefaulted() = default;
            ~ExplicitlyDefaulted() = default;

            DestructorFlag flag;

            void set_flag(bool *flag_pointer) { flag.flag = flag_pointer; }
        };
        struct Explicit {
            Explicit() = default;
            ~Explicit() {}

            DestructorFlag flag;

            void set_flag(bool *flag_pointer) { flag.flag = flag_pointer; }
        };

        struct BaseImplicitlyDefaulted : public ImplicitlyDefaulted {
            void set_flag(bool *flag_pointer) { ImplicitlyDefaulted::set_flag(flag_pointer); }
        };
        struct BaseExplicitlyDefaulted : public ExplicitlyDefaulted {
            void set_flag(bool *flag_pointer) { ExplicitlyDefaulted::set_flag(flag_pointer); }
        };
        struct BaseExplicit : public Explicit {
            void set_flag(bool *flag_pointer) { Explicit::set_flag(flag_pointer); }
        };

        struct MemberImplicitlyDefaulted {
            ImplicitlyDefaulted member;

            void set_flag(bool *flag_pointer) { member.set_flag(flag_pointer); }
        };
        struct MemberExplicitlyDefaulted {
            ExplicitlyDefaulted member;

            void set_flag(bool *flag_pointer) { member.set_flag(flag_pointer); }
        };
        struct MemberExplicit {
            Explicit member;

            void set_flag(bool *flag_pointer) { member.set_flag(flag_pointer); }
        };

        struct BaseMemberImplicitlyDefaulted : public MemberImplicitlyDefaulted {
            void set_flag(bool *flag_pointer) { MemberImplicitlyDefaulted::set_flag(flag_pointer); }
        };
        struct BaseMemberExplicitlyDefaulted : public MemberExplicitlyDefaulted {
            void set_flag(bool *flag_pointer) { MemberExplicitlyDefaulted::set_flag(flag_pointer); }
        };
        struct BaseMemberExplicit : public MemberExplicit {
            void set_flag(bool *flag_pointer) { MemberExplicit::set_flag(flag_pointer); }
        };
    "};
    let rs = quote! {
        macro_rules! test_type {
            [$t:ty] => {
                let mut unique_t = <$t>::new().within_unique_ptr();
                let mut destructor_flag = false;
                unsafe {
                    unique_t.pin_mut().set_flag(&mut destructor_flag);
                }
                std::mem::drop(unique_t);
                assert!(destructor_flag, "Destructor did not run with make_unique for {}", quote::quote!{$t});

                moveit! {
                    let mut moveit_t = <$t>::new();
                }
                let mut destructor_flag = false;
                unsafe {
                    moveit_t.as_mut().set_flag(&mut destructor_flag);
                }
                std::mem::drop(moveit_t);
                assert!(destructor_flag, "Destructor did not run with moveit for {}", quote::quote!{$t});
            }
        }

        test_type![ffi::ImplicitlyDefaulted];
        test_type![ffi::ExplicitlyDefaulted];
        test_type![ffi::Explicit];
        test_type![ffi::BaseImplicitlyDefaulted];
        test_type![ffi::BaseExplicitlyDefaulted];
        test_type![ffi::BaseExplicit];
        test_type![ffi::MemberImplicitlyDefaulted];
        test_type![ffi::MemberExplicitlyDefaulted];
        test_type![ffi::MemberExplicit];
        test_type![ffi::BaseMemberImplicitlyDefaulted];
        test_type![ffi::BaseMemberExplicitlyDefaulted];
        test_type![ffi::BaseMemberExplicit];
    };
    run_test(
        cxx,
        hdr,
        rs,
        &[
            "DestructorFlag",
            "ImplicitlyDefaulted",
            "ExplicitlyDefaulted",
            "Explicit",
            "BaseImplicitlyDefaulted",
            "BaseExplicitlyDefaulted",
            "BaseExplicit",
            "MemberImplicitlyDefaulted",
            "MemberExplicitlyDefaulted",
            "MemberExplicit",
            "BaseMemberImplicitlyDefaulted",
            "BaseMemberExplicitlyDefaulted",
            "BaseMemberExplicit",
        ],
        &[],
    );
}

#[test]
fn test_concretize() {
    let hdr = indoc! {"
        #include <string>
        template<typename CONTENTS>
        class Container {
        private:
            CONTENTS* contents;
        };
        struct B {
            std::string a;
        };
    "};
    run_test_ex(
        "",
        hdr,
        quote! {},
        quote! {
            concrete!("Container<B>", ContainerOfB)
            generate!("B")
        },
        None,
        None,
        Some(quote! {
            struct HasAField {
                contents: ffi::ContainerOfB
            }
        }),
    );
}

#[test]
fn test_doc_comments_survive() {
    let hdr = indoc! {"
        #include <cstdint>
        /// Struct line A
        /// Struct line B
        struct A { int b; };

        /// POD struct line A
        /// POD struct line B
        struct B {
            /// Field line A
            /// Field line B
            uint32_t b;

            /// Method line A
            /// Method line B
            void foo() {}
        };

        /// Enum line A
        /// Enum line B
        enum C {
            /// Variant line A
            /// Variant line B
            VARIANT,
        };

        /// Function line A
        /// Function line B
        inline void D() {}
    "};

    let expected_messages = [
        "Struct",
        "POD struct",
        "Field",
        "Method",
        "Enum",
        "Variant",
        "Function",
    ]
    .into_iter()
    .flat_map(|l| [format!("{l} line A"), format!("{l} line B")])
    .collect_vec();

    run_test_ex(
        "",
        hdr,
        quote! {},
        directives_from_lists(&["A", "C", "D"], &["B"], None),
        None,
        Some(make_string_finder(expected_messages)),
        None,
    );
}

#[test]
fn optional_param_in_copy_constructor() {
    let hdr = indoc! {"
        struct A {
            A(const A &other, bool optional_arg = false);
        };
    "};
    run_test("", hdr, quote! {}, &["A"], &[]);
}

#[test]
fn param_in_copy_constructor() {
    let hdr = indoc! {"
        struct A {
            A(const A &other, bool arg);
        };
    "};
    run_test("", hdr, quote! {}, &["A"], &[]);
}

#[test]
fn test_variadic() {
    let hdr = indoc! {"
        class SomeClass{
        public:
            inline void foo(int, ... ) {}
        };
    "};
    run_test("", hdr, quote! {}, &["SomeClass"], &[]);
}

#[test]
fn test_typedef_to_enum() {
    let hdr = indoc! {"
        enum b {};
        class c {
        public:
          typedef b d;
          d e();
        };
    "};
    run_generate_all_test(hdr);
}

#[test]
fn test_typedef_to_ns_enum() {
    let hdr = indoc! {"
        namespace a {
        enum b {};
        class c {
        public:
          typedef b d;
          d e();
        };
        } // namespace
    "};
    run_generate_all_test(hdr);
}

#[test]
fn test_enum_in_ns() {
    let hdr = indoc! {"
        namespace a {
        enum b {};
        } // namespace
    "};
    run_test("", hdr, quote! {}, &["a::b"], &[]);
}

#[test]
fn test_recursive_field() {
    let hdr = indoc! {"
        #include <memory>
        struct A {
            std::unique_ptr<A> a;
        };
    "};
    run_test("", hdr, quote! {}, &["A"], &[]);
}

#[test]
fn test_recursive_field_indirect() {
    let hdr = indoc! {"
        #include <memory>
        struct B;
        struct A {
            std::unique_ptr<B> a;
        };
        struct B {
            std::unique_ptr<A> a1;
            A a2;
        };
    "};
    run_test("", hdr, quote! {}, &["A", "B"], &[]);
}

#[test]
fn test_typedef_unsupported_type_pub() {
    let hdr = indoc! {"
        #include <set>
        namespace NS{
            class cls{
                public:
                    typedef std::set<int> InnerType;
                };
        }
    "};

    run_test_ex(
        "",
        hdr,
        quote! {},
        quote! { generate_ns!("NS") },
        None,
        None,
        None,
    );
}

#[test]
fn test_typedef_unsupported_type_pri() {
    let hdr = indoc! {"
        #include <set>
        namespace NS{
            class cls{
                private:
                    typedef std::set<int> InnerType;
                };
        }
    "};

    run_test_ex(
        "",
        hdr,
        quote! {},
        quote! { generate_ns!("NS") },
        None,
        None,
        None,
    );
}

#[test]
fn test_array_trouble1() {
    let hdr = indoc! {"
        namespace a {
        template <typename b> struct array {
          typedef b c;
          typedef c d;
        };
        } // namespace a
    "};
    run_generate_all_test(hdr);
}

#[test]
fn test_array_trouble2() {
    let hdr = indoc! {"
        template <typename b> struct array {
          typedef b c;
          typedef c d;
        };
    "};
    run_test("", hdr, quote! {}, &["array_d"], &[]);
}

#[test]
fn test_issue_1087a() {
    let hdr = indoc! {"
        template <typename _CharT> class a {
          _CharT b;
        };
    "};
    run_generate_all_test(hdr);
}

#[test]
fn test_issue_1087b() {
    let hdr = indoc! {"
        template <typename _CharT> class a {
          typedef _CharT b;
          b c;
        };
    "};
    run_generate_all_test(hdr);
}

#[test]
fn test_issue_1087c() {
    let hdr = indoc! {"
        namespace {
        namespace {
        template <typename _CharT> class a {
          typedef _CharT b;
          b c;
        };
        }
        }
    "};
    run_generate_all_test(hdr);
}

#[test]
fn test_issue_1089() {
    let hdr = indoc! {"
        namespace a {
        template <typename c, c> struct d;
        template <bool, typename, typename> struct ab;
        inline namespace {
        namespace ac {
        template <typename, template <typename> class, typename> struct bh;
        template <template <typename> class ad, typename... bi>
        using bj = bh<void, ad, bi...>;
        template <typename ad> using bk = typename ad::b;
        template <typename> struct bm;
        } // namespace ac
        template <typename ad>
        struct b : ab<ac::bj<ac::bk, ad>::e, ac::bm<ad>, d<bool, ad ::e>>::bg {};
        } // namespace
        } // namespace a
    "};
    run_generate_all_test(hdr);
}

/// The problem here is that 'g' doesn't get annotated with
/// the unused_template semantic attribute.
/// This seems to be because both g and f have template
/// parameters, so they're all "used", but effectively cancel
/// out and thus bindgen generates
///   pub type g = root::b::f;
/// So, what we should do here is spot any typedef depending
/// on a template which takes template args, and reject that too.
/// Probably.
#[test]
#[ignore] // https://github.com/google/autocxx/pull/1094
fn test_issue_1094() {
    let hdr = indoc! {"
        namespace {
        typedef int a;
        }
        namespace b {
        template <typename> struct c;
        template <typename d, d e> using f = __make_integer_seq<c, d, e>;
        template <a e> using g = f<a, e>;
        } // namespace b
    "};
    run_generate_all_test(hdr);
}

#[test]
fn test_issue_1096a() {
    let hdr = indoc! {"
        namespace a {
        class b {
          class c;
        };
        } // namespace a
    "};
    run_generate_all_test(hdr);
}

#[test]
fn test_issue_1096b() {
    let hdr = indoc! {"
        namespace a {
        class b {
        public:
          class c;
        };
        } // namespace a
    "};
    run_generate_all_test(hdr);
}

#[test]
fn test_issue_1096c() {
    let hdr = indoc! {"
        namespace a {
        class b {
        public:
          class c {
          public:
            int d;
          };
        };
        } // namespace a
    "};
    run_generate_all_test(hdr);
}

#[test]
fn test_issue_1096d() {
    let hdr = indoc! {"
        namespace a {
        class b {
        private:
          class c {
          public:
            int d;
          };
        };
        } // namespace a
    "};
    run_generate_all_test(hdr);
}

#[test]
fn test_issue_1096e() {
    let hdr = indoc! {"
        namespace a {
        class b {
        private:
          enum c {
              D,
          };
        };
        } // namespace a
    "};
    run_generate_all_test(hdr);
}

/// Unclear why minimization resulted in this particular test case.
#[test]
#[ignore] // https://github.com/google/autocxx/pull/1097
fn test_issue_1097() {
    let hdr = indoc! {"
        namespace rust {
        inline namespace a {
        class Str {
        public:
          ~Str();
        };
        } // namespace a
        } // namespace rust
    "};
    run_generate_all_test(hdr);
}

#[test]
fn test_issue_1098a() {
    let hdr = indoc! {"
        namespace {
        namespace {
        template <typename _CharT> class a {
          typedef _CharT b;
          b c;
        };
        template <typename _CharT> class d : a<_CharT> {};
        } // namespace
        } // namespace
    "};
    run_generate_all_test(hdr);
}

/// Need to spot structs like this:
/// pub struct d<_CharT> {
///  _base: root::a<_CharT>,
/// }
/// and not create concrete types where the inner type is something from
/// the outer context.
#[test]
fn test_issue_1098b() {
    let hdr = indoc! {"
        template <typename _CharT> class a {
          typedef _CharT b;
          b c;
        };
        template <typename _CharT> class d : a<_CharT> {};
    "};
    run_generate_all_test(hdr);
}

#[test]
fn test_issue_1098c() {
    let hdr = indoc! {"
        namespace {
        namespace {
        struct A {
            int a;
        };
        typedef A B;
        } // namespace
        } // namespace
        inline void take_b(const B&) {}
    "};
    run_generate_all_test(hdr);
}

#[test]
fn test_pass_rust_str_and_return_struct() {
    let cxx = indoc! {"
        A take_str_return_struct(rust::Str) {
            A a;
            return a;
        }
    "};
    let hdr = indoc! {"
        #include <cxx.h>
        struct A {};
        A take_str_return_struct(rust::Str);
    "};
    let rs = quote! {
        ffi::take_str_return_struct("hi");
    };
    run_test(cxx, hdr, rs, &["take_str_return_struct"], &[]);
}

#[test]
fn test_issue_1065a() {
    let hdr = indoc! {"
        #include <memory>
        #include <vector>

        template <typename at> class au {
        std::unique_ptr<at> aw;
        };
        class bb;
        using bc = au<bb>;
        class RenderFrameHost {
        public:
        virtual std::vector<bc> &bd() = 0;
        virtual ~RenderFrameHost() {}
        };
    "};
    let rs = quote! {};
    run_test("", hdr, rs, &["RenderFrameHost"], &[]);
}

#[test]
fn test_issue_1065b() {
    let hdr = indoc! {"
        #include <memory>
        #include <vector>

        class bb;
        using bc = std::unique_ptr<bb>;
        class RenderFrameHost {
        public:
        virtual std::vector<bc> &bd() = 0;
        virtual ~RenderFrameHost() {}
        };
    "};
    let rs = quote! {};
    run_test("", hdr, rs, &["RenderFrameHost"], &[]);
}

#[test]
fn test_issue_1081() {
    let hdr = indoc! {"
        namespace libtorrent {
        char version;
        }
        namespace libtorrent {
        struct session;
        }
    "};
    let rs = quote! {};
    run_test("", hdr, rs, &["libtorrent::session"], &[]);
}

#[test]
#[ignore] // This test passes under all normal builds. However
          // it triggers a stack use-after-return in older versions of
          // libclang which is only detected under ASAN (obviously it
          // sometimes causes crashes the rest of the time).
          // This UaR does not occur when the same code is processed
          // with a HEAD version of clang itself as of June 2022. This
          // may mean that the UaR has been fixed in later versions of
          // the clang code, or that it only occurs when the code is used
          // in a libclang context (not a plain clang compilation context).
          // If the problem recurs, we should work out which of these is
          // the case.
fn test_issue_1125() {
    let hdr = indoc! {"
        namespace {
        namespace {
        template <class a> class b {
          typedef a c;
          struct {
            c : sizeof(c);
          };
        };
        } // namespace
        } // namespace
    "};
    run_test_ex(
        "",
        hdr,
        quote! {},
        quote! {
            generate_all!()
        },
        make_cpp17_adder(),
        None,
        None,
    );
}

#[test]
fn test_issue_1143() {
    let hdr = indoc! {
        "namespace mapnik {
            class Map {
            public:
              int &a(long);
            };
        }"
    };

    run_test("", hdr, quote! {}, &["mapnik::Map"], &[]);
}

#[test]
fn test_issue_1170() {
    let hdr = indoc! {
        "#include <vector>
        struct a {
            enum b {} c;
        } Loc;
        struct Arch {
            std::vector<a> d();
        } DeterministicRNG;"
    };
    run_test("", hdr, quote! {}, &["Arch"], &[]);
}

// https://github.com/google/autocxx/issues/774
#[test]
fn test_virtual_methods() {
    let hdr = indoc! {"
        #include <cstdint>
        #include <memory>
        class Base {
        public:
            Base() {}
            virtual ~Base() {}

            virtual int a() = 0;

            virtual void b(int) = 0;
            virtual void b(bool) = 0;

            virtual int c() const = 0;
            virtual int c() = 0;
        };
        class FullyDefined : public Base {
        public:
            int a() { return 0; }

            void b(int) { }
            void b(bool) { }

            int c() const { return 1; }
            int c() { return 2; }
        };
        class Partial1 : public Base {
        public:
            int a() { return 0; }

            void b(bool) {}
        };

        class Partial2 : public Base {
        public:
            int a() { return 0; }

            void b(int) { }
            void b(bool) { }

            int c() const { return 1; }
        };

        class Partial3 : public Base {
        public:
            int a() { return 0; }

            void b(int) { }

            int c() const { return 1; }
            int c() { return 2; }
        };

        class Partial4 : public Base {
        public:
            int a() { return 0; }

            void b(int) { }
            void b(bool) = 0;

            int c() const { return 1; }
            int c() { return 2; }
        };

        // TODO: currently this class cannot be detected as virtual as there
        // is no metadata captured to show that this destructor is virtual
        // uncommenting this (as well as corresponding sections below) gives a 
        // 'instantiation of abstract class' error.
        // class Partial5 : public Base {
        // public:
        //     ~Partial5() = 0;

        //     int a() { return 0; }

        //     void b(int) { }
        //     void b(bool) { }

        //     int c() const { return 1; }
        //     int c() { return 2; }
        // };

    "};
    let rs = quote! {
        static_assertions::assert_impl_all!(ffi::FullyDefined: moveit::CopyNew);
        static_assertions::assert_not_impl_any!(ffi::Partial1: moveit::CopyNew);
        static_assertions::assert_not_impl_any!(ffi::Partial2: moveit::CopyNew);
        static_assertions::assert_not_impl_any!(ffi::Partial3: moveit::CopyNew);
        static_assertions::assert_not_impl_any!(ffi::Partial4: moveit::CopyNew);
        // static_assertions::assert_not_impl_any!(ffi::Partial5: moveit::CopyNew);
        let _c1 = ffi::FullyDefined::new().within_unique_ptr();
    };
    run_test(
        "",
        hdr,
        rs,
        &[
            "FullyDefined",
            "Partial1",
            "Partial2",
            "Partial3",
            "Partial4",
            // "Partial5"
        ],
        &[],
    );
}

#[test]
fn test_issue_1192() {
    let hdr = indoc! {
        "#include <vector>
        #include <cstdint>
        template <typename B>
        struct A {
            B a;
        };
        struct VecThingy {
            A<uint32_t> contents[2];
        };
        struct MyStruct {
            VecThingy vec;
        };"
    };
    run_test_ex(
        "",
        hdr,
        quote! {},
        quote! {

            extern_cpp_type!("VecThingy", crate::VecThingy)
            pod!("VecThingy")

            generate_pod!("MyStruct")
        },
        None,
        None,
        Some(quote! {
            // VecThingy isn't necessarily 128 bits long.
            // This test doesn't actually allocate one.
            #[repr(transparent)]
            pub struct VecThingy(pub u128);

            unsafe impl cxx::ExternType for VecThingy {
                type Id = cxx::type_id!("VecThingy");
                type Kind = cxx::kind::Trivial;
            }
        }),
    );
}

#[test]
fn test_issue_1214() {
    let hdr = indoc! {"
        #include <cstdint>
        enum class C: uint16_t {
            A,
            B,
        };
    "};
    run_test("", hdr, quote! {}, &["C"], &[]);
}

#[test]
fn test_issue_1229() {
    let hdr = indoc! {"
    struct Thing {
        float id;
    
        Thing(float id) : id(id) {}
    };

    struct Item {
        float id;
    
        Item(float id) : id(id) {}
    };
    "};
    let hexathorpe = Token![#](Span::call_site());
    let rs = quote! {
        use autocxx::WithinUniquePtr;

        autocxx::include_cpp! {
            #hexathorpe include "input.h"
            name!(thing)
            safety!(unsafe)
            generate!("Thing")
        }
        autocxx::include_cpp! {
            #hexathorpe include "input.h"
            name!(item)
            safety!(unsafe)
            generate!("Item")
        }

        fn main() {
            let _thing = thing::Thing::new(15.).within_unique_ptr();
            let _item = item::Item::new(15.).within_unique_ptr();
        }
    };

    do_run_test_manual("", hdr, rs, None, None).unwrap();
}

#[test]
#[ignore] // https://github.com/google/autocxx/issues/1265
fn test_issue_1265() {
    let hdr = indoc! {"
        #include <string>

        class Test
        {
        public:
          explicit Test(std::string string)
            : string(std::move(string))
          {
          }

          Test() = delete;

          [[nodiscard]] auto get_string() const -> std::string const& { return this->string; }

        private:
          std::string string;
        };
    "};
    run_test_ex(
        "",
        hdr,
        quote! {
            run();
        },
        directives_from_lists(&["Test"], &[], None),
        None,
        None,
        Some(quote! {
            fn run() {
                let str0 = "string";
                let str1 = "another string";
                let ptr0 = UniquePtr::emplace(ffi::Test::new(str0));
                let ptr1 = UniquePtr::emplace(ffi::Test::new(str1));
                println!("0: {}", ptr0.get_string());
                println!("1: {}", ptr1.get_string());
                moveit!(let mut ref0 = &move *ptr0);
                moveit!(let mut ref1 = &move *ptr1);
                println!("0: {}", ref0.get_string());
                println!("1: {}", ref1.get_string());
                println!("swap");
                core::mem::swap(&mut *ref0, &mut *ref1);
                println!("0: {}", ref0.get_string());
                println!("1: {}", ref1.get_string());
            }
        }),
    )
}

#[test]
fn test_ignore_va_list() {
    let hdr = indoc! {"
        #include <stdarg.h>
        class A {
        public:
            A() {}
            void fn(va_list) {}
        };
    "};
    let rs = quote! {};
    run_test("", hdr, rs, &["A"], &[]);
}

#[test]
fn test_badly_named_alloc() {
    let hdr = indoc! {"
        #include <stdarg.h>
        class A {
        public:
            void alloc();
        };
    "};
    let rs = quote! {};
    run_test("", hdr, rs, &["A"], &[]);
}

#[test]
fn test_cpp_union_pod() {
    let hdr = indoc! {"
        typedef unsigned long long UInt64_t;
        struct ManagedPtr_t_;
        typedef struct ManagedPtr_t_ ManagedPtr_t;
        
        typedef int (*ManagedPtr_ManagerFunction_t)(
                ManagedPtr_t *managedPtr,
                const ManagedPtr_t *srcPtr,
                int operation);
        
        typedef union {
            int intValue;
            void *ptr;
        } ManagedPtr_t_data_;
        
        struct ManagedPtr_t_ {
            void *pointer;
            ManagedPtr_t_data_ userData[4];
            ManagedPtr_ManagerFunction_t manager;
        };
        
        typedef struct CorrelationId_t_ {
            unsigned int size : 8;
            unsigned int valueType : 4;
            unsigned int classId : 16;
            unsigned int reserved : 4;
        
            union {
                UInt64_t intValue;
                ManagedPtr_t ptrValue;
            } value;
        } CorrelationId_t;
    "};
    run_test("", hdr, quote! {}, &["CorrelationId_t_"], &[]);
    run_test_expect_fail("", hdr, quote! {}, &[], &["CorrelationId_t_"]);
}

#[test]
<<<<<<< HEAD
fn test_deleted_destructor() {
    let hdr = indoc! {"
        #include <stdarg.h>
        class A {
        public:
            void foo();
            ~A() = delete;
        };
        inline A* get_a() {
            static A* a = new A();
            return a;
        }
    "};
    run_test("", hdr, quote! {}, &["A", "get_a"], &[]);
    run_test_expect_fail(
        "",
        hdr,
        quote! {
            let _ = ffi::A::within_unique_ptr();
        },
        &["A", "get_a"],
        &[],
    );
}

#[test]
fn test_private_destructor() {
    let hdr = indoc! {"
        #include <stdarg.h>
        class A {
        public:
            void foo();
        private:
            ~A() {};
        };
        inline A* get_a() {
            static A* a = new A();
            return a;
        }
    "};
    run_test("", hdr, quote! {}, &["A", "get_a"], &[]);
    run_test_expect_fail(
        "",
        hdr,
        quote! {
            let _ = ffi::A::within_unique_ptr();
        },
        &["A", "get_a"],
        &[],
    );
=======
fn test_using_string_function() {
    let hdr = indoc! {"
        #include <string>
        using std::string;
        void foo(const string &a);
    "};
    let rs = quote! {};
    run_test("", hdr, rs, &["foo"], &[]);
}

#[test]
fn test_using_string_method() {
    let hdr = indoc! {"
        #include <string>
        using std::string;
        class Foo
        {
        public:
            Foo bar(const string &a);
        };
    "};
    let rs = quote! {};
    run_test("", hdr, rs, &["Foo"], &[]);
}

#[test]
#[ignore] // https://github.com/google/autocxx/issues/1382
fn test_override_typedef_fn() {
    let hdr = indoc! {"
        #include <map>
        #include <memory>
        typedef std::shared_ptr<std::map<int, int>> Arg;
            // bindgen currently outputs  pub type Arg = u8;
        class Foo {
        public:
          void *createFoo(const int, Arg &arg);
        //   void *createFoo(const int, std::shared_ptr<std::map<int, int>> &arg); // works
        };
    "};
    run_test("", hdr, quote! {}, &["Foo"], &[]);
}

#[test]
fn test_double_template_w_default() {
    let hdr = indoc! {"
        class Widget {};

        template <class T>
        class RefPtr {
        private:
            T* m_ptr;
        };

        class FakeAlloc {};

        template <typename T, typename A=FakeAlloc>
        class Holder {
            A alloc;
        };

        typedef Holder<RefPtr<Widget>> WidgetRefHolder;
        class Problem {
        public:
            WidgetRefHolder& getWidgets();
        };
    "};
    run_test("", hdr, quote! {}, &["Problem"], &[]);
>>>>>>> 0988d44d
}

// Yet to test:
// - Ifdef
// - Out param pointers
// - ExcludeUtilities
// - Struct fields which are typedefs
// Negative tests:
// - Private methods
// - Private fields<|MERGE_RESOLUTION|>--- conflicted
+++ resolved
@@ -12387,7 +12387,6 @@
 }
 
 #[test]
-<<<<<<< HEAD
 fn test_deleted_destructor() {
     let hdr = indoc! {"
         #include <stdarg.h>
@@ -12438,7 +12437,8 @@
         &["A", "get_a"],
         &[],
     );
-=======
+ 
+#[test]
 fn test_using_string_function() {
     let hdr = indoc! {"
         #include <string>
@@ -12506,7 +12506,6 @@
         };
     "};
     run_test("", hdr, quote! {}, &["Problem"], &[]);
->>>>>>> 0988d44d
 }
 
 // Yet to test:
