// Copyright 2021 Google LLC
//
// Licensed under the Apache License, Version 2.0 <LICENSE-APACHE or
// https://www.apache.org/licenses/LICENSE-2.0> or the MIT license
// <LICENSE-MIT or https://opensource.org/licenses/MIT>, at your
// option. This file may not be copied, modified, or distributed
// except according to those terms.

use crate::{
    builder_modifiers::{
        make_clang_arg_adder, make_clang_optional_arg_adder, make_cpp17_adder, EnableAutodiscover,
        SetSuppressSystemHeaders,
    },
    code_checkers::{
        make_error_finder, make_rust_code_finder, make_string_finder, CppMatcher,
        NoSystemHeadersChecker,
    },
};
use autocxx_integration_tests::{
    directives_from_lists, do_run_test, do_run_test_manual, run_generate_all_test, run_test,
    run_test_ex, run_test_expect_fail, run_test_expect_fail_ex, TestError,
};
use indoc::indoc;
use itertools::Itertools;
use proc_macro2::{Span, TokenStream};
use quote::quote;
use syn::{parse_quote, Token};
use test_log::test;

#[test]
fn test_return_void() {
    let cxx = indoc! {"
        void do_nothing() {
        }
    "};
    let hdr = indoc! {"
        void do_nothing();
    "};
    let rs = quote! {
        ffi::do_nothing();
    };
    run_test(cxx, hdr, rs, &["do_nothing"], &[]);
}

#[test]
fn test_two_funcs() {
    let cxx = indoc! {"
        void do_nothing1() {
        }
        void do_nothing2() {
        }
    "};
    let hdr = indoc! {"
        void do_nothing1();
        void do_nothing2();
    "};
    let rs = quote! {
        ffi::do_nothing1();
        ffi::do_nothing2();
    };
    run_test(cxx, hdr, rs, &["do_nothing1", "do_nothing2"], &[]);
}

#[test]
fn test_two_funcs_with_definition() {
    // Test to ensure C++ header isn't included twice
    let cxx = indoc! {"
        void do_nothing1() {
        }
        void do_nothing2() {
        }
    "};
    let hdr = indoc! {"
        struct Bob {
            int a;
        };
        void do_nothing1();
        void do_nothing2();
    "};
    let rs = quote! {
        ffi::do_nothing1();
        ffi::do_nothing2();
    };
    run_test(cxx, hdr, rs, &["do_nothing1", "do_nothing2"], &[]);
}

#[test]
fn test_return_i32() {
    let cxx = indoc! {"
        uint32_t give_int() {
            return 5;
        }
    "};
    let hdr = indoc! {"
        #include <cstdint>
        uint32_t give_int();
    "};
    let rs = quote! {
        assert_eq!(ffi::give_int(), 5);
    };
    run_test(cxx, hdr, rs, &["give_int"], &[]);
}

#[test]
fn test_take_i32() {
    let cxx = indoc! {"
        uint32_t take_int(uint32_t a) {
            return a + 3;
        }
    "};
    let hdr = indoc! {"
        #include <cstdint>
        uint32_t take_int(uint32_t a);
    "};
    let rs = quote! {
        assert_eq!(ffi::take_int(3), 6);
    };
    run_test(cxx, hdr, rs, &["take_int"], &[]);
}

#[test]
fn test_nested_module() {
    let cxx = indoc! {"
        void do_nothing() {
        }
    "};
    let hdr = indoc! {"
        void do_nothing();
    "};
    let hexathorpe = Token![#](Span::call_site());
    let unexpanded_rust = quote! {
        mod a {
            use autocxx::prelude::*;

            include_cpp!(
                #hexathorpe include "input.h"
                generate!("do_nothing")
                safety!(unsafe)
            );

            pub use ffi::*;
        }

        fn main() {
            a::do_nothing();
        }
    };

    do_run_test_manual(cxx, hdr, unexpanded_rust, None, None).unwrap();
}

#[test]
#[ignore] // https://github.com/google/autocxx/issues/681
#[cfg(target_pointer_width = "64")]
fn test_return_big_ints() {
    let cxx = indoc! {"
    "};
    let hdr = indoc! {"
        #include <cstdint>
        inline uint32_t give_u32() {
            return 5;
        }
        inline uint64_t give_u64() {
            return 5;
        }
        inline int32_t give_i32() {
            return 5;
        }
        inline int64_t give_i64() {
            return 5;
        }
        inline __int128 give_i128() {
            return 5;
        }
    "};
    let rs = quote! {
        assert_eq!(ffi::give_u32(), 5);
        assert_eq!(ffi::give_u64(), 5);
        assert_eq!(ffi::give_i32(), 5);
        assert_eq!(ffi::give_i64(), 5);
        assert_eq!(ffi::give_i128(), 5);
    };
    run_test(
        cxx,
        hdr,
        rs,
        &["give_u32", "give_u64", "give_i32", "give_i64", "give_i128"],
        &[],
    );
}

#[test]
#[ignore] // because cxx doesn't support unique_ptrs to primitives.
fn test_give_up_int() {
    let cxx = indoc! {"
        std::unique_ptr<uint32_t> give_up() {
            return std::make_unique<uint32_t>(12);
        }
    "};
    let hdr = indoc! {"
        #include <cstdint>
        #include <memory>
        std::unique_ptr<uint32_t> give_up();
    "};
    let rs = quote! {
        assert_eq!(ffi::give_up().as_ref().unwrap(), 12);
    };
    run_test(cxx, hdr, rs, &["give_up"], &[]);
}

#[test]
#[ignore] // because we don't yet implement UniquePtr etc. for autocxx::c_int and friends
fn test_give_up_ctype() {
    let cxx = indoc! {"
        std::unique_ptr<int> give_up() {
            return std::make_unique<int>(12);
        }
    "};
    let hdr = indoc! {"
        #include <memory>
        std::unique_ptr<int> give_up();
    "};
    let rs = quote! {
        assert_eq!(ffi::give_up().as_ref().unwrap(), autocxx::c_int(12));
    };
    run_test(cxx, hdr, rs, &["give_up"], &[]);
}

#[test]
fn test_give_string_up() {
    let cxx = indoc! {"
        std::unique_ptr<std::string> give_str_up() {
            return std::make_unique<std::string>(\"Bob\");
        }
    "};
    let hdr = indoc! {"
        #include <memory>
        #include <string>
        std::unique_ptr<std::string> give_str_up();
    "};
    let rs = quote! {
        assert_eq!(ffi::give_str_up().as_ref().unwrap().to_str().unwrap(), "Bob");
    };
    run_test(cxx, hdr, rs, &["give_str_up"], &[]);
}

#[test]
fn test_give_string_plain() {
    let cxx = indoc! {"
        std::string give_str() {
            return std::string(\"Bob\");
        }
    "};
    let hdr = indoc! {"
        #include <string>
        std::string give_str();
    "};
    let rs = quote! {
        assert_eq!(ffi::give_str().as_ref().unwrap(), "Bob");
    };
    run_test(cxx, hdr, rs, &["give_str"], &[]);
}

#[test]
fn test_cycle_string_up() {
    let cxx = indoc! {"
        std::unique_ptr<std::string> give_str_up() {
            return std::make_unique<std::string>(\"Bob\");
        }
        uint32_t take_str_up(std::unique_ptr<std::string> a) {
            return a->length();
        }
    "};
    let hdr = indoc! {"
        #include <memory>
        #include <string>
        #include <cstdint>
        std::unique_ptr<std::string> give_str_up();
        uint32_t take_str_up(std::unique_ptr<std::string> a);
    "};
    let rs = quote! {
        let s = ffi::give_str_up();
        assert_eq!(ffi::take_str_up(s), 3);
    };
    run_test(cxx, hdr, rs, &["give_str_up", "take_str_up"], &[]);
}

#[test]
fn test_cycle_string() {
    let cxx = indoc! {"
        std::string give_str() {
            return std::string(\"Bob\");
        }
        uint32_t take_str(std::string a) {
            return a.length();
        }
    "};
    let hdr = indoc! {"
        #include <string>
        #include <cstdint>
        std::string give_str();
        uint32_t take_str(std::string a);
    "};
    let rs = quote! {
        let s = ffi::give_str();
        assert_eq!(ffi::take_str(s), 3);
    };
    let generate = &["give_str", "take_str"];
    run_test(cxx, hdr, rs, generate, &[]);
}

#[test]
fn test_cycle_string_by_ref() {
    let cxx = indoc! {"
        std::unique_ptr<std::string> give_str() {
            return std::make_unique<std::string>(\"Bob\");
        }
        uint32_t take_str(const std::string& a) {
            return a.length();
        }
    "};
    let hdr = indoc! {"
        #include <string>
        #include <memory>
        #include <cstdint>
        std::unique_ptr<std::string> give_str();
        uint32_t take_str(const std::string& a);
    "};
    let rs = quote! {
        let s = ffi::give_str();
        assert_eq!(ffi::take_str(s.as_ref().unwrap()), 3);
    };
    let generate = &["give_str", "take_str"];
    run_test(cxx, hdr, rs, generate, &[]);
}

#[test]
fn test_cycle_string_by_mut_ref() {
    let cxx = indoc! {"
        std::unique_ptr<std::string> give_str() {
            return std::make_unique<std::string>(\"Bob\");
        }
        uint32_t take_str(std::string& a) {
            return a.length();
        }
    "};
    let hdr = indoc! {"
        #include <string>
        #include <memory>
        #include <cstdint>
        std::unique_ptr<std::string> give_str();
        uint32_t take_str(std::string& a);
    "};
    let rs = quote! {
        let mut s = ffi::give_str();
        assert_eq!(ffi::take_str(s.as_mut().unwrap()), 3);
    };
    let generate = &["give_str", "take_str"];
    run_test(cxx, hdr, rs, generate, &[]);
}

#[test]
fn test_give_pod_by_value() {
    let cxx = indoc! {"
        Bob give_bob() {
            Bob a;
            a.a = 3;
            a.b = 4;
            return a;
        }
    "};
    let hdr = indoc! {"
        #include <cstdint>
        struct Bob {
            uint32_t a;
            uint32_t b;
        };
        Bob give_bob();
    "};
    let rs = quote! {
        assert_eq!(ffi::give_bob().b, 4);
    };
    run_test(cxx, hdr, rs, &["give_bob"], &["Bob"]);
}

#[test]
fn test_give_pod_class_by_value() {
    let cxx = indoc! {"
        Bob give_bob() {
            Bob a;
            a.a = 3;
            a.b = 4;
            return a;
        }
    "};
    let hdr = indoc! {"
        #include <cstdint>
        class Bob {
        public:
            uint32_t a;
            uint32_t b;
        };
        Bob give_bob();
    "};
    let rs = quote! {
        assert_eq!(ffi::give_bob().b, 4);
    };
    run_test(cxx, hdr, rs, &["give_bob"], &["Bob"]);
}

#[test]
fn test_give_pod_by_up() {
    let cxx = indoc! {"
        std::unique_ptr<Bob> give_bob() {
            auto a = std::make_unique<Bob>();
            a->a = 3;
            a->b = 4;
            return a;
        }
    "};
    let hdr = indoc! {"
        #include <cstdint>
        #include <memory>
        struct Bob {
            uint32_t a;
            uint32_t b;
        };
        std::unique_ptr<Bob> give_bob();
    "};
    let rs = quote! {
        assert_eq!(ffi::give_bob().as_ref().unwrap().b, 4);
    };
    run_test(cxx, hdr, rs, &["give_bob"], &["Bob"]);
}

#[test]
fn test_take_pod_by_value() {
    let cxx = indoc! {"
        uint32_t take_bob(Bob a) {
            return a.a;
        }
    "};
    let hdr = indoc! {"
        #include <cstdint>
        struct Bob {
            uint32_t a;
            uint32_t b;
        };
        uint32_t take_bob(Bob a);
    "};
    let rs = quote! {
        let a = ffi::Bob { a: 12, b: 13 };
        assert_eq!(ffi::take_bob(a), 12);
    };
    run_test(cxx, hdr, rs, &["take_bob"], &["Bob"]);
}

#[test]
fn test_negative_take_as_pod_with_destructor() {
    let cxx = indoc! {"
        uint32_t take_bob(Bob a) {
            return a.a;
        }
    "};
    let hdr = indoc! {"
        #include <cstdint>
        struct Bob {
            uint32_t a;
            uint32_t b;
            inline ~Bob() {}
        };
        uint32_t take_bob(Bob a);
    "};
    let rs = quote! {
        let a = ffi::Bob { a: 12, b: 13 };
        assert_eq!(ffi::take_bob(a), 12);
    };
    run_test_expect_fail(cxx, hdr, rs, &["take_bob"], &["Bob"]);
}

#[test]
fn test_negative_take_as_pod_with_move_constructor() {
    let cxx = indoc! {"
        uint32_t take_bob(Bob a) {
            return a.a;
        }
    "};
    let hdr = indoc! {"
        #include <cstdint>
        #include <type_traits>
        struct Bob {
            uint32_t a;
            uint32_t b;
            inline Bob(Bob&& other_bob) {}
        };
        uint32_t take_bob(Bob a);
    "};
    let rs = quote! {
        let a = ffi::Bob { a: 12, b: 13 };
        assert_eq!(ffi::take_bob(a), 12);
    };
    run_test_expect_fail(cxx, hdr, rs, &["take_bob"], &["Bob"]);
}

#[test]
fn test_take_as_pod_with_is_relocatable() {
    let cxx = indoc! {"
        uint32_t take_bob(Bob a) {
            return a.a;
        }
    "};
    let hdr = indoc! {"
        #include <cstdint>
        #include <type_traits>
        struct Bob {
            uint32_t a;
            uint32_t b;
            inline Bob() {}
            inline ~Bob() {}
            inline Bob(Bob&& other_bob) { a = other_bob.a; b = other_bob.b; }
            using IsRelocatable = std::true_type;
        };
        uint32_t take_bob(Bob a);
    "};
    let rs = quote! {
        let a = ffi::Bob { a: 12, b: 13 };
        assert_eq!(ffi::take_bob(a), 12);
    };
    run_test(cxx, hdr, rs, &["take_bob"], &["Bob"]);
}

#[test]
fn test_take_pod_by_ref() {
    let cxx = indoc! {"
        uint32_t take_bob(const Bob& a) {
            return a.a;
        }
    "};
    let hdr = indoc! {"
        #include <cstdint>
        struct Bob {
            uint32_t a;
            uint32_t b;
        };
        uint32_t take_bob(const Bob& a);
    "};
    let rs = quote! {
        let a = ffi::Bob { a: 12, b: 13 };
        assert_eq!(ffi::take_bob(&a), 12);
    };
    run_test(cxx, hdr, rs, &["take_bob"], &["Bob"]);
}

#[test]
fn test_take_pod_by_ref_and_ptr() {
    let cxx = indoc! {"
        uint32_t take_bob_ref(const Bob& a) {
            return a.a;
        }
        uint32_t take_bob_ptr(const Bob* a) {
            return a->a;
        }
    "};
    let hdr = indoc! {"
        #include <cstdint>
        struct Bob {
            uint32_t a;
            uint32_t b;
        };
        uint32_t take_bob_ref(const Bob& a);
        uint32_t take_bob_ptr(const Bob* a);
    "};
    let rs = quote! {
        let a = ffi::Bob { a: 12, b: 13 };
        assert_eq!(ffi::take_bob_ref(&a), 12);
    };
    run_test(cxx, hdr, rs, &["take_bob_ref", "take_bob_ptr"], &["Bob"]);
}

#[test]
fn test_return_pod_by_ref_and_ptr() {
    let hdr = indoc! {"
        #include <cstdint>
        struct B {
            uint32_t a;
        };
        struct A {
            B b;
        };
        inline const B& return_b_ref(const A& a) {
            return a.b;
        }
        inline const B* return_b_ptr(const A& a) {
            return &a.b;
        }
    "};
    let rs = quote! {
        let a = ffi::A { b: ffi::B { a: 3 } };
        assert_eq!(ffi::return_b_ref(&a).a, 3);
        let b_ptr = ffi::return_b_ptr(&a);
        assert_eq!(unsafe { b_ptr.as_ref() }.unwrap().a, 3);
    };
    run_test("", hdr, rs, &["return_b_ref", "return_b_ptr"], &["A", "B"]);
}

#[test]
fn test_take_pod_by_mut_ref() {
    let cxx = indoc! {"
        uint32_t take_bob(Bob& a) {
            a.b = 14;
            return a.a;
        }
    "};
    let hdr = indoc! {"
        #include <cstdint>
        struct Bob {
            uint32_t a;
            uint32_t b;
        };
        uint32_t take_bob(Bob& a);
    "};
    let rs = quote! {
        let mut a = Box::pin(ffi::Bob { a: 12, b: 13 });
        assert_eq!(ffi::take_bob(a.as_mut()), 12);
        assert_eq!(a.b, 14);
    };
    run_test(cxx, hdr, rs, &["take_bob"], &["Bob"]);
}

#[test]
fn test_take_nested_pod_by_value() {
    let cxx = indoc! {"
        uint32_t take_bob(Bob a) {
            return a.a;
        }
    "};
    let hdr = indoc! {"
        #include <cstdint>
        struct Phil {
            uint32_t d;
        };
        struct Bob {
            uint32_t a;
            uint32_t b;
            Phil c;
        };
        uint32_t take_bob(Bob a);
    "};
    let rs = quote! {
        let a = ffi::Bob { a: 12, b: 13, c: ffi::Phil { d: 4 } };
        assert_eq!(ffi::take_bob(a), 12);
    };
    // Should be no need to allowlist Phil below
    run_test(cxx, hdr, rs, &["take_bob"], &["Bob"]);
}

#[test]
fn test_take_nonpod_by_value() {
    let cxx = indoc! {"
        Bob::Bob(uint32_t a0, uint32_t b0)
           : a(a0), b(b0) {}
        uint32_t take_bob(Bob a) {
            return a.a;
        }
    "};
    let hdr = indoc! {"
        #include <cstdint>
        #include <string>
        struct Bob {
            Bob(uint32_t a, uint32_t b);
            uint32_t a;
            uint32_t b;
            std::string reason_why_this_is_nonpod;
        };
        uint32_t take_bob(Bob a);
    "};
    let rs = quote! {
        let a = ffi::Bob::new(12, 13).within_unique_ptr();
        assert_eq!(ffi::take_bob(a), 12);
    };
    run_test(cxx, hdr, rs, &["take_bob", "Bob"], &[]);
}

#[test]
fn test_take_nonpod_by_ref() {
    let cxx = indoc! {"
        uint32_t take_bob(const Bob& a) {
            return a.a;
        }
        std::unique_ptr<Bob> make_bob(uint32_t a) {
            auto b = std::make_unique<Bob>();
            b->a = a;
            return b;
        }
    "};
    let hdr = indoc! {"
        #include <cstdint>
        #include <memory>
        struct Bob {
            uint32_t a;
        };
        std::unique_ptr<Bob> make_bob(uint32_t a);
        uint32_t take_bob(const Bob& a);
    "};
    let rs = quote! {
        let a = ffi::make_bob(12);
        assert_eq!(ffi::take_bob(&a), 12);
    };
    run_test(cxx, hdr, rs, &["take_bob", "Bob", "make_bob"], &[]);
}

#[test]
fn test_take_nonpod_by_up() {
    let cxx = indoc! {"
        uint32_t take_bob(std::unique_ptr<Bob> a) {
            return a->a;
        }
        std::unique_ptr<Bob> make_bob(uint32_t a) {
            auto b = std::make_unique<Bob>();
            b->a = a;
            return b;
        }
    "};
    let hdr = indoc! {"
        #include <cstdint>
        #include <memory>
        struct Bob {
            uint32_t a;
        };

        struct NOP { inline void take_bob(); };
        std::unique_ptr<Bob> make_bob(uint32_t a);
        uint32_t take_bob(std::unique_ptr<Bob> a);
    "};
    let rs = quote! {
        let a = ffi::make_bob(12);
        assert_eq!(ffi::take_bob(a), 12);
    };
    run_test(cxx, hdr, rs, &["take_bob", "Bob", "make_bob", "NOP"], &[]);
}

#[test]
fn test_take_nonpod_by_ptr_simple() {
    let cxx = indoc! {"
        uint32_t take_bob(const Bob* a) {
            return a->a;
        }
        std::unique_ptr<Bob> make_bob(uint32_t a) {
            auto b = std::make_unique<Bob>();
            b->a = a;
            return b;
        }
    "};
    let hdr = indoc! {"
        #include <cstdint>
        #include <memory>
        struct Bob {
            uint32_t a;
        };
        std::unique_ptr<Bob> make_bob(uint32_t a);
        uint32_t take_bob(const Bob* a);
    "};
    let rs = quote! {
        let a = ffi::make_bob(12);
        let a_ptr = a.into_raw();
        assert_eq!(unsafe { ffi::take_bob(a_ptr) }, 12);
        unsafe { cxx::UniquePtr::from_raw(a_ptr) }; // so we drop
    };
    run_test(cxx, hdr, rs, &["take_bob", "Bob", "make_bob"], &[]);
}

#[test]
fn test_take_nonpod_by_ptr_in_method() {
    let hdr = indoc! {"
        #include <cstdint>
        #include <memory>
        struct Bob {
            uint32_t a;
        };
        #include <cstdint>
        class A {
        public:
            A() {};
            uint32_t take_bob(const Bob* a) const {
                return a->a;
            }
            std::unique_ptr<Bob> make_bob(uint32_t a) const {
                auto b = std::make_unique<Bob>();
                b->a = a;
                return b;
            }
            uint16_t a;
        };

    "};
    let rs = quote! {
        let a = ffi::A::new().within_unique_ptr();
        let b = a.as_ref().unwrap().make_bob(12);
        let b_ptr = b.into_raw();
        assert_eq!(unsafe { a.as_ref().unwrap().take_bob(b_ptr) }, 12);
        unsafe { cxx::UniquePtr::from_raw(b_ptr) }; // so we drop
    };
    run_test("", hdr, rs, &["A", "Bob"], &[]);
}

#[test]
fn test_take_nonpod_by_ptr_in_wrapped_method() {
    let hdr = indoc! {"
        #include <cstdint>
        #include <memory>
        struct C {
            C() {}
            uint32_t a;
        };
        struct Bob {
            uint32_t a;
        };
        class A {
        public:
            A() {};
            uint32_t take_bob(const Bob* a, C) const {
                return a->a;
            }
            std::unique_ptr<Bob> make_bob(uint32_t a) const {
                auto b = std::make_unique<Bob>();
                b->a = a;
                return b;
            }
            uint16_t a;
        };

    "};
    let rs = quote! {
        let a = ffi::A::new().within_unique_ptr();
        let c = ffi::C::new().within_unique_ptr();
        let b = a.as_ref().unwrap().make_bob(12);
        let b_ptr = b.into_raw();
        assert_eq!(unsafe { a.as_ref().unwrap().take_bob(b_ptr, c) }, 12);
        unsafe { cxx::UniquePtr::from_raw(b_ptr) }; // so we drop
    };
    run_test("", hdr, rs, &["A", "Bob", "C"], &[]);
}

#[test]
fn test_take_char_by_ptr_in_wrapped_method() {
    let hdr = indoc! {"
        #include <cstdint>
        #include <memory>
        struct C {
            C() { test = \"hi\"; }
            uint32_t a;
            const char* test;
        };
        class A {
        public:
            A() {};
            uint32_t take_char(const char* a, C) const {
                return a[0];
            }
            const char* make_char(C extra) const {
                return extra.test;
            }
            uint16_t a;
        };

    "};
    let rs = quote! {
        let a = ffi::A::new().within_unique_ptr();
        let c1 = ffi::C::new().within_unique_ptr();
        let c2 = ffi::C::new().within_unique_ptr();
        let ch = a.as_ref().unwrap().make_char(c1);
        assert_eq!(unsafe { ch.as_ref()}.unwrap(), &104i8);
        assert_eq!(unsafe { a.as_ref().unwrap().take_char(ch, c2) }, 104);
    };
    run_test("", hdr, rs, &["A", "C"], &[]);
}

#[test]
fn test_take_nonpod_by_mut_ref() {
    let cxx = indoc! {"
        uint32_t take_bob(Bob& a) {
            return a.a;
        }
        std::unique_ptr<Bob> make_bob(uint32_t a) {
            auto b = std::make_unique<Bob>();
            b->a = a;
            return b;
        }
    "};
    let hdr = indoc! {"
        #include <cstdint>
        #include <memory>
        struct Bob {
            uint32_t a;
        };
        std::unique_ptr<Bob> make_bob(uint32_t a);
        uint32_t take_bob(Bob& a);
    "};
    let rs = quote! {
        let mut a = ffi::make_bob(12);
        assert_eq!(ffi::take_bob(a.pin_mut()), 12);
    };
    // TODO confirm that the object really was mutated by C++ in this
    // and similar tests.
    run_test(cxx, hdr, rs, &["take_bob", "Bob", "make_bob"], &[]);
}

#[test]
fn test_return_nonpod_by_value() {
    let cxx = indoc! {"
        Bob::Bob(uint32_t a0, uint32_t b0)
           : a(a0), b(b0) {}
        Bob give_bob(uint32_t a) {
            Bob c(a, 44);
            return c;
        }
        uint32_t take_bob(std::unique_ptr<Bob> a) {
            return a->a;
        }
    "};
    let hdr = indoc! {"
        #include <cstdint>
        #include <memory>
        struct Bob {
            Bob(uint32_t a, uint32_t b);
            uint32_t a;
            uint32_t b;
        };
        Bob give_bob(uint32_t a);
        uint32_t take_bob(std::unique_ptr<Bob> a);
    "};
    let rs = quote! {
        let a = ffi::give_bob(13).within_unique_ptr();
        assert_eq!(ffi::take_bob(a), 13);
    };
    run_test(cxx, hdr, rs, &["take_bob", "give_bob", "Bob"], &[]);
}

#[test]
fn test_get_str_by_up() {
    let cxx = indoc! {"
    std::unique_ptr<std::string> get_str() {
            return std::make_unique<std::string>(\"hello\");
        }
    "};
    let hdr = indoc! {"
        #include <string>
        #include <memory>
        std::unique_ptr<std::string> get_str();
    "};
    let rs = quote! {
        assert_eq!(ffi::get_str().as_ref().unwrap(), "hello");
    };
    run_test(cxx, hdr, rs, &["get_str"], &[]);
}

#[test]
fn test_get_str_by_value() {
    let cxx = indoc! {"
        std::string get_str() {
            return \"hello\";
        }
    "};
    let hdr = indoc! {"
        #include <string>
        std::string get_str();
    "};
    let rs = quote! {
        assert_eq!(ffi::get_str().as_ref().unwrap(), "hello");
    };
    run_test(cxx, hdr, rs, &["get_str"], &[]);
}

#[test]
fn test_cycle_nonpod_with_str_by_ref() {
    let cxx = indoc! {"
        uint32_t take_bob(const Bob& a) {
            return a.a;
        }
        std::unique_ptr<Bob> make_bob() {
            auto a = std::make_unique<Bob>();
            a->a = 32;
            a->b = \"hello\";
            return a;
        }
    "};
    let hdr = indoc! {"
        #include <cstdint>
        #include <string>
        #include <memory>
        struct Bob {
            uint32_t a;
            std::string b;
        };
        uint32_t take_bob(const Bob& a);
        std::unique_ptr<Bob> make_bob();
    "};
    let rs = quote! {
        let a = ffi::make_bob();
        assert_eq!(ffi::take_bob(a.as_ref().unwrap()), 32);
    };
    run_test(cxx, hdr, rs, &["take_bob", "Bob", "make_bob"], &[]);
}

#[test]
fn test_make_up() {
    let cxx = indoc! {"
        Bob::Bob() : a(3) {
        }
        uint32_t take_bob(const Bob& a) {
            return a.a;
        }
    "};
    let hdr = indoc! {"
        #include <cstdint>
        class Bob {
        public:
            Bob();
            uint32_t a;
        };
        uint32_t take_bob(const Bob& a);
    "};
    let rs = quote! {
        let a = ffi::Bob::new().within_unique_ptr(); // TODO test with all sorts of arguments.
        assert_eq!(ffi::take_bob(a.as_ref().unwrap()), 3);
    };
    run_test(cxx, hdr, rs, &["Bob", "take_bob"], &[]);
}

#[test]
fn test_make_up_with_args() {
    let cxx = indoc! {"
        Bob::Bob(uint32_t a0, uint32_t b0)
           : a(a0), b(b0) {}
        uint32_t take_bob(const Bob& a) {
            return a.a;
        }
    "};
    let hdr = indoc! {"
        #include <cstdint>
        struct Bob {
            Bob(uint32_t a, uint32_t b);
            uint32_t a;
            uint32_t b;
        };
        uint32_t take_bob(const Bob& a);
    "};
    let rs = quote! {
        let a = ffi::Bob::new(12, 13).within_unique_ptr();
        assert_eq!(ffi::take_bob(a.as_ref().unwrap()), 12);
    };
    run_test(cxx, hdr, rs, &["take_bob", "Bob"], &[]);
}

#[test]
#[ignore] // because we don't support unique_ptrs to primitives
fn test_make_up_int() {
    let cxx = indoc! {"
        Bob::Bob(uint32_t a) : b(a) {
        }
    "};
    let hdr = indoc! {"
        #include <cstdint>
        class Bob {
        public:
            Bob(uint32_t a);
            uint32_t b;
        };
    "};
    let rs = quote! {
        let a = ffi::Bob::new(3).within_unique_ptr();
        assert_eq!(a.as_ref().unwrap().b, 3);
    };
    run_test(cxx, hdr, rs, &["Bob"], &[]);
}

#[test]
fn test_enum_with_funcs() {
    let cxx = indoc! {"
        Bob give_bob() {
            return Bob::BOB_VALUE_2;
        }
    "};
    let hdr = indoc! {"
        #include <cstdint>
        enum Bob {
            BOB_VALUE_1,
            BOB_VALUE_2,
        };
        Bob give_bob();
    "};
    let rs = quote! {
        let a = ffi::Bob::BOB_VALUE_2;
        let b = ffi::give_bob();
        assert!(a == b);
    };
    run_test(cxx, hdr, rs, &["Bob", "give_bob"], &[]);
}

#[test]
fn test_re_export() {
    let cxx = indoc! {"
        Bob give_bob() {
            return Bob::BOB_VALUE_2;
        }
    "};
    let hdr = indoc! {"
        #include <cstdint>
        enum Bob {
            BOB_VALUE_1,
            BOB_VALUE_2,
        };
        Bob give_bob();
    "};
    let rs = quote! {
        let a = ffi::Bob::BOB_VALUE_2;
        let b = ffi::give_bob();
        assert!(a == b);
    };
    run_test_ex(
        cxx,
        hdr,
        rs,
        directives_from_lists(&["Bob", "give_bob"], &[], None),
        None,
        None,
        Some(quote! { pub use ffi::Bob; }),
    );
}

#[test]
fn test_enum_no_funcs() {
    let cxx = indoc! {"
    "};
    let hdr = indoc! {"
        enum Bob {
            BOB_VALUE_1,
            BOB_VALUE_2,
        };
    "};
    let rs = quote! {
        let a = ffi::Bob::BOB_VALUE_1;
        let b = ffi::Bob::BOB_VALUE_2;
        assert!(a != b);
    };
    run_test(cxx, hdr, rs, &["Bob"], &[]);
}

#[test]
fn test_enum_with_funcs_as_pod() {
    let cxx = indoc! {"
        Bob give_bob() {
            return Bob::BOB_VALUE_2;
        }
    "};
    let hdr = indoc! {"
        #include <cstdint>
        enum Bob {
            BOB_VALUE_1,
            BOB_VALUE_2,
        };
        Bob give_bob();
    "};
    let rs = quote! {
        let a = ffi::Bob::BOB_VALUE_2;
        let b = ffi::give_bob();
        assert!(a == b);
    };
    run_test(cxx, hdr, rs, &["give_bob"], &["Bob"]);
}

#[test] // works, but causes compile warnings
fn test_take_pod_class_by_value() {
    let cxx = indoc! {"
        uint32_t take_bob(Bob a) {
            return a.a;
        }
    "};
    let hdr = indoc! {"
        #include <cstdint>
        class Bob {
        public:
            uint32_t a;
            uint32_t b;
        };
        uint32_t take_bob(Bob a);
    "};
    let rs = quote! {
        let a = ffi::Bob { a: 12, b: 13 };
        assert_eq!(ffi::take_bob(a), 12);
    };
    run_test(cxx, hdr, rs, &["take_bob"], &["Bob"]);
}

#[test]
fn test_pod_method() {
    let cxx = indoc! {"
        uint32_t Bob::get_bob() const {
            return a;
        }
    "};
    let hdr = indoc! {"
        #include <cstdint>
        struct Bob {
        public:
            uint32_t a;
            uint32_t b;
            uint32_t get_bob() const;
        };
    "};
    let rs = quote! {
        let a = ffi::Bob { a: 12, b: 13 };
        assert_eq!(a.get_bob(), 12);
    };
    run_test(cxx, hdr, rs, &[], &["Bob"]);
}

#[test]
#[ignore] // https://github.com/google/autocxx/issues/723
fn test_constructors_for_specialized_types() {
    // bindgen sometimes makes such opaque types as type Bob = u32[2];
    let hdr = indoc! {"
        #include <cstdint>
        template<typename T>
        class A {
            uint32_t foo() { return 12; };
        private:
            T a[2];
        };

        typedef A<uint32_t> B;
        typedef B C;
    "};
    let rs = quote! {
        let a = ffi::C::new().within_unique_ptr();
        assert_eq!(a.foo(), 12);
    };
    run_test("", hdr, rs, &["C"], &[]);
}

#[test]
fn test_pod_mut_method() {
    let cxx = indoc! {"
        uint32_t Bob::get_bob() {
            return a;
        }
    "};
    let hdr = indoc! {"
        #include <cstdint>
        struct Bob {
        public:
            uint32_t a;
            uint32_t b;
            uint32_t get_bob();
        };
    "};
    let rs = quote! {
        let mut a = Box::pin(ffi::Bob { a: 12, b: 13 });
        assert_eq!(a.as_mut().get_bob(), 12);
    };
    run_test(cxx, hdr, rs, &[], &["Bob"]);
}

#[test]
fn test_define_int() {
    let cxx = indoc! {"
    "};
    let hdr = indoc! {"
        #define BOB 3
    "};
    let rs = quote! {
        assert_eq!(ffi::BOB, 3);
    };
    run_test(cxx, hdr, rs, &["BOB"], &[]);
}

#[test]
fn test_define_str() {
    let cxx = indoc! {"
    "};
    let hdr = indoc! {"
        #define BOB \"foo\"
    "};
    let rs = quote! {
        assert_eq!(core::str::from_utf8(ffi::BOB).unwrap().trim_end_matches(char::from(0)), "foo");
    };
    run_test(cxx, hdr, rs, &["BOB"], &[]);
}

#[test]
fn test_i32_const() {
    let cxx = indoc! {"
    "};
    let hdr = indoc! {"
        #include <cstdint>
        const uint32_t BOB = 3;
    "};
    let rs = quote! {
        assert_eq!(ffi::BOB, 3);
    };
    run_test(cxx, hdr, rs, &["BOB"], &[]);
}

#[test]
fn test_negative_rs_nonsense() {
    // Really just testing the test infrastructure.
    let cxx = indoc! {"
    "};
    let hdr = indoc! {"
        #include <cstdint>
        const uint32_t BOB = 3;
    "};
    let rs = quote! {
        foo bar
    };
    run_test_expect_fail(cxx, hdr, rs, &["BOB"], &[]);
}

#[test]
fn test_negative_cpp_nonsense() {
    // Really just testing the test infrastructure.
    let cxx = indoc! {"
    "};
    let hdr = indoc! {"
        #include <cstdint>
        const uint32_t BOB = CAT;
    "};
    let rs = quote! {
        assert_eq!(ffi::BOB, 3);
    };
    run_test_expect_fail(cxx, hdr, rs, &["BOB"], &[]);
}

#[test]
fn test_negative_make_nonpod() {
    let cxx = indoc! {"
        uint32_t take_bob(const Bob& a) {
            return a.a;
        }
        std::unique_ptr<Bob> make_bob(uint32_t a) {
            auto b = std::make_unique<Bob>();
            b->a = a;
            return b;
        }
    "};
    let hdr = indoc! {"
        #include <cstdint>
        #include <memory>
        struct Bob {
            uint32_t a;
        };
        std::unique_ptr<Bob> make_bob(uint32_t a);
        uint32_t take_bob(const Bob& a);
    "};
    let rs = quote! {
        ffi::Bob {};
    };
    let rs2 = quote! {
        ffi::Bob { a: 12 };
    };
    let rs3 = quote! {
        ffi::Bob { do_not_attempt_to_allocate_nonpod_types: [] };
    };
    run_test_expect_fail(cxx, hdr, rs, &["take_bob", "Bob", "make_bob"], &[]);
    run_test_expect_fail(cxx, hdr, rs2, &["take_bob", "Bob", "make_bob"], &[]);
    run_test_expect_fail(cxx, hdr, rs3, &["take_bob", "Bob", "make_bob"], &[]);
}

#[test]
fn test_method_pass_pod_by_value() {
    let cxx = indoc! {"
        uint32_t Bob::get_bob(Anna) const {
            return a;
        }
    "};
    let hdr = indoc! {"
        #include <cstdint>
        struct Anna {
            uint32_t a;
        };
        struct Bob {
        public:
            uint32_t a;
            uint32_t b;
            uint32_t get_bob(Anna a) const;
        };
    "};
    let rs = quote! {
        let a = ffi::Anna { a: 14 };
        let b = ffi::Bob { a: 12, b: 13 };
        assert_eq!(b.get_bob(a), 12);
    };
    run_test(cxx, hdr, rs, &[], &["Bob", "Anna"]);
}

fn perform_asan_doom_test(into_raw: TokenStream, box_type: TokenStream) {
    if std::env::var_os("AUTOCXX_ASAN").is_none() {
        return;
    }
    // Testing that we get an asan fail when it's enabled.
    // Really just testing our CI is working to spot ASAN mistakes.
    let hdr = indoc! {"
        #include <cstddef>
        struct A {
            int a;
        };
        inline size_t how_big_is_a() {
            return sizeof(A);
        }
    "};
    let rs = quote! {
        let a = #box_type::emplace(ffi::A::new());
        unsafe {
            let a_raw = #into_raw;
            // Intentional memory unsafety. Don't @ me.
            let a_offset_into_doom = a_raw.offset(ffi::how_big_is_a().try_into().unwrap());
            a_offset_into_doom.write_bytes(0x69, 1);
            #box_type::from_raw(a_raw); // to delete. If we haven't yet crashed.
        }
    };
    run_test_expect_fail("", hdr, rs, &["A", "how_big_is_a"], &[]);
}

#[test]
fn test_asan_working_as_expected_for_cpp_allocations() {
    perform_asan_doom_test(quote! { a.into_raw() }, quote! { UniquePtr })
}

#[test]
fn test_asan_working_as_expected_for_rust_allocations() {
    perform_asan_doom_test(
        quote! { Box::into_raw(core::pin::Pin::into_inner_unchecked(a)) },
        quote! { Box },
    )
}

#[test]
fn test_inline_method() {
    let hdr = indoc! {"
        #include <cstdint>
        struct Anna {
            uint32_t a;
        };
        struct Bob {
        public:
            uint32_t a;
            uint32_t b;
            uint32_t get_bob(Anna) const {
                return a;
            }
        };
    "};
    let rs = quote! {
        let a = ffi::Anna { a: 14 };
        let b = ffi::Bob { a: 12, b: 13 };
        assert_eq!(b.get_bob(a), 12);
    };
    run_test("", hdr, rs, &[], &["Bob", "Anna"]);
}

#[test]
fn test_method_pass_pod_by_reference() {
    let cxx = indoc! {"
        uint32_t Bob::get_bob(const Anna&) const {
            return a;
        }
    "};
    let hdr = indoc! {"
        #include <cstdint>
        struct Anna {
            uint32_t a;
        };
        struct Bob {
        public:
            uint32_t a;
            uint32_t b;
            uint32_t get_bob(const Anna& a) const;
        };
    "};
    let rs = quote! {
        let a = ffi::Anna { a: 14 };
        let b = ffi::Bob { a: 12, b: 13 };
        assert_eq!(b.get_bob(&a), 12);
    };
    run_test(cxx, hdr, rs, &[], &["Bob", "Anna"]);
}

#[test]
fn test_method_pass_pod_by_mut_reference() {
    let cxx = indoc! {"
        uint32_t Bob::get_bob(Anna&) const {
            return a;
        }
    "};
    let hdr = indoc! {"
        #include <cstdint>
        struct Anna {
            uint32_t a;
        };
        struct Bob {
        public:
            uint32_t a;
            uint32_t b;
            uint32_t get_bob(Anna& a) const;
        };
    "};
    let rs = quote! {
        let mut a = Box::pin(ffi::Anna { a: 14 });
        let b = ffi::Bob { a: 12, b: 13 };
        assert_eq!(b.get_bob(a.as_mut()), 12);
    };
    run_test(cxx, hdr, rs, &[], &["Bob", "Anna"]);
}

#[test]
fn test_method_pass_pod_by_up() {
    let cxx = indoc! {"
        uint32_t Bob::get_bob(std::unique_ptr<Anna>) const {
            return a;
        }
    "};
    let hdr = indoc! {"
        #include <cstdint>
        #include <memory>
        struct Anna {
            uint32_t a;
        };
        struct Bob {
        public:
            uint32_t a;
            uint32_t b;
            uint32_t get_bob(std::unique_ptr<Anna> z) const;
        };
    "};
    let rs = quote! {
        let a = ffi::Anna { a: 14 };
        let b = ffi::Bob { a: 12, b: 13 };
        assert_eq!(b.get_bob(cxx::UniquePtr::new(a)), 12);
    };
    run_test(cxx, hdr, rs, &[], &["Bob", "Anna"]);
}

#[test]
fn test_method_pass_nonpod_by_value() {
    let cxx = indoc! {"
        uint32_t Bob::get_bob(Anna) const {
            return a;
        }
        Anna give_anna() {
            Anna a;
            a.a = 10;
            return a;
        }
    "};
    let hdr = indoc! {"
        #include <cstdint>
        #include <string>
        struct Anna {
            uint32_t a;
            std::string b;
        };
        Anna give_anna();
        struct Bob {
        public:
            uint32_t a;
            uint32_t b;
            uint32_t get_bob(Anna a) const;
        };
    "};
    let rs = quote! {
        let a = ffi::give_anna().within_box();
        let b = ffi::Bob { a: 12, b: 13 };
        assert_eq!(b.get_bob(a), 12);
    };
    run_test(cxx, hdr, rs, &["Anna", "give_anna"], &["Bob"]);
}

#[test]
fn test_pass_two_nonpod_by_value() {
    let cxx = indoc! {"
        void take_a(A, A) {
        }
    "};
    let hdr = indoc! {"
        #include <string>
        struct A {
            std::string b;
        };
        void take_a(A, A);
    "};
    let rs = quote! {
        let a = ffi::A::new().within_unique_ptr();
        let a2 = ffi::A::new().within_unique_ptr();
        ffi::take_a(a, a2);
    };
    run_test(cxx, hdr, rs, &["A", "take_a"], &[]);
}

#[test]
fn test_issue_931() {
    let cxx = "";
    let hdr = indoc! {"
    namespace a {
        struct __cow_string {
          __cow_string();
        };
        class b {
        public:
          __cow_string c;
        };
        class j {
        public:
          b d;
        };
        template <typename> class e;
        } // namespace a
        template <typename> struct f {};
        namespace llvm {
        template <class> class g {
          union {
            f<a::j> h;
          };
        };
        class MemoryBuffer {
        public:
          g<a::e<MemoryBuffer>> i;
        };
        } // namespace llvm
    "};
    let rs = quote! {};
    run_test(cxx, hdr, rs, &["llvm::MemoryBuffer"], &[]);
}

#[test]
fn test_issue_936() {
    let cxx = "";
    let hdr = indoc! {"
    struct a;
    class B {
    public:
        B(a &, bool);
    };
    "};
    let rs = quote! {};
    run_test(cxx, hdr, rs, &["B"], &[]);
}

#[test]
fn test_method_pass_nonpod_by_value_with_up() {
    // Checks that existing UniquePtr params are not wrecked
    // by the conversion we do here.
    let cxx = indoc! {"
        uint32_t Bob::get_bob(Anna, std::unique_ptr<Anna>) const {
            return a;
        }
        Anna give_anna() {
            Anna a;
            a.a = 10;
            return a;
        }
    "};
    let hdr = indoc! {"
        #include <cstdint>
        #include <string>
        #include <memory>
        struct Anna {
            uint32_t a;
            std::string b;
        };
        Anna give_anna();
        struct Bob {
        public:
            uint32_t a;
            uint32_t b;
            uint32_t get_bob(Anna a, std::unique_ptr<Anna>) const;
        };
    "};
    let rs = quote! {
        let a = ffi::give_anna().within_unique_ptr();
        let a2 = ffi::give_anna().within_unique_ptr();
        let b = ffi::Bob { a: 12, b: 13 };
        assert_eq!(b.get_bob(a, a2), 12);
    };
    run_test(cxx, hdr, rs, &["Anna", "give_anna"], &["Bob"]);
}

#[test]
fn test_issue_940() {
    let cxx = "";
    let hdr = indoc! {"
    template <class> class b;
    template <class = void> struct c;
    struct identity;
    template <class, class, class e, class> class f {
    using g = e;
    g h;
    };
    template <class i, class k = c<>, class l = b<i>>
    using j = f<i, identity, k, l>;
    class n;
    class RenderFrameHost {
    public:
    virtual void o(const j<n> &);
    virtual ~RenderFrameHost() {}
    };
    "};
    let rs = quote! {};
    run_test_ex(
        cxx,
        hdr,
        rs,
        directives_from_lists(&["RenderFrameHost"], &[], None),
        make_cpp17_adder(),
        None,
        None,
    );
}

#[test]
fn test_method_pass_nonpod_by_reference() {
    let cxx = indoc! {"
        uint32_t Bob::get_bob(const Anna&) const {
            return a;
        }
        Anna give_anna() {
            Anna a;
            a.a = 10;
            return a;
        }
    "};
    let hdr = indoc! {"
        #include <cstdint>
        #include <string>
        struct Anna {
            uint32_t a;
            std::string b;
        };
        Anna give_anna();
        struct Bob {
        public:
            uint32_t a;
            uint32_t b;
            uint32_t get_bob(const Anna& a) const;
        };
    "};
    let rs = quote! {
        let a = ffi::give_anna().within_box();
        let b = ffi::Bob { a: 12, b: 13 };
        assert_eq!(b.get_bob(a.as_ref().get_ref()), 12);
    };
    run_test(cxx, hdr, rs, &["Anna", "give_anna"], &["Bob"]);
}

#[test]
fn test_method_pass_nonpod_by_mut_reference() {
    let cxx = indoc! {"
        uint32_t Bob::get_bob(Anna&) const {
            return a;
        }
        Anna give_anna() {
            Anna a;
            a.a = 10;
            return a;
        }
    "};
    let hdr = indoc! {"
        #include <cstdint>
        #include <string>
        struct Anna {
            uint32_t a;
            std::string b;
        };
        Anna give_anna();
        struct Bob {
        public:
            uint32_t a;
            uint32_t b;
            uint32_t get_bob(Anna& a) const;
        };
    "};
    let rs = quote! {
        let mut a = ffi::give_anna().within_unique_ptr();
        let b = ffi::Bob { a: 12, b: 13 };
        assert_eq!(b.get_bob(a.as_mut().unwrap()), 12);
    };
    run_test(cxx, hdr, rs, &["Anna", "give_anna"], &["Bob"]);
}

#[test]
fn test_method_pass_nonpod_by_up() {
    let cxx = indoc! {"
        uint32_t Bob::get_bob(std::unique_ptr<Anna>) const {
            return a;
        }
        Anna give_anna() {
            Anna a;
            a.a = 10;
            return a;
        }
    "};
    let hdr = indoc! {"
        #include <cstdint>
        #include <memory>
        #include <string>
        struct Anna {
            uint32_t a;
            std::string b;
        };
        Anna give_anna();
        struct Bob {
        public:
            uint32_t a;
            uint32_t b;
            uint32_t get_bob(std::unique_ptr<Anna> z) const;
        };
    "};
    let rs = quote! {
        let a = ffi::give_anna().within_unique_ptr();
        let b = ffi::Bob { a: 12, b: 13 };
        assert_eq!(b.get_bob(a), 12);
    };
    run_test(cxx, hdr, rs, &["give_anna"], &["Bob"]);
}

#[test]
fn test_method_return_nonpod_by_value() {
    let cxx = indoc! {"
        Anna Bob::get_anna() const {
            Anna a;
            a.a = 12;
            return a;
        }
    "};
    let hdr = indoc! {"
        #include <cstdint>
        #include <string>
        struct Anna {
            uint32_t a;
            std::string b;
        };
        struct Bob {
        public:
            uint32_t a;
            uint32_t b;
            Anna get_anna() const;
        };
    "};
    let rs = quote! {
        let b = ffi::Bob { a: 12, b: 13 };
        let a = b.get_anna().within_unique_ptr();
        assert!(!a.is_null());
    };
    run_test(cxx, hdr, rs, &["Anna"], &["Bob"]);
}

#[test]
fn test_pass_string_by_value() {
    let cxx = indoc! {"
        uint32_t measure_string(std::string z) {
            return z.length();
        }
        std::unique_ptr<std::string> get_msg() {
            return std::make_unique<std::string>(\"hello\");
        }
    "};
    let hdr = indoc! {"
        #include <cstdint>
        #include <string>
        #include <memory>
        uint32_t measure_string(std::string a);
        std::unique_ptr<std::string> get_msg();
    "};
    let rs = quote! {
        let a = ffi::get_msg();
        let c = ffi::measure_string(a);
        assert_eq!(c, 5);
    };
    run_test(cxx, hdr, rs, &["measure_string", "get_msg"], &[]);
}

#[test]
fn test_return_string_by_value() {
    let cxx = indoc! {"
        std::string get_msg() {
            return \"hello\";
        }
    "};
    let hdr = indoc! {"
        #include <string>
        std::string get_msg();
    "};
    let rs = quote! {
        let a = ffi::get_msg();
        assert!(a.as_ref().unwrap() == "hello");
    };
    run_test(cxx, hdr, rs, &["get_msg"], &[]);
}

#[test]
#[cfg_attr(skip_windows_gnu_failing_tests, ignore)]
fn test_method_pass_string_by_value() {
    let cxx = indoc! {"
        uint32_t Bob::measure_string(std::string z) const {
            return z.length();
        }
        std::unique_ptr<std::string> get_msg() {
            return std::make_unique<std::string>(\"hello\");
        }
    "};
    let hdr = indoc! {"
        #include <cstdint>
        #include <string>
        #include <memory>
        struct Bob {
        public:
            uint32_t a;
            uint32_t b;
            uint32_t measure_string(std::string a) const;
        };
        std::unique_ptr<std::string> get_msg();
    "};
    let rs = quote! {
        let a = ffi::get_msg();
        let b = ffi::Bob { a: 12, b: 13 };
        let c = b.measure_string(a);
        assert_eq!(c, 5);
    };
    run_test(cxx, hdr, rs, &["Bob", "get_msg"], &["Bob"]);
}

#[test]
fn test_method_return_string_by_value() {
    let cxx = indoc! {"
        std::string Bob::get_msg() const {
            return \"hello\";
        }
    "};
    let hdr = indoc! {"
        #include <cstdint>
        #include <string>
        struct Bob {
        public:
            uint32_t a;
            uint32_t b;
            std::string get_msg() const;
        };
    "};
    let rs = quote! {
        let b = ffi::Bob { a: 12, b: 13 };
        let a = b.get_msg();
        assert!(a.as_ref().unwrap() == "hello");
    };
    run_test(cxx, hdr, rs, &[], &["Bob"]);
}

#[test]
fn test_pass_rust_string_by_ref() {
    let cxx = indoc! {"
        uint32_t measure_string(const rust::String& z) {
            return std::string(z).length();
        }
    "};
    let hdr = indoc! {"
        #include <cstdint>
        #include <cxx.h>
        uint32_t measure_string(const rust::String& z);
    "};
    let rs = quote! {
        let c = ffi::measure_string(&"hello".to_string());
        assert_eq!(c, 5);
    };
    run_test(cxx, hdr, rs, &["measure_string"], &[]);
}

#[test]
fn test_pass_rust_string_by_value() {
    let cxx = indoc! {"
        uint32_t measure_string(rust::String z) {
            return std::string(z).length();
        }
    "};
    let hdr = indoc! {"
        #include <cstdint>
        #include <cxx.h>
        uint32_t measure_string(rust::String z);
    "};
    let rs = quote! {
        let c = ffi::measure_string("hello".into());
        assert_eq!(c, 5);
    };
    run_test(cxx, hdr, rs, &["measure_string"], &[]);
}

#[test]
fn test_pass_rust_str() {
    // passing by value is the only legal option
    let cxx = indoc! {"
        uint32_t measure_string(rust::Str z) {
            return std::string(z).length();
        }
    "};
    let hdr = indoc! {"
        #include <cstdint>
        #include <cxx.h>
        uint32_t measure_string(rust::Str z);
    "};
    let rs = quote! {
        let c = ffi::measure_string("hello");
        assert_eq!(c, 5);
    };
    run_test(cxx, hdr, rs, &["measure_string"], &[]);
}

#[test]
fn test_multiple_classes_with_methods() {
    let hdr = indoc! {"
        #include <cstdint>

        struct TrivialStruct {
            uint32_t val = 0;

            uint32_t get() const;
            uint32_t inc();
        };
        TrivialStruct make_trivial_struct();

        class TrivialClass {
          public:
            uint32_t get() const;
            uint32_t inc();

          private:
            uint32_t val_ = 1;
        };
        TrivialClass make_trivial_class();

        struct OpaqueStruct {
            // ~OpaqueStruct();
            uint32_t val = 2;

            uint32_t get() const;
            uint32_t inc();
        };
        OpaqueStruct make_opaque_struct();

        class OpaqueClass {
          public:
            // ~OpaqueClass();
            uint32_t get() const;
            uint32_t inc();

          private:
            uint32_t val_ = 3;
        };
        OpaqueClass make_opaque_class();
    "};
    let cxx = indoc! {"
        TrivialStruct make_trivial_struct() { return {}; }
        TrivialClass make_trivial_class() { return {}; }
        OpaqueStruct make_opaque_struct() { return {}; }
        OpaqueClass make_opaque_class() { return {}; }

        uint32_t TrivialStruct::get() const { return val;}
        uint32_t TrivialClass::get() const { return val_; }
        uint32_t OpaqueStruct::get() const { return val;}
        uint32_t OpaqueClass::get() const { return val_; }

        uint32_t TrivialStruct::inc() { return ++val; }
        uint32_t TrivialClass::inc() { return ++val_; }
        uint32_t OpaqueStruct::inc() { return ++val; }
        uint32_t OpaqueClass::inc() { return ++val_; }
    "};
    let rs = quote! {
        use ffi::*;

        let mut ts = Box::pin(make_trivial_struct());
        assert_eq!(ts.get(), 0);
        assert_eq!(ts.as_mut().inc(), 1);
        assert_eq!(ts.as_mut().inc(), 2);

        let mut tc = Box::pin(make_trivial_class());
        assert_eq!(tc.get(), 1);
        assert_eq!(tc.as_mut().inc(), 2);
        assert_eq!(tc.as_mut().inc(), 3);

        let mut os= make_opaque_struct().within_unique_ptr();
        assert_eq!(os.get(), 2);
        assert_eq!(os.pin_mut().inc(), 3);
        assert_eq!(os.pin_mut().inc(), 4);

        let mut oc = make_opaque_class().within_unique_ptr();
        assert_eq!(oc.get(), 3);
        assert_eq!(oc.pin_mut().inc(), 4);
        assert_eq!(oc.pin_mut().inc(), 5);
    };
    run_test(
        cxx,
        hdr,
        rs,
        &[
            "make_trivial_struct",
            "make_trivial_class",
            "make_opaque_struct",
            "make_opaque_class",
            "OpaqueStruct",
            "OpaqueClass",
        ],
        &["TrivialStruct", "TrivialClass"],
    );
}

#[test]
fn test_ns_return_struct() {
    let cxx = indoc! {"
        A::B::Bob give_bob() {
            A::B::Bob a;
            a.a = 3;
            a.b = 4;
            return a;
        }
    "};
    let hdr = indoc! {"
        #include <cstdint>
        namespace A {
            namespace B {
                struct Bob {
                    uint32_t a;
                    uint32_t b;
                };
            }
        }
        A::B::Bob give_bob();
    "};
    let rs = quote! {
        assert_eq!(ffi::give_bob().b, 4);
    };
    run_test(cxx, hdr, rs, &["give_bob"], &["A::B::Bob"]);
}

#[test]
fn test_ns_take_struct() {
    let cxx = indoc! {"
    uint32_t take_bob(A::B::Bob a) {
        return a.a;
    }
    "};
    let hdr = indoc! {"
        #include <cstdint>
        namespace A {
            namespace B {
                struct Bob {
                    uint32_t a;
                    uint32_t b;
                };
            }
        }
        uint32_t take_bob(A::B::Bob a);
    "};
    let rs = quote! {
        let a = ffi::A::B::Bob { a: 12, b: 13 };
        assert_eq!(ffi::take_bob(a), 12);
    };
    run_test(cxx, hdr, rs, &["take_bob"], &["A::B::Bob"]);
}

#[test]
fn test_ns_func() {
    let cxx = indoc! {"
        using namespace C;
        A::B::Bob C::give_bob() {
            A::B::Bob a;
            a.a = 3;
            a.b = 4;
            return a;
        }
    "};
    let hdr = indoc! {"
        #include <cstdint>
        namespace A {
            namespace B {
                struct Bob {
                    uint32_t a;
                    uint32_t b;
                };
            }
        }
        namespace C {
            ::A::B::Bob give_bob();
        }
    "};
    let rs = quote! {
        assert_eq!(ffi::C::give_bob().b, 4);
    };
    run_test(cxx, hdr, rs, &["C::give_bob"], &["A::B::Bob"]);
}

#[test]
fn test_overload_constructors() {
    let cxx = indoc! {"
        Bob::Bob() {}
        Bob::Bob(uint32_t _a) :a(_a) {}
    "};
    let hdr = indoc! {"
        #include <cstdint>
        #include <memory>
        struct Bob {
            Bob();
            Bob(uint32_t a);
            uint32_t a;
            uint32_t b;
        };
    "};
    let rs = quote! {
        ffi::Bob::new().within_unique_ptr();
        ffi::Bob::new1(32).within_unique_ptr();
    };
    run_test(cxx, hdr, rs, &["Bob"], &[]);
}

#[test]
fn test_overload_functions() {
    let cxx = indoc! {"
        void daft(uint32_t) {}
        void daft(uint8_t) {}
        void daft(std::string) {}
        void daft(Fred) {}
        void daft(Norma) {}
    "};
    let hdr = indoc! {"
        #include <cstdint>
        #include <string>
        struct Fred {
            uint32_t a;
        };
        struct Norma {
            Norma() {}
            uint32_t a;
        };
        void daft(uint32_t);
        void daft(uint8_t);
        void daft(std::string);
        void daft(Fred);
        void daft(Norma);
    "};
    let rs = quote! {
        use ffi::ToCppString;
        ffi::daft(32);
        ffi::daft1(8);
        ffi::daft2("hello".into_cpp());
        let b = ffi::Fred { a: 3 };
        ffi::daft3(b);
        let c = ffi::Norma::new().within_unique_ptr();
        ffi::daft4(c);
    };
    run_test(
        cxx,
        hdr,
        rs,
        &["Norma", "daft", "daft1", "daft2", "daft3", "daft4"],
        &["Fred"],
    );
}

#[test]
#[ignore] // At present, bindgen generates two separate 'daft1'
          // functions here, and there's not much we can do about that.
fn test_overload_numeric_functions() {
    // Because bindgen deals with conflicting overloaded functions by
    // appending a numeric suffix, let's see if we can cope.
    let cxx = indoc! {"
        void daft1(uint32_t) {}
        void daft2(uint8_t) {}
        void daft(std::string) {}
        void daft(Fred) {}
        void daft(Norma) {}
    "};
    let hdr = indoc! {"
        #include <cstdint>
        #include <string>
        struct Fred {
            uint32_t a;
        };
        struct Norma {
            uint32_t a;
        };
        void daft1(uint32_t a);
        void daft2(uint8_t a);
        void daft(std::string a);
        void daft(Fred a);
        void daft(Norma a);
    "};
    let rs = quote! {
        use ffi::ToCppString;
        ffi::daft(32);
        ffi::daft1(8);
        ffi::daft2("hello".into_cpp());
        let b = ffi::Fred { a: 3 };
        ffi::daft3(b);
        let c = ffi::Norma::new().within_unique_ptr();
        ffi::daft4(c);
    };
    run_test(
        cxx,
        hdr,
        rs,
        &["Norma", "daft", "daft1", "daft2", "daft3", "daft4"],
        &["Fred"],
    );
}

#[test]
fn test_overload_methods() {
    let cxx = indoc! {"
        void Bob::daft(uint32_t) const {}
        void Bob::daft(uint8_t) const {}
        void Bob::daft(std::string) const {}
        void Bob::daft(Fred) const {}
        void Bob::daft(Norma) const {}
    "};
    let hdr = indoc! {"
        #include <cstdint>
        #include <string>
        struct Fred {
            uint32_t a;
        };
        struct Norma {
            Norma() {}
            uint32_t a;
        };
        struct Bob {
            uint32_t a;
            void daft(uint32_t) const;
            void daft(uint8_t) const;
            void daft(std::string) const;
            void daft(Fred) const;
            void daft(Norma) const;
        };
    "};
    let rs = quote! {
        use ffi::ToCppString;
        let a = ffi::Bob { a: 12 };
        a.daft(32);
        a.daft1(8);
        a.daft2("hello".into_cpp());
        let b = ffi::Fred { a: 3 };
        a.daft3(b);
        let c = ffi::Norma::new().within_unique_ptr();
        a.daft4(c);
    };
    run_test(cxx, hdr, rs, &["Norma"], &["Fred", "Bob"]);
}

#[test]
fn test_ns_constructor() {
    let cxx = indoc! {"
        A::Bob::Bob() {}
    "};
    let hdr = indoc! {"
        #include <cstdint>
        #include <memory>
        namespace A {
            struct Bob {
                Bob();
                uint32_t a;
                uint32_t b;
            };
        }
    "};
    let rs = quote! {
        ffi::A::Bob::new().within_unique_ptr();
    };
    run_test(cxx, hdr, rs, &["A::Bob"], &[]);
}

#[test]
fn test_ns_up_direct() {
    let cxx = indoc! {"
        std::unique_ptr<A::Bob> A::get_bob() {
            A::Bob b;
            b.a = 2;
            b.b = 3;
            return std::make_unique<A::Bob>(b);
        }
        uint32_t give_bob(A::Bob bob) {
            return bob.a;
        }
    "};
    let hdr = indoc! {"
        #include <cstdint>
        #include <memory>
        namespace A {
            struct Bob {
                uint32_t a;
                uint32_t b;
            };
            std::unique_ptr<Bob> get_bob();
        }
        uint32_t give_bob(A::Bob bob);
    "};
    let rs = quote! {
        assert_eq!(ffi::give_bob(ffi::A::get_bob()), 2);
    };
    run_test(cxx, hdr, rs, &["give_bob", "A::get_bob"], &[]);
}

#[test]
fn test_ns_up_wrappers() {
    let cxx = indoc! {"
        A::Bob get_bob() {
            A::Bob b;
            b.a = 2;
            b.b = 3;
            return b;
        }
        uint32_t give_bob(A::Bob bob) {
            return bob.a;
        }
    "};
    let hdr = indoc! {"
        #include <cstdint>
        namespace A {
            struct Bob {
                uint32_t a;
                uint32_t b;
            };
        }
        A::Bob get_bob();
        uint32_t give_bob(A::Bob bob);
    "};
    let rs = quote! {
        assert_eq!(ffi::give_bob(as_new(ffi::get_bob())), 2);
    };
    run_test(cxx, hdr, rs, &["give_bob", "get_bob"], &[]);
}

#[test]
fn test_ns_up_wrappers_in_up() {
    let cxx = indoc! {"
        A::Bob A::get_bob() {
            A::Bob b;
            b.a = 2;
            b.b = 3;
            return b;
        }
        uint32_t give_bob(A::Bob bob) {
            return bob.a;
        }
    "};
    let hdr = indoc! {"
        #include <cstdint>
        namespace A {
            struct Bob {
                uint32_t a;
                uint32_t b;
            };
            Bob get_bob();
        }
        uint32_t give_bob(A::Bob bob);
    "};
    let rs = quote! {
        assert_eq!(ffi::give_bob(as_new(ffi::A::get_bob())), 2);
    };
    run_test(cxx, hdr, rs, &["give_bob", "A::get_bob"], &[]);
}

#[test]
fn test_return_reference() {
    let cxx = indoc! {"
        const Bob& give_bob(const Bob& input_bob) {
            return input_bob;
        }
    "};
    let hdr = indoc! {"
        #include <cstdint>
        struct Bob {
            uint32_t a;
            uint32_t b;
        };
        const Bob& give_bob(const Bob& input_bob);
    "};
    let rs = quote! {
        let b = ffi::Bob { a: 3, b: 4 };
        assert_eq!(ffi::give_bob(&b).b, 4);
    };
    run_test(cxx, hdr, rs, &["give_bob"], &["Bob"]);
}

#[test]
fn test_return_reference_non_pod() {
    let cxx = indoc! {"
        const Bob& give_bob(const Bob& input_bob) {
            return input_bob;
        }
    "};
    let hdr = indoc! {"
        #include <cstdint>
        struct Bob {
            uint32_t a;
            uint32_t b;
        };
        namespace A {
            void give_bob(); // force wrapper generation
        }
        const Bob& give_bob(const Bob& input_bob);
    "};
    let rs = quote! {};
    run_test(cxx, hdr, rs, &["give_bob", "Bob", "A::give_bob"], &[]);
}

#[test]
fn test_return_reference_non_pod_string() {
    let cxx = indoc! {"
        const std::string& give_bob(const Bob& input_bob) {
            return input_bob.a;
        }
    "};
    let hdr = indoc! {"
        #include <string>
        struct Bob {
            std::string a;
        };
       // namespace A {
       //     void give_bob(); // force wrapper generation
       // }
        const std::string& give_bob(const Bob& input_bob);
    "};
    let rs = quote! {};
    run_test(cxx, hdr, rs, &["give_bob", "Bob"], &[]);
}

#[test]
fn test_member_return_reference() {
    let hdr = indoc! {"
        #include <string>
        class A {
        public:
            virtual const std::string& get_str() { return a; }
            virtual ~A() {}
            std::string a;
        };
    "};
    let rs = quote! {
        let mut b = ffi::A::new().within_unique_ptr();
        b.pin_mut().get_str();
    };
    run_test("", hdr, rs, &["A"], &[]);
}

#[test]
fn test_destructor() {
    let hdr = indoc! {"
        struct WithDtor {
            ~WithDtor();
        };
        WithDtor make_with_dtor();
    "};
    let cxx = indoc! {"
        WithDtor::~WithDtor() {}
        WithDtor make_with_dtor() {
            return {};
        }
    "};
    let rs = quote! {
        use ffi::*;
        let with_dtor: cxx::UniquePtr<WithDtor> = make_with_dtor().within_unique_ptr();
        drop(with_dtor);
    };
    run_test(cxx, hdr, rs, &["WithDtor", "make_with_dtor"], &[]);
}

#[test]
fn test_nested_with_destructor() {
    // Regression test, naming the destructor in the generated C++ is a bit tricky.
    let hdr = indoc! {"
        struct A {
            struct B {
                B() = default;
                ~B() = default;
            };
        };
    "};
    let rs = quote! {
        ffi::A_B::new().within_unique_ptr();
    };
    run_test("", hdr, rs, &["A", "A_B"], &[]);
}

// Even without a `safety!`, we still need to generate a safe `fn drop`.
#[test]
fn test_destructor_no_safety() {
    let hdr = indoc! {"
        struct WithDtor {
            ~WithDtor();
        };
    "};
    let cxx = indoc! {"
        WithDtor::~WithDtor() {}
    "};
    let hexathorpe = Token![#](Span::call_site());
    let unexpanded_rust = quote! {
        use autocxx::prelude::*;

        include_cpp!(
            #hexathorpe include "input.h"
            generate!("WithDtor")
        );

        fn main() {}
    };

    do_run_test_manual(cxx, hdr, unexpanded_rust, None, None).unwrap();
}

#[test]
fn test_static_func() {
    let hdr = indoc! {"
        #include <cstdint>
        struct WithStaticMethod {
            static uint32_t call();
        };
    "};
    let cxx = indoc! {"
        uint32_t WithStaticMethod::call() {
            return 42;
        }
    "};
    let rs = quote! {
        assert_eq!(ffi::WithStaticMethod::call(), 42);
    };
    run_test(cxx, hdr, rs, &["WithStaticMethod"], &[]);
}

#[test]
fn test_static_func_wrapper() {
    let hdr = indoc! {"
        #include <cstdint>
        #include <string>
        struct A {
            std::string a;
            static A CreateA(std::string a, std::string) {
                A c;
                c.a = a;
                return c;
            }
        };
    "};
    let rs = quote! {
        use ffi::ToCppString;
        ffi::A::CreateA("a".into_cpp(), "b".into_cpp());
    };
    run_test("", hdr, rs, &["A"], &[]);
}

#[test]
fn test_give_pod_typedef_by_value() {
    let cxx = indoc! {"
        Horace give_bob() {
            Horace a;
            a.a = 3;
            a.b = 4;
            return a;
        }
    "};
    let hdr = indoc! {"
        #include <cstdint>
        struct Bob {
            uint32_t a;
            uint32_t b;
        };
        using Horace = Bob;
        Horace give_bob();
    "};
    let rs = quote! {
        assert_eq!(ffi::give_bob().b, 4);
    };
    run_test(cxx, hdr, rs, &["give_bob"], &["Bob"]);
}

#[ignore] // because we need to put some aliases in the output ffi mod.
#[test]
fn test_use_pod_typedef() {
    let cxx = indoc! {"
    "};
    let hdr = indoc! {"
        #include <cstdint>
        struct Bob {
            uint32_t a;
            uint32_t b;
        };
        using Horace = Bob;
    "};
    let rs = quote! {
        let h = Horace { a: 3, b: 4 };
        assert_eq!(h.b, 4);
    };
    run_test(cxx, hdr, rs, &[], &["Bob"]);
}

#[test]
fn test_typedef_to_ns() {
    let hdr = indoc! {"
        #include <cstdint>
        namespace A {
            template<typename T>
            struct C {
                T* t;
            };
            typedef C<char> B;
        }
    "};
    let rs = quote! {};
    run_test("", hdr, rs, &["A::B"], &[]);
}

#[ignore] // we don't yet allow typedefs to be listed in allow_pod
#[test]
fn test_use_pod_typedef_with_allowpod() {
    let cxx = indoc! {"
    "};
    let hdr = indoc! {"
        #include <cstdint>
        struct Bob {
            uint32_t a;
            uint32_t b;
        };
        using Horace = Bob;
    "};
    let rs = quote! {
        let h = Horace { a: 3, b: 4 };
        assert_eq!(h.b, 4);
    };
    run_test(cxx, hdr, rs, &[], &["Horace"]);
}

#[test]
fn test_give_nonpod_typedef_by_value() {
    let cxx = indoc! {"
        Horace give_bob() {
            Horace a;
            a.a = 3;
            a.b = 4;
            return a;
        }
    "};
    let hdr = indoc! {"
        #include <cstdint>
        struct Bob {
            uint32_t a;
            uint32_t b;
        };
        using Horace = Bob;
        Horace give_bob();
        inline uint32_t take_horace(const Horace& horace) { return horace.b; }
    "};
    let rs = quote! {
        assert_eq!(ffi::take_horace(&moveit!(ffi::give_bob())), 4);
    };
    run_test(cxx, hdr, rs, &["give_bob", "take_horace"], &[]);
}

#[test]
fn test_conflicting_static_functions() {
    let cxx = indoc! {"
        Bob Bob::create() { Bob a; return a; }
        Fred Fred::create() { Fred b; return b; }
    "};
    let hdr = indoc! {"
        #include <cstdint>
        struct Bob {
            Bob() : a(0) {}
            uint32_t a;
            static Bob create();
        };
        struct Fred {
            Fred() : b(0) {}
            uint32_t b;
            static Fred create();
        };
    "};
    let rs = quote! {
        ffi::Bob::create();
        ffi::Fred::create();
    };
    run_test(cxx, hdr, rs, &[], &["Bob", "Fred"]);
}

#[test]
fn test_conflicting_ns_up_functions() {
    let cxx = indoc! {"
        uint32_t A::create(C) { return 3; }
        uint32_t B::create(C) { return 4; }
    "};
    let hdr = indoc! {"
        #include <cstdint>
        struct C {
            C() {}
            uint32_t a;
        };
        namespace A {
            uint32_t create(C c);
        };
        namespace B {
            uint32_t create(C c);
        };
    "};
    let rs = quote! {
        let c = ffi::C::new().within_unique_ptr();
        let c2 = ffi::C::new().within_unique_ptr();
        assert_eq!(ffi::A::create(c), 3);
        assert_eq!(ffi::B::create(c2), 4);
    };
    run_test(cxx, hdr, rs, &["A::create", "B::create", "C"], &[]);
}

#[test]
fn test_conflicting_methods() {
    let cxx = indoc! {"
        uint32_t Bob::get() const { return a; }
        uint32_t Fred::get() const { return b; }
    "};
    let hdr = indoc! {"
        #include <cstdint>
        struct Bob {
            uint32_t a;
            uint32_t get() const;
        };
        struct Fred {
            uint32_t b;
            uint32_t get() const;
        };
    "};
    let rs = quote! {
        let a = ffi::Bob { a: 10 };
        let b = ffi::Fred { b: 20 };
        assert_eq!(a.get(), 10);
        assert_eq!(b.get(), 20);
    };
    run_test(cxx, hdr, rs, &[], &["Bob", "Fred"]);
}

#[test]
// There's a bindgen bug here. bindgen generates
// functions called 'get' and 'get1' but then generates impl
// blocks which call 'get' and 'get'. By luck, we currently
// should not be broken by this, but at some point we should take
// the time to create a minimal bindgen test case and submit it
// as a bindgen bug.
fn test_conflicting_up_wrapper_methods_not_in_ns() {
    // Ensures the two names 'get' do not conflict in the flat
    // cxx::bridge mod namespace.
    let cxx = indoc! {"
        Bob::Bob() : a(\"hello\") {}
        Fred::Fred() : b(\"goodbye\") {}
        std::string Bob::get() const { return a; }
        std::string Fred::get() const { return b; }
    "};
    let hdr = indoc! {"
        #include <cstdint>
        #include <string>
        struct Bob {
            Bob();
            std::string a;
            std::string get() const;
        };
        struct Fred {
            Fred();
            std::string b;
            std::string get() const;
        };
    "};
    let rs = quote! {
        let a = ffi::Bob::new().within_unique_ptr();
        let b = ffi::Fred::new().within_unique_ptr();
        assert_eq!(a.get().as_ref().unwrap().to_str().unwrap(), "hello");
        assert_eq!(b.get().as_ref().unwrap().to_str().unwrap(), "goodbye");
    };
    run_test(cxx, hdr, rs, &["Bob", "Fred"], &[]);
}

#[test]
fn test_conflicting_methods_in_ns() {
    let cxx = indoc! {"
        uint32_t A::Bob::get() const { return a; }
        uint32_t B::Fred::get() const { return b; }
    "};
    let hdr = indoc! {"
        #include <cstdint>
        namespace A {
            struct Bob {
                uint32_t a;
                uint32_t get() const;
            };
        }
        namespace B {
            struct Fred {
                uint32_t b;
                uint32_t get() const;
            };
        }
    "};
    let rs = quote! {
        let a = ffi::A::Bob { a: 10 };
        let b = ffi::B::Fred { b: 20 };
        assert_eq!(a.get(), 10);
        assert_eq!(b.get(), 20);
    };
    run_test(cxx, hdr, rs, &[], &["A::Bob", "B::Fred"]);
}

#[test]
fn test_conflicting_up_wrapper_methods_in_ns() {
    let cxx = indoc! {"
        A::Bob::Bob() : a(\"hello\") {}
        B::Fred::Fred() : b(\"goodbye\") {}
        std::string A::Bob::get() const { return a; }
        std::string B::Fred::get() const { return b; }
    "};
    let hdr = indoc! {"
        #include <cstdint>
        #include <string>
        namespace A {
            struct Bob {
                Bob();
                std::string a;
                std::string get() const;
            };
        }
        namespace B {
            struct Fred {
                Fred();
                std::string b;
                std::string get() const;
            };
        }
    "};
    let rs = quote! {
        let a = ffi::A::Bob::new().within_unique_ptr();
        let b = ffi::B::Fred::new().within_unique_ptr();
        assert_eq!(a.get().as_ref().unwrap().to_str().unwrap(), "hello");
        assert_eq!(b.get().as_ref().unwrap().to_str().unwrap(), "goodbye");
    };
    run_test(cxx, hdr, rs, &["A::Bob", "B::Fred"], &[]);
}

#[test]
fn test_ns_struct_pod_request() {
    let hdr = indoc! {"
        #include <cstdint>
        namespace A {
            struct Bob {
                uint32_t a;
            };
        }
    "};
    let rs = quote! {
        ffi::A::Bob { a: 12 };
    };
    run_test("", hdr, rs, &[], &["A::Bob"]);
}

#[test]
fn test_conflicting_ns_funcs() {
    let cxx = indoc! {"
        uint32_t A::get() { return 10; }
        uint32_t B::get() { return 20; }
    "};
    let hdr = indoc! {"
        #include <cstdint>
        namespace A {
            uint32_t get();
        }
        namespace B {
            uint32_t get();
        }
    "};
    let rs = quote! {
        assert_eq!(ffi::A::get(), 10);
        assert_eq!(ffi::B::get(), 20);
    };
    run_test(cxx, hdr, rs, &["A::get", "B::get"], &[]);
}

#[ignore]
// because currently we feed a flat namespace to cxx
// This would be relatively easy to enable now that we have the facility
// to add aliases to the 'use' statements we generate, plus
// bridge_name_tracker to pick a unique name. TODO.
#[test]
fn test_conflicting_ns_structs() {
    let hdr = indoc! {"
        #include <cstdint>
        namespace A {
            struct Bob {
                uint32_t a;
            };
        }
        namespace B {
            struct Bob {
                uint32_t a;
            };
        }
    "};
    let rs = quote! {
        ffi::A::Bob { a: 12 };
        ffi::B::Bob { b: 12 };
    };
    run_test("", hdr, rs, &[], &["A::Bob", "B::Bob"]);
}

#[test]
fn test_make_string() {
    let hdr = indoc! {"
        #include <cstdint>
        struct Bob {
            uint32_t a;
        };
    "};
    let rs = quote! {
        use ffi::ToCppString;
        let a = "hello".into_cpp();
        assert_eq!(a.to_str().unwrap(), "hello");
    };
    run_test("", hdr, rs, &["Bob"], &[]);
}

#[test]
fn test_string_make_unique() {
    let hdr = indoc! {"
        #include <string>
        inline void take_string(const std::string*) {};
    "};
    let rs = quote! {
        let s = ffi::make_string("");
        unsafe { ffi::take_string(s.as_ref().unwrap()) };
    };
    run_test("", hdr, rs, &["take_string"], &[]);
}

#[test]
fn test_string_constant() {
    let hdr = indoc! {"
        #include <cstdint>
        const char* STRING = \"Foo\";
    "};
    let rs = quote! {
        let a = core::str::from_utf8(ffi::STRING).unwrap().trim_end_matches(char::from(0));
        assert_eq!(a, "Foo");
    };
    run_test("", hdr, rs, &["STRING"], &[]);
}

#[test]
fn test_string_let_cxx_string() {
    let hdr = indoc! {"
        #include <string>
        inline void take_string(const std::string&) {};
    "};
    let rs = quote! {
        autocxx::cxx::let_cxx_string!(s = "hello");
        ffi::take_string(&s);
    };
    run_test("", hdr, rs, &["take_string"], &[]);
}

#[test]
fn test_pod_constant_harmless_inside_type() {
    // Check that the presence of this constant doesn't break anything.
    let hdr = indoc! {"
        #include <cstdint>
        struct Bob {
            uint32_t a;
        };
        struct Anna {
            uint32_t a;
            const Bob BOB = Bob { 10 };
        };
    "};
    let rs = quote! {};
    run_test("", hdr, rs, &[], &["Anna"]);
}

#[test]
#[ignore] // https://github.com/google/autocxx/issues/93
fn test_pod_constant() {
    let hdr = indoc! {"
        #include <cstdint>
        struct Bob {
            uint32_t a;
        };
        const Bob BOB = Bob { 10 };
    "};
    let rs = quote! {
        let a = &ffi::BOB;
        assert_eq!(a.a, 10);
    };
    run_test("", hdr, rs, &["BOB"], &["Bob"]);
}

#[test]
fn test_pod_static_harmless_inside_type() {
    // Check that the presence of this constant doesn't break anything.
    // Remove this test when the following one is enabled.
    let hdr = indoc! {"
        #include <cstdint>
        struct Bob {
            uint32_t a;
        };
        struct Anna {
            uint32_t a;
            static Bob BOB;
        };
        Bob Anna::BOB = Bob { 10 };
    "};
    let rs = quote! {};
    run_test("", hdr, rs, &[], &["Anna"]);
}

#[test]
#[ignore] // https://github.com/google/autocxx/issues/93
fn test_pod_static() {
    let hdr = indoc! {"
        #include <cstdint>
        struct Bob {
            uint32_t a;
        };
        static Bob BOB = Bob { 10 };
    "};
    let rs = quote! {
        let a = &ffi::BOB;
        assert_eq!(a.a, 10);
    };
    run_test("", hdr, rs, &["BOB"], &["Bob"]);
}

#[test]
#[ignore] // this probably requires code generation on the C++
          // side. It's not at all clear how best to handle this.
fn test_non_pod_constant() {
    let hdr = indoc! {"
        #include <cstdint>
        #include <string>
        struct Bob {
            std::string a;
            std::string get() { return a };
        };
        const Bob BOB = Bob { \"hello\" };
    "};
    let rs = quote! {
        let a = ffi::BOB;
        // following line assumes that 'a' is a &Bob
        // but who knows how we'll really do this.
        assert_eq!(a.get().as_ref().unwrap().to_str().unwrap(), "hello");
    };
    run_test("", hdr, rs, &["BOB"], &[]);
}

#[test]
fn test_templated_typedef() {
    let hdr = indoc! {"
        #include <string>
        #include <cstdint>

        template <typename STRING_TYPE> class BasicStringPiece {
        public:
            const STRING_TYPE* ptr_;
            size_t length_;
        };
        typedef BasicStringPiece<uint8_t> StringPiece;

        struct Origin {
            Origin() {}
            StringPiece host;
        };
    "};
    let rs = quote! {
        ffi::Origin::new().within_unique_ptr();
    };
    run_test("", hdr, rs, &["Origin"], &[]);
}

#[test]
fn test_struct_templated_typedef() {
    let hdr = indoc! {"
        #include <string>
        #include <cstdint>

        struct Concrete {
            uint8_t a;
        };
        template <typename STRING_TYPE> class BasicStringPiece {
        public:
            const STRING_TYPE* ptr_;
            size_t length_;
        };
        typedef BasicStringPiece<Concrete> StringPiece;

        struct Origin {
            Origin() {}
            StringPiece host;
        };
    "};
    let rs = quote! {
        ffi::Origin::new().within_unique_ptr();
    };
    run_test("", hdr, rs, &["Origin"], &[]);
}

#[test]
fn test_enum_typedef() {
    let hdr = indoc! {"
        enum ConstraintSolverParameters_TrailCompression : int {
            ConstraintSolverParameters_TrailCompression_NO_COMPRESSION = 0,
            ConstraintSolverParameters_TrailCompression_COMPRESS_WITH_ZLIB = 1
        };
        typedef ConstraintSolverParameters_TrailCompression TrailCompression;
    "};
    let rs = quote! {
        let _ = ffi::TrailCompression::ConstraintSolverParameters_TrailCompression_NO_COMPRESSION;
    };
    run_test("", hdr, rs, &["TrailCompression"], &[]);
}

#[test]
#[ignore] // https://github.com/google/autocxx/issues/264
fn test_conflicting_usings() {
    let hdr = indoc! {"
        #include <cstdint>
        #include <cstddef>
        typedef size_t diff;
        struct A {
            using diff = diff;
            diff a;
        };
        struct B {
            using diff = diff;
            diff a;
        };
    "};
    let rs = quote! {};
    run_test("", hdr, rs, &[], &["A", "B"]);
}

#[test]
fn test_conflicting_usings_with_self_declaration1() {
    let hdr = indoc! {"
        #include <cstdint>
        #include <cstddef>
        struct common_params {
            using difference_type = ptrdiff_t;
        };
        template <typename Params>
        class btree_node {
            public:
            using difference_type = typename Params::difference_type;
            Params params;
        };
        template <typename Tree>
        class btree_container {
            public:
            using difference_type = typename Tree::difference_type;
            void clear() {}
            Tree b;
            uint32_t a;
        };
        typedef btree_container<btree_node<common_params>> my_tree;
    "};
    let rs = quote! {};
    run_test("", hdr, rs, &["my_tree"], &[]);
}

#[test]
#[ignore] // https://github.com/google/autocxx/issues/106
fn test_string_templated_typedef() {
    let hdr = indoc! {"
        #include <string>
        #include <cstdint>

        template <typename STRING_TYPE> class BasicStringPiece {
        public:
            const STRING_TYPE* ptr_;
            size_t length_;
        };
        typedef BasicStringPiece<std::string> StringPiece;

        struct Origin {
            Origin() {}
            StringPiece host;
        };
    "};
    let rs = quote! {
        ffi::Origin::new().within_unique_ptr();
    };
    run_test("", hdr, rs, &["Origin"], &[]);
}

#[test]
fn test_associated_type_problem() {
    // Regression test for a potential bindgen bug
    let hdr = indoc! {"
        namespace a {
        template <typename> class b {};
        } // namespace a
        class bl {
        public:
          a::b<bl> bm;
        };
        struct B {
            int a;
        };
    "};
    let rs = quote! {};
    run_test("", hdr, rs, &["B"], &[]);
}

#[test]
fn test_two_type_constructors() {
    // https://github.com/google/autocxx/issues/877
    let hdr = indoc! {"
        struct A {
            int a;
        };
        struct B {
            int B;
        };
    "};
    let rs = quote! {};
    run_test("", hdr, rs, &["A", "B"], &[]);
}

#[ignore] // https://github.com/rust-lang/rust-bindgen/issues/1924
#[test]
fn test_associated_type_templated_typedef_in_struct() {
    let hdr = indoc! {"
        #include <string>
        #include <cstdint>

        template <typename STRING_TYPE> class BasicStringPiece {
        public:
            typedef size_t size_type;
            typedef typename STRING_TYPE::value_type value_type;
            const value_type* ptr_;
            size_type length_;
        };

        typedef BasicStringPiece<std::string> StringPiece;

        struct Origin {
            // void SetHost(StringPiece host);
            StringPiece host;
        };
    "};
    let rs = quote! {
        ffi::Origin::new().within_unique_ptr();
    };
    run_test("", hdr, rs, &["Origin"], &[]);
}

#[test]
fn test_associated_type_templated_typedef() {
    let hdr = indoc! {"
        #include <string>
        #include <cstdint>

        template <typename STRING_TYPE> class BasicStringPiece {
        public:
            typedef size_t size_type;
            typedef typename STRING_TYPE::value_type value_type;
            const value_type* ptr_;
            size_type length_;
        };

        typedef BasicStringPiece<std::string> StringPiece;

        struct Container {
            Container() {}
            const StringPiece& get_string_piece() const { return sp; }
            StringPiece sp;
        };

        inline void take_string_piece(const StringPiece&) {}
    "};
    let rs = quote! {
        let sp = ffi::Container::new().within_box();
        ffi::take_string_piece(sp.get_string_piece());
    };
    run_test("", hdr, rs, &["take_string_piece", "Container"], &[]);
}

#[test]
fn test_associated_type_templated_typedef_by_value_regular() {
    let hdr = indoc! {"
        #include <string>
        #include <cstdint>

        template <typename STRING_TYPE> class BasicStringPiece {
        public:
            BasicStringPiece() : ptr_(nullptr), length_(0) {}
            typedef size_t size_type;
            typedef typename STRING_TYPE::value_type value_type;
            const value_type* ptr_;
            size_type length_;
        };

        typedef BasicStringPiece<std::string> StringPiece;

        inline StringPiece give_string_piece() {
            StringPiece s;
            return s;
        }
        inline void take_string_piece(StringPiece) {}
    "};
    let rs = quote! {
        let sp = ffi::give_string_piece();
        ffi::take_string_piece(sp);
    };
    run_test_ex(
        "",
        hdr,
        rs,
        quote! {
            generate!("take_string_piece")
            generate!("give_string_piece")
            instantiable!("StringPiece")
        },
        None,
        None,
        None,
    );
}

#[test]
fn test_associated_type_templated_typedef_by_value_forward_declaration() {
    let hdr = indoc! {"
        #include <string>
        #include <cstdint>

        template <typename STRING_TYPE> class BasicStringPiece;

        typedef BasicStringPiece<std::string> StringPiece;

        struct Container {
            StringPiece give_string_piece() const;
            void take_string_piece(StringPiece string_piece) const;
            const StringPiece& get_string_piece() const;
            uint32_t b;
        };

        inline void take_string_piece_by_ref(const StringPiece&) {}
    "};
    let cpp = indoc! {"
        template <typename STRING_TYPE> class BasicStringPiece {
        public:
            BasicStringPiece() : ptr_(nullptr), length_(0) {}
            typedef size_t size_type;
            typedef typename STRING_TYPE::value_type value_type;
            const value_type* ptr_;
            size_type length_;
        };

        StringPiece Container::give_string_piece() const {
            StringPiece s;
            return s;
        }
        void Container::take_string_piece(StringPiece) const {}

        StringPiece a;

        const StringPiece& Container::get_string_piece() const {
            return a;
        }
    "};
    // As this template is forward declared we shouldn't be able to pass it by
    // value, but we still want to be able to use it by reference.
    let rs = quote! {
        let cont = ffi::Container::new().within_box();
        ffi::take_string_piece_by_ref(cont.as_ref().get_string_piece());
    };
    run_test(
        cpp,
        hdr,
        rs,
        &["take_string_piece_by_ref", "Container"],
        &[],
    );
}

#[test]
fn test_remove_cv_t_pathological() {
    let hdr = indoc! {"
        template <class _Ty>
        struct remove_cv {
            using type = _Ty;
            template <template <class> class _Fn>
            using _Apply = _Fn<_Ty>;
        };

        template <class _Ty>
        struct remove_cv<const _Ty> {
            using type = _Ty;
            template <template <class> class _Fn>
            using _Apply = const _Fn<_Ty>;
        };

        template <class _Ty>
        struct remove_cv<volatile _Ty> {
            using type = _Ty;
            template <template <class> class _Fn>
            using _Apply = volatile _Fn<_Ty>;
        };

        template <class _Ty>
        struct remove_cv<const volatile _Ty> {
            using type = _Ty;
            template <template <class> class _Fn>
            using _Apply = const volatile _Fn<_Ty>;
        };

        template <class _Ty>
        using remove_cv_t = typename remove_cv<_Ty>::type;

        template <class _Ty>
        struct remove_reference {
            using type                 = _Ty;
            using _Const_thru_ref_type = const _Ty;
        };

        template <class _Ty>
        struct remove_reference<_Ty&> {
            using type                 = _Ty;
            using _Const_thru_ref_type = const _Ty&;
        };

        template <class _Ty>
        struct remove_reference<_Ty&&> {
            using type                 = _Ty;
            using _Const_thru_ref_type = const _Ty&&;
        };

        template <class _Ty>
        using remove_reference_t = typename remove_reference<_Ty>::type;

        template <class _Ty>
        using _Remove_cvref_t = remove_cv_t<remove_reference_t<_Ty>>;
    "};
    run_generate_all_test(hdr);
}

#[test]
fn test_foreign_ns_func_arg_pod() {
    let hdr = indoc! {"
        #include <cstdint>
        #include <memory>
        namespace A {
            struct Bob {
                uint32_t a;
            };
        }
        namespace B {
            inline uint32_t daft(A::Bob a) { return a.a; }
        }
    "};
    let rs = quote! {
        let a = ffi::A::Bob { a: 12 };
        assert_eq!(ffi::B::daft(a), 12);
    };
    run_test("", hdr, rs, &["B::daft"], &["A::Bob"]);
}

#[test]
fn test_foreign_ns_func_arg_nonpod() {
    let hdr = indoc! {"
        #include <cstdint>
        #include <memory>
        namespace A {
            struct Bob {
                uint32_t a;
                Bob(uint32_t _a) :a(_a) {}
            };
        }
        namespace B {
            inline uint32_t daft(A::Bob a) { return a.a; }
        }
    "};
    let rs = quote! {
        let a = ffi::A::Bob::new(12).within_unique_ptr();
        assert_eq!(ffi::B::daft(a), 12);
    };
    run_test("", hdr, rs, &["B::daft", "A::Bob"], &[]);
}

#[test]
fn test_foreign_ns_meth_arg_pod() {
    let hdr = indoc! {"
        #include <cstdint>
        #include <memory>
        namespace A {
            struct Bob {
                uint32_t a;
            };
        }
        namespace B {
            struct C {
                uint32_t a;
                uint32_t daft(A::Bob a) const { return a.a; }
            };
        }
    "};
    let rs = quote! {
        let a = ffi::A::Bob { a: 12 };
        let b = ffi::B::C { a: 12 };
        assert_eq!(b.daft(a), 12);
    };
    run_test("", hdr, rs, &[], &["A::Bob", "B::C"]);
}

#[test]
fn test_foreign_ns_meth_arg_nonpod() {
    let hdr = indoc! {"
        #include <cstdint>
        #include <memory>
        namespace A {
            struct Bob {
                uint32_t a;
                Bob(uint32_t _a) :a(_a) {}
            };
        }
        namespace B {
            struct C {
                uint32_t a;
                uint32_t daft(A::Bob a) const { return a.a; }
            };
        }
    "};
    let rs = quote! {
        let a = ffi::A::Bob::new(12).within_unique_ptr();
        let b = ffi::B::C { a: 12 };
        assert_eq!(b.daft(a), 12);
    };
    run_test("", hdr, rs, &["A::Bob"], &["B::C"]);
}

#[test]
fn test_foreign_ns_cons_arg_pod() {
    let hdr = indoc! {"
        #include <cstdint>
        #include <memory>
        namespace A {
            struct Bob {
                uint32_t a;
            };
        }
        namespace B {
            struct C {
                uint32_t a;
                C(const A::Bob& input) : a(input.a) {}
            };
        }
    "};
    let rs = quote! {
        let a = ffi::A::Bob { a: 12 };
        let b = ffi::B::C::new(&a).within_unique_ptr();
        assert_eq!(b.as_ref().unwrap().a, 12);
    };
    run_test("", hdr, rs, &[], &["B::C", "A::Bob"]);
}

#[test]
fn test_foreign_ns_cons_arg_nonpod() {
    let hdr = indoc! {"
        #include <cstdint>
        #include <memory>
        namespace A {
            struct Bob {
                Bob(uint32_t _a) :a(_a) {}
                uint32_t a;
            };
        }
        namespace B {
            struct C {
                uint32_t a;
                C(const A::Bob& input) : a(input.a) {}
            };
        }
    "};
    let rs = quote! {
        let a = ffi::A::Bob::new(12).within_unique_ptr();
        let b = ffi::B::C::new(&a).within_unique_ptr();
        assert_eq!(b.as_ref().unwrap().a, 12);
    };
    run_test("", hdr, rs, &["A::Bob"], &["B::C"]);
}

#[test]
fn test_foreign_ns_func_ret_pod() {
    let hdr = indoc! {"
        #include <cstdint>
        #include <memory>
        namespace A {
            struct Bob {
                uint32_t a;
            };
        }
        namespace B {
            inline A::Bob daft() { A::Bob bob; bob.a = 12; return bob; }
        }
    "};
    let rs = quote! {
        assert_eq!(ffi::B::daft().a, 12);
    };
    run_test("", hdr, rs, &["B::daft"], &["A::Bob"]);
}

#[test]
fn test_foreign_ns_func_ret_nonpod() {
    let hdr = indoc! {"
        #include <cstdint>
        #include <memory>
        namespace A {
            struct Bob {
                uint32_t a;
            };
        }
        namespace B {
            inline A::Bob daft() { A::Bob bob; bob.a = 12; return bob; }
        }
    "};
    let rs = quote! {
        ffi::B::daft().within_box().as_ref();
    };
    run_test("", hdr, rs, &["B::daft", "A::Bob"], &[]);
}

#[test]
fn test_foreign_ns_meth_ret_pod() {
    let hdr = indoc! {"
        #include <cstdint>
        #include <memory>
        namespace A {
            struct Bob {
                uint32_t a;
            };
        }
        namespace B {
            struct C {
                uint32_t a;
                A::Bob daft() const { A::Bob bob; bob.a = 12; return bob; }
            };
        }
    "};
    let rs = quote! {
        let b = ffi::B::C { a: 12 };
        assert_eq!(b.daft().a, 12);
    };
    run_test("", hdr, rs, &[], &["A::Bob", "B::C"]);
}

#[test]
fn test_foreign_ns_meth_ret_nonpod() {
    let hdr = indoc! {"
        #include <cstdint>
        #include <memory>
        namespace A {
            struct Bob {
                uint32_t a;
            };
        }
        namespace B {
            struct C {
                uint32_t a;
                A::Bob daft() const { A::Bob bob; bob.a = 12; return bob; }
            };
        }
    "};
    let rs = quote! {
        let b = ffi::B::C { a: 14 };
        b.daft().within_unique_ptr().as_ref().unwrap();
    };
    run_test("", hdr, rs, &["A::Bob"], &["B::C"]);
}

#[test]
fn test_root_ns_func_arg_pod() {
    let hdr = indoc! {"
        #include <cstdint>
        #include <memory>
        struct Bob {
            uint32_t a;
        };
        namespace B {
            inline uint32_t daft(Bob a) { return a.a; }
        }
    "};
    let rs = quote! {
        let a = ffi::Bob { a: 12 };
        assert_eq!(ffi::B::daft(a), 12);
    };
    run_test("", hdr, rs, &["B::daft"], &["Bob"]);
}

#[test]
fn test_root_ns_func_arg_nonpod() {
    let hdr = indoc! {"
        #include <cstdint>
        #include <memory>
        struct Bob {
            uint32_t a;
            Bob(uint32_t _a) :a(_a) {}
        };
        namespace B {
            inline uint32_t daft(Bob a) { return a.a; }
        }
    "};
    let rs = quote! {
        let a = ffi::Bob::new(12).within_unique_ptr();
        assert_eq!(ffi::B::daft(a), 12);
    };
    run_test("", hdr, rs, &["B::daft", "Bob"], &[]);
}

#[test]
fn test_root_ns_meth_arg_pod() {
    let hdr = indoc! {"
        #include <cstdint>
        #include <memory>
        struct Bob {
            uint32_t a;
        };
        namespace B {
            struct C {
                uint32_t a;
                uint32_t daft(Bob a) const { return a.a; }
            };
        }
    "};
    let rs = quote! {
        let a = ffi::Bob { a: 12 };
        let b = ffi::B::C { a: 12 };
        assert_eq!(b.daft(a), 12);
    };
    run_test("", hdr, rs, &[], &["Bob", "B::C"]);
}

#[test]
fn test_root_ns_meth_arg_nonpod() {
    let hdr = indoc! {"
        #include <cstdint>
        #include <memory>
        struct Bob {
            uint32_t a;
            Bob(uint32_t _a) :a(_a) {}
        };
        namespace B {
            struct C {
                uint32_t a;
                uint32_t daft(Bob a) const { return a.a; }
            };
        }
    "};
    let rs = quote! {
        let a = ffi::Bob::new(12).within_unique_ptr();
        let b = ffi::B::C { a: 12 };
        assert_eq!(b.daft(a), 12);
    };
    run_test("", hdr, rs, &["Bob"], &["B::C"]);
}

#[test]
fn test_root_ns_cons_arg_pod() {
    let hdr = indoc! {"
        #include <cstdint>
        #include <memory>
        struct Bob {
            uint32_t a;
        };
        namespace B {
            struct C {
                uint32_t a;
                C(const Bob& input) : a(input.a) {}
            };
        }
    "};
    let rs = quote! {
        let a = ffi::Bob { a: 12 };
        let b = ffi::B::C::new(&a).within_unique_ptr();
        assert_eq!(b.as_ref().unwrap().a, 12);
    };
    run_test("", hdr, rs, &[], &["B::C", "Bob"]);
}

#[test]
fn test_root_ns_cons_arg_nonpod() {
    let hdr = indoc! {"
        #include <cstdint>
        #include <memory>
        struct Bob {
            Bob(uint32_t _a) :a(_a) {}
            uint32_t a;
        };
        namespace B {
            struct C {
                uint32_t a;
                C(const Bob& input) : a(input.a) {}
            };
        }
    "};
    let rs = quote! {
        let a = ffi::Bob::new(12).within_unique_ptr();
        let b = ffi::B::C::new(&a).within_unique_ptr();
        assert_eq!(b.as_ref().unwrap().a, 12);
    };
    run_test("", hdr, rs, &["Bob"], &["B::C"]);
}

#[test]
fn test_root_ns_func_ret_pod() {
    let hdr = indoc! {"
        #include <cstdint>
        #include <memory>
        struct Bob {
            uint32_t a;
        };
        namespace B {
            inline Bob daft() { Bob bob; bob.a = 12; return bob; }
        }
    "};
    let rs = quote! {
        assert_eq!(ffi::B::daft().a, 12);
    };
    run_test("", hdr, rs, &["B::daft"], &["Bob"]);
}

#[test]
fn test_root_ns_func_ret_nonpod() {
    let hdr = indoc! {"
        #include <cstdint>
        #include <memory>
        struct Bob {
            uint32_t a;
        };
        namespace B {
            inline Bob daft() { Bob bob; bob.a = 12; return bob; }
        }
    "};
    let rs = quote! {
        ffi::B::daft().within_unique_ptr().as_ref().unwrap();
    };
    run_test("", hdr, rs, &["B::daft", "Bob"], &[]);
}

#[test]
fn test_root_ns_meth_ret_pod() {
    let hdr = indoc! {"
        #include <cstdint>
        #include <memory>
        struct Bob {
            uint32_t a;
        };
        namespace B {
            struct C {
                uint32_t a;
                Bob daft() const { Bob bob; bob.a = 12; return bob; }
            };
        }
    "};
    let rs = quote! {
        let b = ffi::B::C { a: 12 };
        assert_eq!(b.daft().a, 12);
    };
    run_test("", hdr, rs, &[], &["Bob", "B::C"]);
}

#[test]
fn test_root_ns_meth_ret_nonpod() {
    let hdr = indoc! {"
        #include <cstdint>
        #include <memory>
        struct Bob {
            uint32_t a;
        };
        namespace B {
            struct C {
                uint32_t a;
                Bob daft() const { Bob bob; bob.a = 12; return bob; }
            };
        }
    "};
    let rs = quote! {
        let b = ffi::B::C { a: 12 };
        b.daft().within_unique_ptr().as_ref().unwrap();
    };
    run_test("", hdr, rs, &["Bob"], &["B::C"]);
}

#[test]
fn test_forward_declaration() {
    let hdr = indoc! {"
        #include <cstdint>
        #include <memory>
        struct A;
        struct B {
            B() : a(0) {}
            uint32_t a;
            void daft(const A&) const {}
            static B daft3(const A&) { B b; return b; }
            A daft4();
            std::unique_ptr<A> daft5();
            const std::unique_ptr<A>& daft6();
        };
        A* get_a();
        void delete_a(A*);
    "};
    let cpp = indoc! {"
        struct A {
            A() : a(0) {}
            uint32_t a;
        };
        A* get_a() {
            return new A();
        }
        void delete_a(A* a) {
            delete a;
        }
        A B::daft4() {
            A a;
            return a;
        }
        std::unique_ptr<A> B::daft5() {
            return std::make_unique<A>();
        }
        std::unique_ptr<A> fixed;
        const std::unique_ptr<A>& B::daft6() {
            return fixed;
        }
    "};
    let rs = quote! {
        let b = ffi::B::new().within_unique_ptr();
        let a = ffi::get_a();
        b.daft(unsafe { a.as_ref().unwrap() });
        unsafe { ffi::delete_a(a) };
    };
    run_test(cpp, hdr, rs, &["B", "get_a", "delete_a"], &[]);
}

#[test]
fn test_ulong() {
    let hdr = indoc! {"
    inline unsigned long daft(unsigned long a) { return a; }
    "};
    let rs = quote! {
        assert_eq!(ffi::daft(autocxx::c_ulong(34)), autocxx::c_ulong(34));
    };
    run_test("", hdr, rs, &["daft"], &[]);
}

#[cfg_attr(skip_windows_gnu_failing_tests, ignore)]
#[cfg_attr(skip_windows_msvc_failing_tests, ignore)]
#[test]
fn test_typedef_to_ulong() {
    let hdr = indoc! {"
        typedef unsigned long fiddly;
        inline fiddly daft(fiddly a) { return a; }
    "};
    let rs = quote! {
        assert_eq!(ffi::daft(autocxx::c_ulong(34)), autocxx::c_ulong(34));
    };
    run_test("", hdr, rs, &["daft"], &[]);
}

#[test]
fn test_generate_typedef_to_ulong() {
    let hdr = indoc! {"
        #include <cstdint>
        typedef uint32_t fish_t;
    "};
    let rs = quote! {
        let _: ffi::fish_t;
    };
    run_test("", hdr, rs, &[], &["fish_t"]);
}

#[test]
fn test_ulong_method() {
    let hdr = indoc! {"
    class A {
        public:
        A() {};
        unsigned long daft(unsigned long a) const { return a; }
    };
    "};
    let rs = quote! {
        let a = ffi::A::new().within_unique_ptr();
        assert_eq!(a.as_ref().unwrap().daft(autocxx::c_ulong(34)), autocxx::c_ulong(34));
    };
    run_test("", hdr, rs, &["A"], &[]);
}

#[test]
fn test_ulong_wrapped_method() {
    let hdr = indoc! {"
    #include <cstdint>
    struct B {
        B() {};
        uint32_t a;
    };
    class A {
        public:
        A() {};
        unsigned long daft(unsigned long a, B) const { return a; }
    };
    "};
    let rs = quote! {
        let b = ffi::B::new().within_unique_ptr();
        let a = ffi::A::new().within_unique_ptr();
        assert_eq!(a.as_ref().unwrap().daft(autocxx::c_ulong(34), b), autocxx::c_ulong(34));
    };
    run_test("", hdr, rs, &["A", "B"], &[]);
}

#[test]
fn test_reserved_name() {
    let hdr = indoc! {"
        #include <cstdint>
        inline uint32_t async(uint32_t a) { return a; }
    "};
    let rs = quote! {
        assert_eq!(ffi::async_(34), 34);
    };
    run_test("", hdr, rs, &["async_"], &[]);
}

#[cfg_attr(skip_windows_gnu_failing_tests, ignore)]
#[cfg_attr(skip_windows_msvc_failing_tests, ignore)]
#[test]
fn test_nested_type() {
    // Test that we can import APIs that use nested types.
    // As a regression test, we also test that the nested type `A::B` doesn't conflict with the
    // top-level type `B`. This used to cause compile errors.
    let hdr = indoc! {"
        struct A {
            A() {}
            struct B {
                B() {}
            };
            enum C {};
            using D = int;
        };
        struct B {
            B() {}
            void method_on_top_level_type() const {}
        };
        void take_A_B(A::B);
        void take_A_C(A::C);
        void take_A_D(A::D);
    "};
    let rs = quote! {
        let _ = ffi::A::new().within_unique_ptr();
        let b = ffi::B::new().within_unique_ptr();
        b.as_ref().unwrap().method_on_top_level_type();
    };
    run_test("", hdr, rs, &["A", "B", "take_A_B", "take_A_C"], &[]);
}

#[test]
fn test_nested_type_in_namespace() {
    // Test that we can import APIs that use nested types in a namespace.
    // We can't make this part of the previous test as autocxx drops the
    // namespace, so `A::B` and `N::A::B` would be imported as the same
    // type.
    let hdr = indoc! {"
        namespace N {
            struct A {
                A() {}
                struct B {
                    B() {}
                };
            };
        };
        void take_A_B(N::A::B);
    "};
    let rs = quote! {};
    run_test("", hdr, rs, &["take_A_B"], &[]);
}

#[test]
fn test_nested_enum_in_namespace() {
    let hdr = indoc! {"
        namespace N {
            struct A {
                A() {}
                enum B {
                    C,
                    D,
                };
            };
        };
        void take_A_B(N::A::B);
    "};
    let rs = quote! {};
    run_test("", hdr, rs, &["take_A_B"], &[]);
}

#[test]
fn test_abstract_nested_type() {
    let hdr = indoc! {"
        namespace N {
            class A {
            public:
                A() {}
                class B {
                private:
                    B() {}
                public:
                    virtual ~B() {}
                    virtual void Foo() = 0;
                };
            };
        };
        void take_A_B(const N::A::B&);
    "};
    let rs = quote! {};
    run_test("", hdr, rs, &["take_A_B", "N::A_B"], &[]);
}

#[test]
fn test_nested_type_constructor() {
    let hdr = indoc! {"
        #include <string>
        class A {
        public:
            class B {
            public:
                B(const std::string&) {}
                int b;
            };
            int a;
        };
    "};
    let rs = quote! {
        ffi::A_B::new(&ffi::make_string("Hello")).within_unique_ptr();
    };
    run_test("", hdr, rs, &["A_B"], &[]);
}

#[test]
fn test_generic_type() {
    let hdr = indoc! {"
        #include <cstdint>
        #include <string>
        template<typename TY>
        struct Container {
            Container(TY a_) : a(a_) {}
            TY a;
        };
        struct Secondary {
            Secondary() {}
            void take_a(const Container<char>) const {}
            void take_b(const Container<uint16_t>) const {}
            uint16_t take_c(std::string a) const { return 10 + a.size(); }
        };
    "};
    let rs = quote! {
        use ffi::ToCppString;
        let item = ffi::Secondary::new().within_unique_ptr();
        assert_eq!(item.take_c("hello".into_cpp()), 15)
    };
    run_test("", hdr, rs, &["Secondary"], &[]);
}

#[test]
fn test_cycle_generic_type() {
    let hdr = indoc! {"
        #include <cstdint>
        template<typename TY>
        struct Container {
            Container(TY a_) : a(a_) {}
            TY a;
        };
        inline Container<char> make_thingy() {
            Container<char> a('a');
            return a;
        }
        typedef Container<char> Concrete;
        inline uint32_t take_thingy(Concrete a) {
            return a.a;
        }
    "};
    let rs = quote! {
        assert_eq!(ffi::take_thingy(ffi::make_thingy()), 'a' as u32)
    };
    run_test("", hdr, rs, &["take_thingy", "make_thingy"], &[]);
}

#[test]
fn test_virtual_fns() {
    let hdr = indoc! {"
        #include <cstdint>
        class A {
        public:
            A(uint32_t num) : b(num) {}
            virtual uint32_t foo(uint32_t a) { return a+1; };
            virtual ~A() {}
            uint32_t b;
        };
        class B: public A {
        public:
            B() : A(3), c(4) {}
            virtual uint32_t foo(uint32_t a) { return a+2; };
            uint32_t c;
        };
    "};
    let rs = quote! {
        let mut a = ffi::A::new(12).within_unique_ptr();
        assert_eq!(a.pin_mut().foo(2), 3);
        let mut b = ffi::B::new().within_unique_ptr();
        assert_eq!(b.pin_mut().foo(2), 4);
    };
    run_test("", hdr, rs, &["A", "B"], &[]);
}

#[test]
fn test_const_virtual_fns() {
    let hdr = indoc! {"
        #include <cstdint>
        class A {
        public:
            A(uint32_t num) : b(num) {}
            virtual uint32_t foo(uint32_t a) const { return a+1; };
            virtual ~A() {}
            uint32_t b;
        };
        class B: public A {
        public:
            B() : A(3), c(4) {}
            virtual uint32_t foo(uint32_t a) const { return a+2; };
            uint32_t c;
        };
    "};
    let rs = quote! {
        let a = ffi::A::new(12).within_unique_ptr();
        assert_eq!(a.foo(2), 3);
        let b = ffi::B::new().within_unique_ptr();
        assert_eq!(b.foo(2), 4);
    };
    run_test("", hdr, rs, &["A", "B"], &[]);
}

#[test]
#[ignore] // https://github.com/google/autocxx/issues/197
fn test_virtual_fns_inheritance() {
    let hdr = indoc! {"
        #include <cstdint>
        class A {
        public:
            A(uint32_t num) : b(num) {}
            virtual uint32_t foo(uint32_t a) { return a+1; };
            virtual ~A() {}
            uint32_t b;
        };
        class B: public A {
        public:
            B() : A(3), c(4) {}
            uint32_t c;
        };
    "};
    let rs = quote! {
        let mut b = ffi::B::new().within_unique_ptr();
        assert_eq!(b.pin_mut().foo(2), 3);
    };
    run_test("", hdr, rs, &["B"], &[]);
}

#[test]
fn test_vector_cycle_up() {
    let hdr = indoc! {"
        #include <cstdint>
        #include <vector>
        #include <memory>
        struct A {
            uint32_t a;
        };
        inline uint32_t take_vec(std::unique_ptr<std::vector<A>> many_as) {
            return many_as->size();
        }
        inline std::unique_ptr<std::vector<A>> get_vec() {
            auto items = std::make_unique<std::vector<A>>();
            items->push_back(A { 3 });
            items->push_back(A { 4 });
            return items;
        }
    "};
    let rs = quote! {
        let v = ffi::get_vec();
        assert_eq!(v.as_ref().unwrap().is_empty(), false);
        assert_eq!(ffi::take_vec(v), 2);
    };
    run_test("", hdr, rs, &["take_vec", "get_vec"], &[]);
}

#[test]
fn test_vector_cycle_bare() {
    let hdr = indoc! {"
        #include <cstdint>
        #include <vector>
        struct A {
            uint32_t a;
        };
        inline uint32_t take_vec(std::vector<A> many_as) {
            return many_as.size();
        }
        inline std::vector<A> get_vec() {
            std::vector<A> items;
            items.push_back(A { 3 });
            items.push_back(A { 4 });
            return items;
        }
    "};
    let rs = quote! {
        assert_eq!(ffi::take_vec(ffi::get_vec()), 2);
    };
    run_test("", hdr, rs, &["take_vec", "get_vec"], &[]);
}

#[test]
fn test_cycle_up_of_vec() {
    let hdr = indoc! {"
        #include <cstdint>
        #include <vector>
        #include <memory>
        struct A {
            uint32_t a;
        };
        inline std::unique_ptr<std::vector<A>> take_vec(std::unique_ptr<std::vector<A>> a) {
            return a;
        }
        inline std::unique_ptr<std::vector<A>> get_vec() {
            std::unique_ptr<std::vector<A>> items = std::make_unique<std::vector<A>>();
            items->push_back(A { 3 });
            items->push_back(A { 4 });
            return items;
        }
    "};
    let rs = quote! {
        ffi::take_vec(ffi::get_vec());
    };
    run_test("", hdr, rs, &["take_vec", "get_vec"], &[]);
}

#[test]
fn test_typedef_to_std() {
    let hdr = indoc! {"
        #include <string>
        typedef std::string my_string;
        inline uint32_t take_str(my_string a) {
            return a.size();
        }
    "};
    let rs = quote! {
        use ffi::ToCppString;
        assert_eq!(ffi::take_str("hello".into_cpp()), 5);
    };
    run_test("", hdr, rs, &["take_str"], &[]);
}

#[test]
fn test_typedef_to_up_in_fn_call() {
    let hdr = indoc! {"
        #include <string>
        #include <memory>
        typedef std::unique_ptr<std::string> my_string;
        inline uint32_t take_str(my_string a) {
            return a->size();
        }
    "};
    let rs = quote! {
        use ffi::ToCppString;
        assert_eq!(ffi::take_str("hello".into_cpp()), 5);
    };
    run_test("", hdr, rs, &["take_str"], &[]);
}

#[test]
fn test_typedef_in_pod_struct() {
    let hdr = indoc! {"
        #include <string>
        typedef uint32_t my_int;
        struct A {
            my_int a;
        };
        inline uint32_t take_a(A a) {
            return a.a;
        }
    "};
    let rs = quote! {
        let a = ffi::A {
            a: 32,
        };
        assert_eq!(ffi::take_a(a), 32);
    };
    run_test("", hdr, rs, &["take_a"], &["A"]);
}

#[test]
fn test_cint_in_pod_struct() {
    let hdr = indoc! {"
        #include <string>
        struct A {
            int a;
        };
        inline uint32_t take_a(A a) {
            return a.a;
        }
    "};
    let rs = quote! {
        let a = ffi::A {
            a: 32,
        };
        assert_eq!(ffi::take_a(a), 32);
    };
    run_test("", hdr, rs, &["take_a"], &["A"]);
}

#[test]
fn test_string_in_struct() {
    let hdr = indoc! {"
        #include <string>
        #include <memory>
        struct A {
            std::string a;
        };
        inline A make_a(std::string b) {
            A bob;
            bob.a = b;
            return bob;
        }
        inline uint32_t take_a(A a) {
            return a.a.size();
        }
    "};
    let rs = quote! {
        use ffi::ToCppString;
        assert_eq!(ffi::take_a(as_new(ffi::make_a("hello".into_cpp()))), 5);
    };
    run_test("", hdr, rs, &["make_a", "take_a"], &[]);
}

#[test]
#[cfg_attr(skip_windows_gnu_failing_tests, ignore)]
fn test_up_in_struct() {
    let hdr = indoc! {"
        #include <string>
        #include <memory>
        struct A {
            std::unique_ptr<std::string> a;
        };
        inline A make_a(std::string b) {
            A bob;
            bob.a = std::make_unique<std::string>(b);
            return bob;
        }
        inline uint32_t take_a(A a) {
            return a.a->size();
        }
    "};
    let rs = quote! {
        use ffi::ToCppString;
        assert_eq!(ffi::take_a(as_new(ffi::make_a("hello".into_cpp()))), 5);
    };
    run_test("", hdr, rs, &["make_a", "take_a"], &[]);
}

#[test]
fn test_typedef_to_std_in_struct() {
    let hdr = indoc! {"
        #include <string>
        typedef std::string my_string;
        struct A {
            my_string a;
        };
        inline A make_a(std::string b) {
            A bob;
            bob.a = b;
            return bob;
        }
        inline uint32_t take_a(A a) {
            return a.a.size();
        }
    "};
    let rs = quote! {
        use ffi::ToCppString;
        assert_eq!(ffi::take_a(as_new(ffi::make_a("hello".into_cpp()))), 5);
    };
    run_test("", hdr, rs, &["make_a", "take_a"], &[]);
}

#[test]
#[cfg_attr(skip_windows_gnu_failing_tests, ignore)]
fn test_typedef_to_up_in_struct() {
    let hdr = indoc! {"
        #include <string>
        #include <memory>
        typedef std::unique_ptr<std::string> my_string;
        struct A {
            my_string a;
        };
        inline A make_a(std::string b) {
            A bob;
            bob.a = std::make_unique<std::string>(b);
            return bob;
        }
        inline uint32_t take_a(A a) {
            return a.a->size();
        }
    "};
    let rs = quote! {
        use ffi::ToCppString;
        assert_eq!(ffi::take_a(as_new(ffi::make_a("hello".into_cpp()))), 5);
    };
    run_test("", hdr, rs, &["make_a", "take_a"], &[]);
}

#[test]
fn test_float() {
    let hdr = indoc! {"
    inline float daft(float a) { return a; }
    "};
    let rs = quote! {
        assert_eq!(ffi::daft(34.0f32), 34.0f32);
    };
    run_test("", hdr, rs, &["daft"], &[]);
}

#[test]
fn test_double() {
    let hdr = indoc! {"
    inline double daft(double a) { return a; }
    "};
    let rs = quote! {
        assert_eq!(ffi::daft(34.0f64), 34.0f64);
    };
    run_test("", hdr, rs, &["daft"], &[]);
}

#[test]
fn test_issues_217_222() {
    let hdr = indoc! {"
    #include <string>
    #include <cstdint>
    #include <cstddef>

    template <typename STRING_TYPE> class BasicStringPiece {
        public:
         typedef size_t size_type;
         typedef typename STRING_TYPE::traits_type traits_type;
         typedef typename STRING_TYPE::value_type value_type;
         typedef const value_type* pointer;
         typedef const value_type& reference;
         typedef const value_type& const_reference;
         typedef ptrdiff_t difference_type;
         typedef const value_type* const_iterator;
         typedef std::reverse_iterator<const_iterator> const_reverse_iterator;
         static const size_type npos;
    };

    template<typename CHAR>
    class Replacements {
     public:
      Replacements() {
      }
      void SetScheme(const CHAR*) {
      }
      uint16_t a;
    };

    struct Component {
        uint16_t a;
    };

    template <typename STR>
    class StringPieceReplacements : public Replacements<typename STR::value_type> {
        private:
         using CharT = typename STR::value_type;
         using StringPieceT = BasicStringPiece<STR>;
         using ParentT = Replacements<CharT>;
         using SetterFun = void (ParentT::*)(const CharT*, const Component&);
         void SetImpl(SetterFun, StringPieceT) {
        }
        public:
        void SetSchemeStr(const CharT* str) { SetImpl(&ParentT::SetScheme, str); }
    };

    class GURL {
        public:
        typedef StringPieceReplacements<std::string> UrlReplacements;
        GURL() {}
        GURL ReplaceComponents(const Replacements<char>&) const {
            return GURL();
        }
        uint16_t a;
    };
    "};
    let rs = quote! {
        ffi::GURL::new().within_unique_ptr();
    };
    // The block! directives here are to avoid running into
    // https://github.com/rust-lang/rust-bindgen/pull/1975
    run_test_ex(
        "",
        hdr,
        rs,
        quote! { generate!("GURL") block!("StringPiece") block!("Replacements") },
        None,
        None,
        None,
    );
}

#[test]
#[ignore] // https://github.com/rust-lang/rust-bindgen/pull/1975, https://github.com/google/autocxx/issues/106
fn test_dependent_qualified_type() {
    let hdr = indoc! {"
    #include <stddef.h>
    struct MyString {
        typedef char value_type;
    };
    template<typename T> struct MyStringView {
        typedef typename T::value_type view_value_type;
        const view_value_type* start;
        size_t length;
    };
    const char* HELLO = \"hello\";
    inline MyStringView<MyString> make_string_view() {
        MyStringView<MyString> r;
        r.start = HELLO;
        r.length = 2;
        return r;
    }
    inline size_t take_string_view(const MyStringView<MyString>& bit) {
        return bit.length;
    }
    "};
    let rs = quote! {
        let sv = ffi::make_string_view();
        assert_eq!(ffi::take_string_view(sv.as_ref().unwrap()), 2);
    };
    run_test("", hdr, rs, &["take_string_view", "make_string_view"], &[]);
}

#[test]
fn test_simple_dependent_qualified_type() {
    // bindgen seems to cope with this case just fine
    let hdr = indoc! {"
    #include <stddef.h>
    #include <stdint.h>
    struct MyString {
        typedef char value_type;
    };
    template<typename T> struct MyStringView {
        typedef typename T::value_type view_value_type;
        const view_value_type* start;
        size_t length;
    };
    typedef MyStringView<MyString>::view_value_type MyChar;
    inline MyChar make_char() {
        return 'a';
    }
    inline uint32_t take_char(MyChar c) {
        return static_cast<unsigned char>(c);
    }
    "};
    let rs = quote! {
        let c = ffi::make_char();
        assert_eq!(ffi::take_char(c), 97);
    };
    run_test("", hdr, rs, &["make_char", "take_char"], &[]);
}

#[test]
fn test_ignore_dependent_qualified_type() {
    let hdr = indoc! {"
    #include <stddef.h>
    struct MyString {
        typedef char value_type;
    };
    template<typename T> struct MyStringView {
        typedef typename T::value_type view_value_type;
        const view_value_type* start;
        size_t length;
    };
    MyStringView<MyString> make_string_view();
    struct B {
        B() {}
        inline size_t take_string_view(const MyStringView<MyString> bit) {
            return bit.length;
        }
    };
    "};
    let cpp = indoc! {"
    const char* HELLO = \"hello\";
    MyStringView<MyString> make_string_view() {
        MyStringView<MyString> r;
        r.start = HELLO;
        r.length = 2;
        return r;
    }
    "};
    let rs = quote! {
        ffi::B::new().within_unique_ptr();
    };
    run_test(cpp, hdr, rs, &["B"], &[]);
}

#[test]
fn test_ignore_dependent_qualified_type_reference() {
    let hdr = indoc! {"
    #include <stddef.h>
    struct MyString {
        typedef char value_type;
    };
    template<typename T> struct MyStringView {
        typedef typename T::value_type view_value_type;
        const view_value_type* start;
        size_t length;
    };
    MyStringView<MyString> make_string_view();
    struct B {
        B() {}
        inline size_t take_string_view(const MyStringView<MyString>& bit) {
            return bit.length;
        }
    };
    "};
    let cpp = indoc! {"
    const char* HELLO = \"hello\";
    MyStringView<MyString> make_string_view() {
        MyStringView<MyString> r;
        r.start = HELLO;
        r.length = 2;
        return r;
    }
    "};
    let rs = quote! {
        ffi::B::new().within_unique_ptr();
    };
    run_test(cpp, hdr, rs, &["B"], &[]);
}

#[test]
fn test_specialization() {
    let hdr = indoc! {"
    #include <stddef.h>
    #include <stdint.h>
    #include <string>
    #include <type_traits>

    template <typename T, bool = std::is_trivially_destructible<T>::value>
    struct OptionalStorageBase {
        T value_;
    };

    template <typename T,
    bool = std::is_trivially_copy_constructible<T>::value,
    bool = std::is_trivially_move_constructible<T>::value>
    struct OptionalStorage : OptionalStorageBase<T> {};

    template <typename T>
    struct OptionalStorage<T,
                       true /* trivially copy constructible */,
                       false /* trivially move constructible */>
    : OptionalStorageBase<T> {
    };

    template <typename T>
    struct OptionalStorage<T,
                       false /* trivially copy constructible */,
                       true /* trivially move constructible */>
    : OptionalStorageBase<T> {
    };

    template <typename T>
    struct OptionalStorage<T,
                       true /* trivially copy constructible */,
                       true /* trivially move constructible */>
    : OptionalStorageBase<T> {
    };

    template <typename T>
    class OptionalBase {
    private:
        OptionalStorage<T> storage_;
    };

    template <typename T>
    class Optional : public OptionalBase<T> {

    };

    struct B {
        B() {}
        void take_optional(Optional<std::string>) {}
        uint32_t a;
    };
    "};
    let rs = quote! {
        ffi::B::new().within_unique_ptr();
    };
    run_test("", hdr, rs, &["B"], &[]);
}

#[test]
fn test_private_constructor_make_unique() {
    let hdr = indoc! {"
    #include <stdint.h>
    struct A {
    private:
        A() {};
    public:
        uint32_t a;
    };
    "};
    let rs = quote! {};
    run_test("", hdr, rs, &["A"], &[]);
}

#[test]
#[ignore] // https://github.com/google/autocxx/issues/266
fn test_take_array() {
    let hdr = indoc! {"
    #include <cstdint>
    uint32_t take_array(const uint32_t a[4]) {
        return a[0] + a[2];
    }
    "};
    let rs = quote! {
        let c: [u32; 4usize] = [ 10, 20, 30, 40 ];
        let c = c as *const [_];
        assert_eq!(ffi::take_array(&c), 40);
    };
    run_test("", hdr, rs, &["take_array"], &[]);
}

#[test]
fn test_take_array_in_struct() {
    let hdr = indoc! {"
    #include <cstdint>
    struct data {
        char a[4];
    };
    uint32_t take_array(const data a) {
        return a.a[0] + a.a[2];
    }
    "};
    let rs = quote! {
        let c = ffi::data { a: [ 10, 20, 30, 40 ] };
        assert_eq!(ffi::take_array(c), 40);
    };
    run_test("", hdr, rs, &["take_array"], &["data"]);
}

#[test]
fn test_union_ignored() {
    let hdr = indoc! {"
    #include <cstdint>
    union A {
        uint32_t a;
        float b;
    };
    struct B {
        B() :a(1) {}
        uint32_t take_union(A) const {
            return 3;
        }
        uint32_t get_a() const { return 2; }
        uint32_t a;
    };
    "};
    let rs = quote! {
        let b = ffi::B::new().within_unique_ptr();
        assert_eq!(b.get_a(), 2);
    };
    run_test("", hdr, rs, &["B"], &[]);
}

#[test]
fn test_double_underscores_ignored() {
    let hdr = indoc! {"
    #include <cstdint>
    struct __FOO {
        uint32_t a;
    };
    struct B {
        B() :a(1) {}
        uint32_t take_foo(__FOO) const {
            return 3;
        }
        void do__something() const { }
        uint32_t get_a() const { return 2; }
        uint32_t a;
    };

    struct __default { __default() = default; };
    struct __destructor { ~__destructor() = default; };
    struct __copy { __copy(const __copy&) = default; };
    struct __copy_operator { __copy_operator &operator=(const __copy_operator&) = default; };
    struct __move { __move(__move&&) = default; };
    struct __move_operator { __move_operator &operator=(const __move_operator&) = default; };
    "};
    let rs = quote! {
        let b = ffi::B::new().within_unique_ptr();
        assert_eq!(b.get_a(), 2);
    };
    run_test(
        "",
        hdr,
        rs,
        &[
            "B",
            "__default",
            "__destructor",
            "__copy",
            "__copy_operator",
            "__move",
            "__move_operator",
        ],
        &[],
    );
}

// This test fails on Windows gnu but not on Windows msvc
#[cfg_attr(skip_windows_gnu_failing_tests, ignore)]
#[test]
fn test_double_underscore_typedef_ignored() {
    let hdr = indoc! {"
    #include <cstdint>
    typedef int __int32_t;
    typedef __int32_t __darwin_pid_t;
    typedef __darwin_pid_t pid_t;
    struct B {
        B() :a(1) {}
        uint32_t take_foo(pid_t) const {
            return 3;
        }
        uint32_t get_a() const { return 2; }
        uint32_t a;
    };
    "};
    let rs = quote! {
        let b = ffi::B::new().within_unique_ptr();
        assert_eq!(b.get_a(), 2);
    };
    run_test("", hdr, rs, &["B"], &[]);
}

#[test]
fn test_double_underscores_fn_namespace() {
    let hdr = indoc! {"
    namespace __B {
        inline void a() {}
    };
    "};
    run_generate_all_test(hdr);
}

#[test]
fn test_typedef_to_ptr_is_marked_unsafe() {
    let hdr = indoc! {"
    struct _xlocalefoo; /* forward reference */
    typedef struct _xlocalefoo * locale_tfoo;
    extern \"C\" {
        locale_tfoo duplocalefoo(locale_tfoo);
    }
    "};
    let rs = quote! {};
    run_test("", hdr, rs, &["duplocalefoo"], &[]);
}

#[test]
fn test_issue_264() {
    let hdr = indoc! {"
    namespace a {
        typedef int b;
        //inline namespace c {}
        template <typename> class aa;
        inline namespace c {
        template <typename d, typename = d, typename = aa<d>> class e;
        }
        typedef e<char> f;
        template <typename g, typename, template <typename> typename> struct h {
          using i = g;
        };
        template <typename g, template <typename> class k> using j = h<g, void, k>;
        template <typename g, template <typename> class k>
        using m = typename j<g, k>::i;
        template <typename> struct l { typedef b ab; };
        template <typename p> class aa {
        public:
          typedef p n;
        };
        struct r {
          template <typename p> using o = typename p::c;
        };
        template <typename ad> struct u : r {
          typedef typename ad::n n;
          using ae = m<n, o>;
          template <typename af, typename> struct v { using i = typename l<f>::ab; };
          using ab = typename v<ad, ae>::i;
        };
        } // namespace a
        namespace q {
        template <typename ad> struct w : a::u<ad> {};
        } // namespace q
        namespace a {
        inline namespace c {
        template <typename, typename, typename ad> class e {
          typedef q::w<ad> s;
        public:
          typedef typename s::ab ab;
        };
        } // namespace c
        } // namespace a
        namespace ag {
        namespace ah {
        typedef a::f::ab t;
        class ai {
        public:
          t aj;
        };
        class al;
        namespace am {
        class an {
        public:
          void ao(ai);
        };
        } // namespace am
        class ap {
        public:
          al aq();
        };
        class ar {
        public:
          am::an as;
        };
        class al {
        public:
          ar at;
        };
        struct au {
          ap av;
        };
        } // namespace ah
        } // namespace ag
        namespace operations_research {
        class aw {
        public:
          ag::ah::au ax;
        };
        class Solver {
        public:
          aw ay;
        };
        } // namespace operations_research
    "};
    let rs = quote! {};
    run_test_ex(
        "",
        hdr,
        rs,
        directives_from_lists(&["operations_research::Solver"], &[], None),
        make_cpp17_adder(),
        None,
        None,
    );
}

#[test]
fn test_unexpected_use() {
    // https://github.com/google/autocxx/issues/303
    let hdr = indoc! {"
        typedef int a;
        namespace b {
        namespace c {
        enum d : a;
        }
        } // namespace b
        namespace {
        using d = b::c::d;
        }
        namespace content {
        class RenderFrameHost {
        public:
            RenderFrameHost() {}
        d e;
        };
        } // namespace content
        "};
    let rs = quote! {
        let _ = ffi::content::RenderFrameHost::new().within_unique_ptr();
    };
    run_test("", hdr, rs, &["content::RenderFrameHost"], &[]);
}

#[test]
fn test_get_pure_virtual() {
    let hdr = indoc! {"
        #include <cstdint>
        class A {
        public:
            virtual ~A() {}
            virtual uint32_t get_val() const = 0;
        };
        class B : public A {
        public:
            virtual uint32_t get_val() const { return 3; }
        };
        const B b;
        inline const A* get_a() { return &b; };
    "};
    let rs = quote! {
        let a = ffi::get_a();
        let a_ref = unsafe { a.as_ref() }.unwrap();
        assert_eq!(a_ref.get_val(), 3);
    };
    run_test("", hdr, rs, &["A", "get_a"], &[]);
}

#[test]
fn test_abstract_class_no_make_unique() {
    // We shouldn't generate a new().within_unique_ptr() for abstract classes.
    // The test is successful if the bindings compile, i.e. if autocxx doesn't
    // attempt to instantiate the class.
    let hdr = indoc! {"
        class A {
        public:
            A() {}
            virtual ~A() {}
            virtual void foo() const = 0;
        };
    "};
    let rs = quote! {};
    run_test("", hdr, rs, &["A"], &[]);
}

#[test]
fn test_derived_abstract_class_no_make_unique() {
    let hdr = indoc! {"
        class A {
        public:
            A();
            virtual ~A() {}
            virtual void foo() const = 0;
        };

        class B : public A {
        public:
            B();
        };
    "};
    let rs = quote! {};
    run_test("", hdr, rs, &["A", "B"], &[]);
}

#[test]
fn test_recursive_derived_abstract_class_no_make_unique() {
    let hdr = indoc! {"
        class A {
        public:
            A() {}
            virtual ~A() {}
            virtual void foo() const = 0;
        };

        class B : public A {
        public:
            B() {};
        };

        class C : public B {
        public:
            C() {};
        };
    "};
    let rs = quote! {};
    run_test("", hdr, rs, &["A", "B", "C"], &[]);
}

#[test]
fn test_derived_abstract_class_with_no_allowlisting_no_make_unique() {
    let hdr = indoc! {"
        class A {
        public:
            A();
            virtual ~A() {}
            virtual void foo() const = 0;
        };

        class B : public A {
        public:
            B();
        };
    "};
    let rs = quote! {};
    run_test("", hdr, rs, &["B"], &[]);
}

#[test]
fn test_vector_of_pointers() {
    // Just ensures the troublesome API is ignored
    let hdr = indoc! {"
        #include <vector>
        namespace operations_research {
        class a;
        class Solver {
        public:
          struct b c(std::vector<a *>);
        };
        class a {};
        } // namespace operations_research
    "};
    let rs = quote! {};
    run_test("", hdr, rs, &["operations_research::Solver"], &[]);
}

#[test]
fn test_vec_and_up_of_primitives() {
    let hdr = indoc! {"
        #include <vector>
        #include <memory>
        #include <cstdint>
        class Value {
        public:
            Value(std::vector<uint32_t>) {} // OK
            Value(std::unique_ptr<uint32_t>) {} // should be ignored
            Value(std::vector<int>) {} // should be ignored
            Value(std::unique_ptr<int>) {} // should be ignored
            Value(std::vector<char>) {} // should be ignored
            Value(std::unique_ptr<char>) {} // should be ignored
            Value(std::vector<float>) {} // OK
            Value(std::unique_ptr<float>) {} // should be ignored
            Value(std::vector<bool>) {} // should be ignored
            Value(std::unique_ptr<bool>) {} // should be ignored
            Value(std::vector<size_t>) {} // OK
            Value(std::unique_ptr<size_t>) {} // should be ignored
        };
        inline std::vector<uint32_t> make_vec_uint32_t() {
            std::vector<uint32_t> a;
            return a;
        }
        inline std::vector<float> make_vec_float() {
            std::vector<float> a;
            return a;
        }
        inline std::vector<size_t> make_vec_size_t() {
            std::vector<size_t> a;
            return a;
        }
    "};
    let rs = quote! {
        ffi::Value::new(ffi::make_vec_uint32_t()).within_box();
        ffi::Value::new6(ffi::make_vec_float()).within_box();
        ffi::Value::new10(ffi::make_vec_size_t()).within_box();
    };
    run_test(
        "",
        hdr,
        rs,
        &[
            "Value",
            "make_vec_uint32_t",
            "make_vec_float",
            "make_vec_size_t",
        ],
        &[],
    );
}

#[test]
fn test_pointer_to_pointer() {
    // Just ensures the troublesome API is ignored
    let hdr = indoc! {"
        namespace operations_research {
        class a;
        class Solver {
        public:
          struct b c(a **);
        };
        class a {};
        } // namespace operations_research
    "};
    let rs = quote! {};
    run_test("", hdr, rs, &["operations_research::Solver"], &[]);
}

#[test]
fn test_defines_effective() {
    let hdr = indoc! {"
        #include <cstdint>
        #ifdef FOO
        inline uint32_t a() { return 4; }
        #endif
    "};
    let rs = quote! {
        ffi::a();
    };
    run_test_ex(
        "",
        hdr,
        rs,
        quote! { generate!("a") },
        make_clang_arg_adder(&["-DFOO"]),
        None,
        None,
    );
}

#[test]
#[ignore] // https://github.com/google/autocxx/issues/227
fn test_function_pointer_template() {
    let hdr = indoc! {"
        typedef int a;
        namespace std {
        template <typename> class b;
        }
        typedef a c;
        namespace operations_research {
        class d;
        class Solver {
        public:
            typedef std::b<c()> IndexEvaluator3;
            d e(IndexEvaluator3);
        };
        class d {};
        } // namespace operations_research
    "};
    let rs = quote! {};
    run_test("", hdr, rs, &["operations_research::Solver"], &[]);
}

#[test]
fn test_cvoid() {
    let hdr = indoc! {"
        #include <memory>
        #include <cstdint>
        inline void* a() {
            return static_cast<void*>(new int(3));
        }
        inline uint32_t b(void* p) {
            int* p_int = static_cast<int*>(p);
            auto val = *p_int;
            delete p_int;
            return val;
        }
    "};
    let rs = quote! {
        let ptr = ffi::a();
        let res = unsafe { ffi::b(ptr) };
        assert_eq!(res, 3);
    };
    run_test("", hdr, rs, &["a", "b"], &[]);
}

#[test]
fn test_c_schar() {
    let hdr = indoc! {"
        inline signed char a() {
            return 8;
        }
    "};
    let rs = quote! {
        assert_eq!(ffi::a(), 8);
    };
    run_test("", hdr, rs, &["a"], &[]);
}

#[test]
fn test_c_uchar() {
    let hdr = indoc! {"
        inline unsigned char a() {
            return 8;
        }
    "};
    let rs = quote! {
        assert_eq!(ffi::a(), 8);
    };
    run_test("", hdr, rs, &["a"], &[]);
}

#[test]
fn test_c_ulonglong() {
    // We don't test all the different variable-length integer types which we populate.
    // If one works, they probably all do. Hopefully.
    let hdr = indoc! {"
        inline unsigned long long a() {
            return 8;
        }
    "};
    let rs = quote! {
        assert_eq!(ffi::a(), autocxx::c_ulonglong(8));
    };
    run_test("", hdr, rs, &["a"], &[]);
}

#[test]
fn test_string_transparent_function() {
    let hdr = indoc! {"
        #include <string>
        #include <cstdint>
        inline uint32_t take_string(std::string a) { return a.size(); }
    "};
    let rs = quote! {
        assert_eq!(ffi::take_string("hello"), 5);
    };
    run_test("", hdr, rs, &["take_string"], &[]);
}

#[test]
fn test_string_transparent_method() {
    let hdr = indoc! {"
        #include <string>
        #include <cstdint>
        struct A {
            A() {}
            inline uint32_t take_string(std::string a) const { return a.size(); }
        };
    "};
    let rs = quote! {
        let a = ffi::A::new().within_unique_ptr();
        assert_eq!(a.take_string("hello"), 5);
    };
    run_test("", hdr, rs, &["A"], &[]);
}

#[test]
fn test_string_transparent_static_method() {
    let hdr = indoc! {"
        #include <string>
        #include <cstdint>
        struct A {
            A() {}
            static inline uint32_t take_string(std::string a) { return a.size(); }
        };
    "};
    let rs = quote! {
        assert_eq!(ffi::A::take_string("hello"), 5);
    };
    run_test("", hdr, rs, &["A"], &[]);
}

#[test]
#[ignore] // https://github.com/google/autocxx/issues/490
fn test_issue_490() {
    let hdr = indoc! {"
        typedef int a;
        typedef long unsigned size_t;
        namespace std {
        namespace {
        using ::size_t;
        template <class b, b c> struct g { static const b value = c; };
        template <bool d> using e = g<bool, d>;
        typedef e<true> true_type;
        template <size_t, size_t> struct ag {};
        template <class b> typename b ::h move();
        template <class> class allocator;
        template <class> class vector;
        } // namespace
        } // namespace std
        void *operator new(size_t, void *);
        namespace std {
        namespace {
        template <class> struct iterator;
        template <class b, class> struct ay { using h = b *; };
        template <class b> struct bj { b bk; };
        template <class bm, class> class bn : bj<bm> {};
        template <class b, class i = b> class unique_ptr {
        typedef i bp;
        typedef typename ay<b, bp>::h bh;
        bn<bh, bp> bq;

        public:
        unique_ptr();
        unique_ptr(bh);
        bh get() const;
        bh release();
        };
        template <class = void> struct bt;
        } // namespace
        } // namespace std
        typedef a bv;
        namespace absl {
        template <typename ce> class cj {
        public:
        using bh = ce *;
        using iterator = bh;
        };
        namespace j {
        template <class ce> struct cp {
        using k = ce;
        using cq = std::bt<>;
        };
        template <class ce> using cr = typename cp<ce>::k;
        template <class ce> using cs = typename cp<ce>::cq;
        template <class, class, class, class> class ct {
        public:
        class iterator {};
        class cu {
            cu(iterator);
            iterator cv;
        };
        };
        template <typename> struct cw;
        } // namespace j
        template <class ce, class k = j::cr<ce>, class cq = j::cs<ce>,
                class cx = std::allocator<ce>>
        class cy : public j::ct<j::cw<ce>, k, cq, cx> {};
        } // namespace absl
        namespace cz {
        template <typename da> class db { std::ag<sizeof(a), alignof(da)> c; };
        } // namespace cz
        namespace spanner {
        class l;
        class ColumnList {
        public:
        typedef absl::cj<l>::iterator iterator;
        iterator begin();
        };
        class dd {
        union {
            cz::db<absl::cy<bv>::cu> e;
        };
        };
        class Row {
        public:
        bool f(dd);
        };
        } // namespace spanner
    "};
    let rs = quote! {};
    run_test("", hdr, rs, &["spanner::Row", "spanner::ColumnList"], &[]);
}

#[test]
fn test_immovable_object() {
    let hdr = indoc! {"
        class A {
        public:
            A();
            A(A&&) = delete;
        };

        class B{
        public:
            B();
            B(const B&) = delete;
        };
    "};
    let rs = quote! {};
    run_test("", hdr, rs, &["A", "B"], &[]);
}

#[test]
fn test_struct_with_reference() {
    let hdr = indoc! {"
        #include <cstdint>
        #include <utility>
        struct A {
            uint32_t a;
        };
        struct B {
            B(const A& param) : a(param) {}
            const A& a;
        };
    "};
    let rs = quote! {};
    run_test("", hdr, rs, &["A", "B"], &[]);
}

#[test]
fn test_struct_with_rvalue() {
    let hdr = indoc! {"
        #include <cstdint>
        #include <utility>
        struct A {
            uint32_t a;
        };
        struct B {
            B(A&& param) : a(std::move(param)) {}
            A&& a;
        };
    "};
    let rs = quote! {};
    run_test("", hdr, rs, &["A", "B"], &[]);
}

#[test]
fn test_immovable_nested_object() {
    let hdr = indoc! {"
        struct C {
            class A {
            public:
                A();
                A(A&&) = delete;
            };

            class B{
            public:
                B();
                B(const B&) = delete;
            };
        };
    "};
    let rs = quote! {};
    run_test("", hdr, rs, &["C_A", "C_B"], &[]);
}

#[test]
fn test_type_called_type() {
    let hdr = indoc! {"
        namespace a {
            template<int _Len>
            struct b
            {
                union type
                {
                    unsigned char __data[_Len];
                    struct foo {
                        int a;
                    };
                };
            };
        }
        inline void take_type(a::b<4>::type) {}
    "};
    let rs = quote! {};
    run_test("", hdr, rs, &["take_type"], &[]);
}

#[test]
fn test_bridge_conflict_ty() {
    let hdr = indoc! {"
        namespace a {
            struct Key { int a; };
        }
        namespace b {
            struct Key { int a; };
        }
    "};
    let rs = quote! {};
    run_test("", hdr, rs, &["a::Key", "b::Key"], &[]);
}

#[test]
fn test_bridge_conflict_ty_fn() {
    let hdr = indoc! {"
        namespace a {
            struct Key { int a; };
        }
        namespace b {
            inline void Key() {}
        }
    "};
    let rs = quote! {};
    run_test("", hdr, rs, &["a::Key", "b::Key"], &[]);
}

#[test]
fn test_issue_506() {
    let hdr = indoc! {"
        namespace std {
            template <class, class> class am;
            typedef am<char, char> an;
        } // namespace std
        namespace be {
            class bf {
            virtual std::an bg() = 0;
            };
            class bh : bf {};
        } // namespace be
        namespace spanner {
            class Database;
            class Row {
            public:
            Row(be::bh *);
            };
        } // namespace spanner
    "};
    let rs = quote! {};
    run_test_ex(
        "",
        hdr,
        rs,
        directives_from_lists(&["spanner::Database", "spanner::Row"], &[], None),
        // This is normally a valid warning for generating bindings for this code, but we're doing
        // it on purpose as a regression test on minimized code so we'll just ignore it.
        make_clang_optional_arg_adder(&[], &["-Wno-delete-abstract-non-virtual-dtor"]),
        None,
        None,
    );
}

#[test]
fn test_private_inheritance() {
    let hdr = indoc! {"
        class A {
        public:
            void foo() {}
            int a;
        };
        class B : A {
        public:
            void bar() {}
            int b;
        };
    "};
    let rs = quote! {};
    run_test("", hdr, rs, &["A", "B"], &[]);
}

#[test]
fn test_error_generated_for_static_data() {
    let hdr = indoc! {"
        #include <cstdint>
        struct A {
            A() {}
            uint32_t a;
        };
        static A FOO = A();
    "};
    let rs = quote! {};
    run_test_ex(
        "",
        hdr,
        rs,
        quote! { generate!("FOO")},
        None,
        Some(make_error_finder("FOO")),
        None,
    );
}

#[test]
fn test_error_generated_for_array_dependent_function() {
    let hdr = indoc! {"
        #include <cstdint>
        #include <functional>
        inline void take_func(std::function<bool(const uint32_t number)>) {
        }
    "};
    let rs = quote! {};
    run_test_ex(
        "",
        hdr,
        rs,
        quote! { generate! ("take_func")},
        None,
        Some(make_error_finder("take_func")),
        None,
    );
}

#[test]
#[cfg_attr(skip_windows_gnu_failing_tests, ignore)]
#[cfg_attr(skip_windows_msvc_failing_tests, ignore)]
fn test_error_generated_for_array_dependent_method() {
    let hdr = indoc! {"
        #include <cstdint>
        #include <functional>
        struct A {
            void take_func(std::function<bool(const uint32_t number)>) {
            }
        };
    "};
    let rs = quote! {};
    run_test_ex(
        "",
        hdr,
        rs,
        quote! { generate! ("A")},
        None,
        Some(make_string_finder(
            ["take_func", "couldn't be generated"]
                .map(|s| s.to_string())
                .to_vec(),
        )),
        None,
    );
}

#[test]
fn test_error_generated_for_pod_with_nontrivial_destructor() {
    // take_a is necessary here because cxx won't generate the required
    // static assertions unless the type is actually used in some context
    // where cxx needs to decide it's trivial or non-trivial.
    let hdr = indoc! {"
        #include <cstdint>
        #include <functional>
        struct A {
            ~A() {}
        };
        inline void take_a(A) {}
    "};
    let rs = quote! {};
    run_test_expect_fail("", hdr, rs, &["take_a"], &["A"]);
}

#[test]
fn test_error_generated_for_pod_with_nontrivial_move_constructor() {
    // take_a is necessary here because cxx won't generate the required
    // static assertions unless the type is actually used in some context
    // where cxx needs to decide it's trivial or non-trivial.
    let hdr = indoc! {"
        #include <cstdint>
        #include <functional>
        struct A {
            A() = default;
            A(A&&) {}
        };
        inline void take_a(A) {}
    "};
    let rs = quote! {};
    run_test_expect_fail("", hdr, rs, &["take_a"], &["A"]);
}

#[test]
fn test_double_destruction() {
    let hdr = indoc! {"
        #include <stdio.h>
        #include <stdlib.h>
        // A simple type to let Rust verify the destructor is run.
        struct NotTriviallyDestructible {
            NotTriviallyDestructible() = default;
            NotTriviallyDestructible(const NotTriviallyDestructible&) = default;
            NotTriviallyDestructible(NotTriviallyDestructible&&) = default;

            ~NotTriviallyDestructible() {}
        };

        struct ExplicitlyDefaulted {
            ExplicitlyDefaulted() = default;
            ~ExplicitlyDefaulted() = default;

            NotTriviallyDestructible flag;
        };
    "};
    let rs = quote! {
        moveit! {
            let mut moveit_t = ffi::ExplicitlyDefaulted::new();
        }
    };
    match do_run_test(
        "",
        hdr,
        rs,
        directives_from_lists(
            &[],
            &["NotTriviallyDestructible", "ExplicitlyDefaulted"],
            None,
        ),
        None,
        None,
        None,
        "unsafe_ffi",
        None,
    ) {
        Err(TestError::CppBuild(_)) => {} // be sure this fails due to a static_assert
        // rather than some runtime problem
        _ => panic!("Test didn't fail as expected"),
    };
}

#[test]
fn test_keyword_function() {
    let hdr = indoc! {"
        inline void move(int) {};
    "};
    let rs = quote! {};
    run_test("", hdr, rs, &["move_"], &[]);
}

#[test]
fn test_keyword_method() {
    let hdr = indoc! {"
        struct A {
            int a;
            inline void move() {};
        };
    "};
    let rs = quote! {};
    run_test("", hdr, rs, &["A"], &[]);
}

#[test]
fn test_doc_passthru() {
    let hdr = indoc! {"
        #include <cstdint>
        /// Elephants!
        struct A {
            uint32_t a;
        };
        /// Giraffes!
        struct B {
            uint32_t a;
        };
        /// Rhinos!
        inline uint32_t get_a() { return 3; }
    "};
    let rs = quote! {};
    run_test_ex(
        "",
        hdr,
        rs,
        directives_from_lists(&["A", "get_a"], &["B"], None),
        None,
        Some(make_string_finder(
            ["Giraffes", "Elephants", "Rhinos"]
                .map(|s| s.to_string())
                .to_vec(),
        )),
        None,
    );
}

#[test]
fn test_closure() {
    // Ensuring presence of this closure doesn't break other things
    let hdr = indoc! {"
    #include <functional>
    #include <cstdint>

    inline bool take_closure(std::function<bool(const uint32_t number)> fn) {
        return fn(5);
    }
    inline uint32_t get_a() {
        return 3;
    }
    "};
    let rs = quote! {
        assert_eq!(ffi::get_a(), 3);
    };
    run_test("", hdr, rs, &["get_a"], &[]);
}

#[test]
fn test_multiply_nested_inner_type() {
    let hdr = indoc! {"
        struct Turkey {
            struct Duck {
                struct Hen {
                    int wings;
                };
                struct HenWithDefault {
                    HenWithDefault() = default;
                    int wings;
                };
                struct HenWithDestructor {
                    ~HenWithDestructor() = default;
                    int wings;
                };
                struct HenWithCopy {
                    HenWithCopy() = default;
                    HenWithCopy(const HenWithCopy&) = default;
                    int wings;
                };
                struct HenWithMove {
                    HenWithMove() = default;
                    HenWithMove(HenWithMove&&) = default;
                    int wings;
                };
            };
        };
        "};
    let rs = quote! {
        ffi::Turkey_Duck_Hen::new().within_unique_ptr();
        ffi::Turkey_Duck_HenWithDefault::new().within_unique_ptr();
        ffi::Turkey_Duck_HenWithDestructor::new().within_unique_ptr();
        ffi::Turkey_Duck_HenWithCopy::new().within_unique_ptr();
        ffi::Turkey_Duck_HenWithMove::new().within_unique_ptr();

        moveit! {
            let hen = ffi::Turkey_Duck_Hen::new();
            let moved_hen = autocxx::moveit::new::mov(hen);
            let _copied_hen = autocxx::moveit::new::copy(moved_hen);

            let hen = ffi::Turkey_Duck_HenWithDefault::new();
            let moved_hen = autocxx::moveit::new::mov(hen);
            let _copied_hen = autocxx::moveit::new::copy(moved_hen);

            let _hen = ffi::Turkey_Duck_HenWithDestructor::new();

            let hen = ffi::Turkey_Duck_HenWithCopy::new();
            let _copied_hen = autocxx::moveit::new::copy(hen);

            let hen = ffi::Turkey_Duck_HenWithMove::new();
            let _moved_hen = autocxx::moveit::new::mov(hen);
        }
    };
    run_test(
        "",
        hdr,
        rs,
        &[],
        &[
            "Turkey_Duck_Hen",
            "Turkey_Duck_HenWithDefault",
            "Turkey_Duck_HenWithDestructor",
            "Turkey_Duck_HenWithCopy",
            "Turkey_Duck_HenWithMove",
        ],
    );
}

#[test]
fn test_underscored_namespace_for_inner_type() {
    let hdr = indoc! {"
        namespace __foo {
            struct daft {
                struct bob {
                    int a;
                };
                int a;
            };
        }
        inline void bar(__foo::daft::bob) {}
    "};
    let rs = quote! {};
    run_test("", hdr, rs, &["bar"], &[]);
}

#[test]
fn test_blocklist_not_overly_broad() {
    // This is a regression test. We used to block anything that starts with "rust" or "std",
    // not just items in the "rust" and "std" namespaces. We therefore test that functions starting
    // with "rust" or "std" get imported.
    let hdr = indoc! {"
    inline void rust_func() { }
    inline void std_func() { }
    "};
    let rs = quote! {
        ffi::rust_func();
        ffi::std_func();
    };
    run_test("", hdr, rs, &["rust_func", "std_func"], &[]);
}

#[test]
#[ignore] // https://github.com/google/autocxx/issues/837
fn test_ref_qualified_method() {
    let hdr = indoc! {"
        struct A {
            void foo() & {}
        };
    "};
    let rs = quote! {
        A::new().within_unique_ptr().foo();
    };
    run_test("", hdr, rs, &["A"], &[]);
}

#[cfg_attr(skip_windows_msvc_failing_tests, ignore)]
#[cfg_attr(skip_windows_gnu_failing_tests, ignore)]
#[test]
fn test_stringview() {
    // Test that APIs using std::string_view do not otherwise cause errors.
    let hdr = indoc! {"
        #include <string_view>
        #include <string>
        void take_string_view(std::string_view) {}
        std::string_view return_string_view(const std::string& a) { return std::string_view(a); }
    "};
    let rs = quote! {};
    run_test_ex(
        "",
        hdr,
        rs,
        directives_from_lists(&["take_string_view", "return_string_view"], &[], None),
        make_cpp17_adder(),
        None,
        None,
    );
}

#[test]
fn test_include_cpp_alone() {
    let hdr = indoc! {"
        #include <cstdint>
        inline uint32_t give_int() {
            return 5;
        }
    "};
    let hexathorpe = Token![#](Span::call_site());
    let rs = quote! {
        use autocxx::include_cpp;
        include_cpp! {
            #hexathorpe include "input.h"
            safety!(unsafe_ffi)
            generate!("give_int")
        }
        fn main() {
            assert_eq!(ffi::give_int(), 5);
        }
    };
    do_run_test_manual("", hdr, rs, None, None).unwrap();
}

#[test]
fn test_include_cpp_in_path() {
    let hdr = indoc! {"
        #include <cstdint>
        inline uint32_t give_int() {
            return 5;
        }
    "};
    let hexathorpe = Token![#](Span::call_site());
    let rs = quote! {
            autocxx::include_cpp! {
                #hexathorpe include "input.h"
                safety!(unsafe_ffi)
                generate!("give_int")
            }
            fn main() {
                assert_eq!(ffi::give_int(), 5);
            }
    };
    do_run_test_manual("", hdr, rs, None, None).unwrap();
}

#[test]
fn test_bitset() {
    let hdr = indoc! {"
        #include <cstddef>
        template <size_t _N_words, size_t _Size>
        class __bitset
        {
        public:
            typedef size_t              __storage_type;
            __storage_type __first_[_N_words];
            inline bool all() {
                return false;
            }
        };

        template <size_t _Size>
        class bitset
            : private __bitset<_Size == 0 ? 0 : (_Size - 1) / (sizeof(size_t) * 8) + 1, _Size>
        {
        public:
            static const unsigned __n_words = _Size == 0 ? 0 : (_Size - 1) / (sizeof(size_t) * 8) + 1;
            typedef __bitset<__n_words, _Size> base;
            bool all() const noexcept;
        };


        typedef bitset<1> mybitset;
    "};
    run_generate_all_test(hdr);
}

#[test]
fn test_cint_vector() {
    let hdr = indoc! {"
        #include <vector>
        #include <cstdint>
        inline std::vector<int32_t> give_vec() {
            return std::vector<int32_t> {1,2};
        }
    "};

    let rs = quote! {
        assert_eq!(ffi::give_vec().as_ref().unwrap().as_slice(), &[1,2]);
    };

    run_test("", hdr, rs, &["give_vec"], &[]);
}

#[test]
#[ignore] // https://github.com/google/autocxx/issues/422
fn test_int_vector() {
    let hdr = indoc! {"
        #include <vector>
        std::vector<int> give_vec() {
            return std::vector<int> {1,2};
        }
    "};

    let rs = quote! {
        assert_eq!(ffi::give_vec().as_ref().unwrap().as_slice(), &[autocxx::c_int(1),autocxx::c_int(2)]);
    };

    run_test("", hdr, rs, &["give_vec"], &[]);
}

#[test]
fn test_size_t() {
    let hdr = indoc! {"
        #include <cstddef>
        inline size_t get_count() { return 7; }
    "};

    let rs = quote! {
        ffi::get_count();
    };

    run_test_ex(
        "",
        hdr,
        rs,
        directives_from_lists(&["get_count"], &[], None),
        None,
        Some(make_rust_code_finder(vec![
            quote! {fn get_count() -> usize},
        ])),
        None,
    );
}

#[test]
fn test_deleted_function() {
    // We shouldn't generate bindings for deleted functions.
    // The test is successful if the bindings compile, i.e. if autocxx doesn't
    // attempt to call the deleted function.
    let hdr = indoc! {"
        class A {
        public:
            void foo() = delete;
        };
    "};
    let rs = quote! {};
    run_test("", hdr, rs, &["A"], &[]);
}

#[test]
fn test_ignore_move_constructor() {
    let hdr = indoc! {"
        class A {
        public:
            A() {}
            A(A&&) {};
        };
    "};
    let rs = quote! {};
    run_test("", hdr, rs, &["A"], &[]);
}

#[test]
fn test_ignore_function_with_rvalue_ref() {
    let hdr = indoc! {"
        #include <string>

        void moveme(std::string &&);
    "};
    let rs = quote! {};
    run_test("", hdr, rs, &["moveme"], &[]);
}

#[test]
fn test_take_nonpod_rvalue_from_up() {
    let hdr = indoc! {"
        #include <string>
        struct A {
            std::string a;
        };
        inline void take_a(A&&) {};
    "};
    let rs = quote! {
        let a = ffi::A::new().within_unique_ptr();
        ffi::take_a(a);

        let a2 = ffi::A::new().within_box();
        ffi::take_a(a2);
    };
    run_test("", hdr, rs, &["A", "take_a"], &[]);
}

#[test]
fn test_take_nonpod_rvalue_from_stack() {
    let hdr = indoc! {"
        #include <string>
        struct A {
            std::string a;
        };
        inline void take_a(A&&) {};
    "};
    let rs = quote! {
        moveit! { let a = ffi::A::new() };
        ffi::take_a(a);
    };
    run_test("", hdr, rs, &["A", "take_a"], &[]);
}

#[test]
fn test_overloaded_ignored_function() {
    // When overloaded functions are ignored during import, the placeholder
    // functions generated for them should have unique names, just as they
    // would have if they had been imported successfully.
    // The test is successful if the bindings compile.
    let hdr = indoc! {"
        struct Blocked {};
        class A {
        public:
            void take_blocked(Blocked);
            void take_blocked(Blocked, int);
        };
    "};
    let rs = quote! {};
    run_test_ex(
        "",
        hdr,
        rs,
        quote! {
            generate!("A")
            block!("Blocked")
        },
        None,
        None,
        None,
    );
}

#[test]
fn test_namespaced_constant() {
    let hdr = indoc! {"
        namespace A {
            const int kConstant = 3;
        }
    "};
    let rs = quote! {
        assert_eq!(ffi::A::kConstant, 3);
    };
    run_test("", hdr, rs, &["A::kConstant"], &[]);
}

#[test]
fn test_issue_470_492() {
    let hdr = indoc! {"
        namespace std {
            template <bool, typename _Iftrue, typename _Iffalse> struct a;
        }
        template <typename> struct b;
        template <typename d> struct c {
            typedef std::a<b<d>::c, int, int> e;
        };
    "};
    run_generate_all_test(hdr);
}

#[test]
fn test_no_impl() {
    let hdr = indoc! {"
        struct A {
            int a;
        };
    "};
    let rs = quote! {};
    run_test_ex(
        "",
        hdr,
        rs,
        quote! {
            exclude_impls!()
            exclude_utilities!()
            generate!("A")
        },
        None,
        None,
        None,
    );
}

#[test]
fn test_generate_all() {
    let hdr = indoc! {"
        #include <cstdint>
        inline uint32_t give_int() {
            return 5;
        }
    "};
    let rs = quote! {
        assert_eq!(ffi::give_int(), 5);
    };
    run_test_ex(
        "",
        hdr,
        rs,
        quote! {
            generate_all!()
        },
        None,
        None,
        None,
    );
}

#[test]
fn test_std_thing() {
    let hdr = indoc! {"
        #include <cstdint>
        namespace std {
            struct A {
                uint8_t a;
            };
        }
        typedef char daft;
    "};
    run_generate_all_test(hdr);
}

#[test]
fn test_two_mods() {
    let hdr = indoc! {"
        #include <cstdint>
        struct A {
            uint32_t a;
        };
        inline A give_a() {
            A a;
            a.a = 5;
            return a;
        }
        inline uint32_t get_a(A a) {
            return a.a;
        }
        struct B {
            uint32_t a;
        };
        inline B give_b() {
            B a;
            a.a = 8;
            return a;
        }
        inline uint32_t get_b(B a) {
            return a.a;
        }
    "};
    let hexathorpe = Token![#](Span::call_site());
    let rs = quote! {
        use autocxx::prelude::*;
        include_cpp! {
            #hexathorpe include "input.h"
            safety!(unsafe_ffi)
            generate!("give_a")
            generate!("get_a")
        }
        include_cpp! {
            #hexathorpe include "input.h"
            name!(ffi2)
            generate!("give_b")
            generate!("get_b")
        }
        fn main() {
            let a = ffi::give_a().within_unique_ptr();
            assert_eq!(ffi::get_a(a), 5);
            let b = unsafe { ffi2::give_b().within_unique_ptr() };
            assert_eq!(unsafe { ffi2::get_b(b) }, 8);
        }
    };
    do_run_test_manual("", hdr, rs, None, None).unwrap();
}

#[test]
fn test_manual_bridge() {
    let hdr = indoc! {"
        #include <cstdint>
        inline uint32_t give_int() {
            return 5;
        }
        inline uint32_t give_int2() {
            return 5;
        }
    "};
    let hexathorpe = Token![#](Span::call_site());
    let rs = quote! {
        autocxx::include_cpp! {
            #hexathorpe include "input.h"
            safety!(unsafe_ffi)
            generate!("give_int")
        }
        #[cxx::bridge]
        mod ffi2 {
            unsafe extern "C++" {
                include!("input.h");
                fn give_int2() -> u32;
            }
        }
        fn main() {
            assert_eq!(ffi::give_int(), 5);
            assert_eq!(ffi2::give_int2(), 5);
        }
    };
    do_run_test_manual("", hdr, rs, None, None).unwrap();
}

#[test]
fn test_manual_bridge_mixed_types() {
    let hdr = indoc! {"
        #include <memory>
        struct A {
            int a;
        };
        inline int take_A(const A& a) {
            return a.a;
        }
        inline std::unique_ptr<A> give_A() {
            auto a = std::make_unique<A>();
            a->a = 5;
            return a;
        }
    "};
    let hexathorpe = Token![#](Span::call_site());
    let rs = quote! {
        use autocxx::prelude::*;
        autocxx::include_cpp! {
            #hexathorpe include "input.h"
            safety!(unsafe_ffi)
            generate!("take_A")
            generate!("A")
        }
        #[cxx::bridge]
        mod ffi2 {
            unsafe extern "C++" {
                include!("input.h");
                type A = crate::ffi::A;
                fn give_A() -> UniquePtr<A>;
            }
        }
        fn main() {
            let a = ffi2::give_A();
            assert_eq!(ffi::take_A(&a), autocxx::c_int(5));
        }
    };
    do_run_test_manual("", hdr, rs, None, None).unwrap();
}

#[test]
fn test_extern_cpp_type_cxx_bridge() {
    let hdr = indoc! {"
        #include <cstdint>
        struct A {
            A() : a(0) {}
            int a;
        };
        inline void handle_a(const A&) {
        }
        inline A create_a() {
            A a;
            return a;
        }
    "};
    let hexathorpe = Token![#](Span::call_site());
    let rs = quote! {
        use autocxx::prelude::*;
        include_cpp! {
            #hexathorpe include "input.h"
            safety!(unsafe_ffi)
            generate!("handle_a")
            generate!("create_a")
            extern_cpp_opaque_type!("A", crate::ffi2::A)
        }
        #[cxx::bridge]
        pub mod ffi2 {
            unsafe extern "C++" {
                include!("input.h");
                type A;
            }
            impl UniquePtr<A> {}
        }
        fn main() {
            let a = ffi::create_a();
            ffi::handle_a(&a);
        }
    };
    do_run_test_manual("", hdr, rs, None, None).unwrap();
}

#[test]
fn test_extern_cpp_type_different_name() {
    let hdr = indoc! {"
        #include <cstdint>
        struct A {
            A() : a(0) {}
            int a;
        };
        inline void handle_a(const A&) {
        }
        inline A create_a() {
            A a;
            return a;
        }
    "};
    let hexathorpe = Token![#](Span::call_site());
    let rs = quote! {
        use autocxx::prelude::*;
        include_cpp! {
            #hexathorpe include "input.h"
            safety!(unsafe_ffi)
            generate!("handle_a")
            generate!("create_a")
            extern_cpp_opaque_type!("A", crate::DifferentA)
        }
        #[cxx::bridge]
        pub mod ffi2 {
            unsafe extern "C++" {
                include!("input.h");
                type A;
            }
            impl UniquePtr<A> {}
        }
        pub use ffi2::A as DifferentA;
        fn main() {
            let a = ffi::create_a();
            ffi::handle_a(&a);
        }
    };
    do_run_test_manual("", hdr, rs, None, None).unwrap();
}

#[test]
fn test_extern_cpp_type_two_include_cpp() {
    let hdr = indoc! {"
        #include <cstdint>
        struct A {
            A() : a(0) {}
            int a;
        };
        enum B {
            VARIANT,
        };
        inline void handle_a(const A&) {
        }
        inline A create_a(B) {
            A a;
            return a;
        }
    "};
    let hexathorpe = Token![#](Span::call_site());
    let rs = quote! {
        pub mod base {
            autocxx::include_cpp! {
                #hexathorpe include "input.h"
                name!(ffi2)
                safety!(unsafe_ffi)
                generate!("A")
                generate!("B")
            }
            pub use ffi2::*;
        }
        pub mod dependent {
            autocxx::include_cpp! {
                #hexathorpe include "input.h"
                safety!(unsafe_ffi)
                generate!("handle_a")
                generate!("create_a")
                extern_cpp_type!("A", crate::base::A)
                extern_cpp_type!("B", super::super::base::B)
                pod!("B")
            }
            pub use ffi::*;
        }
        fn main() {
            use autocxx::prelude::*;
            let a = dependent::create_a(base::B::VARIANT).within_box();
            dependent::handle_a(&a);
        }
    };
    do_run_test_manual("", hdr, rs, None, None).unwrap();
}

#[test]
/// Tests extern_cpp_type with a type inside a namespace.
fn test_extern_cpp_type_namespace() {
    let hdr = indoc! {"
        #include <cstdint>
        namespace b {
        struct B {
            B() {}
        };
        }  // namespace b
        struct A {
            A() {}
            b::B make_b() { return b::B(); }
        };
    "};
    let hexathorpe = Token![#](Span::call_site());
    let rs = quote! {
        pub mod b {
            autocxx::include_cpp! {
                #hexathorpe include "input.h"
                safety!(unsafe_ffi)
                name!(ffi_b)
                generate_pod!("b::B")
            }
            pub use ffi_b::b::B;
        }
        pub mod a {
            autocxx::include_cpp! {
                #hexathorpe include "input.h"
                safety!(unsafe_ffi)
                name!(ffi_a)
                generate_pod!("A")
                extern_cpp_type!("b::B", crate::b::B)
            }
            pub use ffi_a::A;
        }
        fn main() {
            use autocxx::prelude::*;
            let _ = crate::a::A::new().within_unique_ptr().as_mut().unwrap().make_b();
        }
    };
    do_run_test_manual("", hdr, rs, None, None).unwrap();
}

#[test]
#[ignore] // because we currently require UniquePtrTarget which this can't implement
fn test_extern_cpp_type_manual() {
    let hdr = indoc! {"
        #include <cstdint>
        struct A {
            int a;
        };
        inline void handle_a(const A& a) {
        }
        inline A create_a() {
            A a;
            return a;
        }
    "};
    let hexathorpe = Token![#](Span::call_site());
    let rs = quote! {
        autocxx::include_cpp! {
            #hexathorpe include "input.h"
            safety!(unsafe_ffi)
            generate!("handle_a")
            generate!("create_a")
            extern_cpp_type!("A", crate::ffi2::A)
        }
        pub mod ffi2 {
            use autocxx::cxx::{type_id, ExternType};
            #[repr(C)]
            pub struct A {
                a: std::os::raw::c_int
            }
            unsafe impl ExternType for A {
                type Kind = autocxx::cxx::kind::Opaque;
                type Id = type_id!("A");
            }

        }
        fn main() {
            let a = ffi2::A { a: 3 };
            ffi::handle_a(&a);
        }
    };
    do_run_test_manual("", hdr, rs, None, None).unwrap();
}

#[test]
fn test_issue486() {
    let hdr = indoc! {"
        namespace a {
            namespace spanner {
                class Key;
            }
        } // namespace a
        namespace spanner {
            class Key {
                public:
                    bool b(a::spanner::Key &);
            };
        } // namespace spanner
    "};
    let rs = quote! {};
    run_test("", hdr, rs, &["spanner::Key"], &[]);
}

#[test]
#[ignore]
fn test_issue616() {
    let hdr = indoc! {"
        namespace N {
            template <typename> class B{};
            template <typename c> class C {
            public:
            using U = B<c>;
            };
            }
            class A : N::C<A> {
            U u;
        };
    "};
    let rs = quote! {};
    run_test("", hdr, rs, &["A"], &[]);
}

#[test]
fn test_shared_ptr() {
    let hdr = indoc! {"
        #include <memory>
        struct A {
            int a;
        };
        inline std::shared_ptr<A> make_shared_int() {
            return std::make_shared<A>(A { 3 });
        }
        inline int take_shared_int(std::shared_ptr<A> a) {
            return a->a;
        }
        inline std::weak_ptr<A> shared_to_weak(std::shared_ptr<A> a) {
            return std::weak_ptr<A>(a);
        }
    "};
    let rs = quote! {
        let a = ffi::make_shared_int();
        assert_eq!(ffi::take_shared_int(a.clone()), autocxx::c_int(3));
        ffi::shared_to_weak(a).upgrade();
    };
    run_test(
        "",
        hdr,
        rs,
        &["make_shared_int", "take_shared_int", "shared_to_weak"],
        &[],
    );
}

#[test]
#[ignore] // https://github.com/google/autocxx/issues/799
fn test_shared_ptr_const() {
    let hdr = indoc! {"
        #include <memory>
        inline std::shared_ptr<const int> make_shared_int() {
            return std::make_shared<const int>(3);
        }
        inline int take_shared_int(std::shared_ptr<const int> a) {
            return *a;
        }
    "};
    let rs = quote! {
        let a = ffi::make_shared_int();
        assert_eq!(ffi::take_shared_int(a.clone()), autocxx::c_int(3));
    };
    run_test("", hdr, rs, &["make_shared_int", "take_shared_int"], &[]);
}

#[test]
fn test_rust_reference() {
    let hdr = indoc! {"
    #include <cstdint>

    struct RustType;
    inline uint32_t take_rust_reference(const RustType&) {
        return 4;
    }
    "};
    let rs = quote! {
        let foo = RustType(3);
        assert_eq!(ffi::take_rust_reference(&foo), 4);
    };
    run_test_ex(
        "",
        hdr,
        rs,
        quote! {
            generate!("take_rust_reference")
            extern_rust_type!(RustType)
        },
        None,
        None,
        Some(quote! {
            pub struct RustType(i32);
        }),
    );
}

#[test]
fn test_rust_reference_autodiscover() {
    let hdr = indoc! {"
    #include <cstdint>

    struct RustType;
    inline uint32_t take_rust_reference(const RustType&) {
        return 4;
    }
    "};
    let rs = quote! {
        let foo = RustType(3);
        let result = ffi::take_rust_reference(&foo);
        assert_eq!(result, 4);
    };
    run_test_ex(
        "",
        hdr,
        rs,
        quote! {},
        Some(Box::new(EnableAutodiscover)),
        None,
        Some(quote! {
            #[autocxx::extern_rust::extern_rust_type]
            pub struct RustType(i32);
        }),
    );
}

#[test]
fn test_pass_thru_rust_reference() {
    let hdr = indoc! {"
    #include <cstdint>

    struct RustType;
    inline const RustType& pass_rust_reference(const RustType& a) {
        return a;
    }
    "};
    let rs = quote! {
        let foo = RustType(3);
        assert_eq!(ffi::pass_rust_reference(&foo).0, 3);
    };
    run_test_ex(
        "",
        hdr,
        rs,
        quote! {
            generate!("pass_rust_reference")
            extern_rust_type!(RustType)
        },
        None,
        None,
        Some(quote! {
            pub struct RustType(i32);
        }),
    );
}

#[test]
fn test_extern_rust_method() {
    let hdr = indoc! {"
        #include <cstdint>
        struct RustType;
        uint32_t examine(const RustType& foo);
    "};
    let cxx = indoc! {"
        uint32_t examine(const RustType& foo) {
            return foo.get();
        }"};
    let rs = quote! {
        let a = RustType(74);
        assert_eq!(ffi::examine(&a), 74);
    };
    run_test_ex(
        cxx,
        hdr,
        rs,
        directives_from_lists(&["examine"], &[], None),
        Some(Box::new(EnableAutodiscover)),
        None,
        Some(quote! {
            #[autocxx::extern_rust::extern_rust_type]
            pub struct RustType(i32);
            impl RustType {
                #[autocxx::extern_rust::extern_rust_function]
                pub fn get(&self) -> i32 {
                    return self.0
                }
            }
        }),
    );
}

#[test]
fn test_extern_rust_fn_callback() {
    let hdr = indoc! {"
        struct a {};
    "};
    let hexathorpe = Token![#](Span::call_site());
    let rs = quote! {
        autocxx::include_cpp! {
            #hexathorpe include "input.h"
            safety!(unsafe_ffi)
            generate!("a")
        }

        use ffi::a;
        use std::pin::Pin;

        #[autocxx::extern_rust::extern_rust_function]
        pub fn called_from_cpp(_a: Pin<&mut a>) {}

        fn main() {}
    };
    do_run_test_manual("", hdr, rs, None, None).unwrap();
}

// TODO: there are various other tests for extern_rust_fn we should add:
// 1) taking mutable and immutable references
// 2) ensuring that types on which the signature depends as receiver,
//    parameters and return are not garbage collected

#[test]
fn test_rust_reference_no_autodiscover() {
    let hdr = indoc! {"
    #include <cstdint>

    struct RustType;
    inline uint32_t take_rust_reference(const RustType&) {
        return 4;
    }
    "};
    let rs = quote! {
        let foo = RustType(3);
        let result = ffi::take_rust_reference(&foo);
        assert_eq!(result, 4);
    };
    run_test_ex(
        "",
        hdr,
        rs,
        directives_from_lists(&["take_rust_reference"], &[], None),
        None,
        None,
        Some(quote! {
            #[autocxx::extern_rust::extern_rust_type]
            pub struct RustType(i32);
        }),
    );
}

#[test]
fn test_rust_box() {
    let hdr = indoc! {"
    #include <cstdint>
    #include <cxx.h>

    struct RustType;
    inline uint32_t take_rust_box(rust::Box<RustType>) {
        return 4;
    }
    "};
    let rs = quote! {
        let foo = Box::new(RustType(3));
        let result = ffi::take_rust_box(foo);
        assert_eq!(result, 4);
    };
    run_test_ex(
        "",
        hdr,
        rs,
        directives_from_lists(&["take_rust_box"], &[], None),
        None,
        None,
        Some(quote! {
            #[autocxx::extern_rust::extern_rust_type]
            pub struct RustType(i32);
        }),
    );
}

#[test]
fn test_rust_reference_no_autodiscover_no_usage() {
    let rs = quote! {
        let _ = RustType(3);
    };
    run_test_ex(
        "",
        "",
        rs,
        directives_from_lists(&[], &[], None),
        None,
        None,
        Some(quote! {
            #[autocxx::extern_rust::extern_rust_type]
            pub struct RustType(i32);
        }),
    );
}

#[test]
#[cfg_attr(skip_windows_msvc_failing_tests, ignore)]
// TODO - replace make_clang_arg_adder with something that knows how to add an MSVC-suitable
// directive for the cc build.
fn test_cpp17() {
    let hdr = indoc! {"
        static_assert(__cplusplus >= 201703L, \"This file expects a C++17 compatible compiler.\");
        inline void foo() {}
    "};
    run_test_ex(
        "",
        hdr,
        quote! {
            ffi::foo();
        },
        quote! {
            generate!("foo")
        },
        make_cpp17_adder(),
        None,
        None,
    );
}

#[test]
fn test_box() {
    let hdr = indoc! {"
        #include <cxx.h>
        struct Foo;
        inline void take_box(rust::Box<Foo>) {
        }
    "};
    run_test_ex(
        "",
        hdr,
        quote! {
            ffi::take_box(Box::new(Foo { a: "Hello".into() }))
        },
        quote! {
            generate!("take_box")
            extern_rust_type!(Foo)
        },
        None,
        None,
        Some(quote! {
            pub struct Foo {
                a: String,
            }
        }),
    );
}

#[test]
fn test_box_via_extern_rust() {
    let hdr = indoc! {"
        #include <cxx.h>
        struct Foo;
        inline void take_box(rust::Box<Foo>) {
        }
    "};
    run_test_ex(
        "",
        hdr,
        quote! {
            ffi::take_box(Box::new(Foo { a: "Hello".into() }))
        },
        quote! {},
        Some(Box::new(EnableAutodiscover)),
        None,
        Some(quote! {
            #[autocxx::extern_rust::extern_rust_type]
            pub struct Foo {
                a: String,
            }
        }),
    );
}

#[test]
fn test_box_via_extern_rust_in_mod() {
    let hdr = indoc! {"
        #include <cxx.h>
        struct Foo;
        inline void take_box(rust::Box<Foo>) {
        }
    "};
    run_test_ex(
        "",
        hdr,
        quote! {
            ffi::take_box(Box::new(bar::Foo { a: "Hello".into() }))
        },
        quote! {},
        Some(Box::new(EnableAutodiscover)),
        None,
        Some(quote! {
            mod bar {
                #[autocxx::extern_rust::extern_rust_type]
                pub struct Foo {
                    pub a: String,
                }
            }
        }),
    );
}

#[test]
fn test_extern_rust_fn_simple() {
    let cpp = indoc! {"
        void foo() {
            my_rust_fun();
        }
    "};
    let hdr = indoc! {"
        #include <cxx.h>
        inline void do_thing() {}
    "};
    run_test_ex(
        cpp,
        hdr,
        quote! {
            ffi::do_thing();
        },
        quote! {
            generate!("do_thing")
        },
        Some(Box::new(EnableAutodiscover)),
        None,
        Some(quote! {
            #[autocxx::extern_rust::extern_rust_function]
            fn my_rust_fun() {
            }
        }),
    );
}

#[test]
fn test_extern_rust_fn_in_mod() {
    let hdr = indoc! {"
        #include <cxx.h>
        inline void do_thing() {}
    "};
    run_test_ex(
        "",
        hdr,
        quote! {},
        quote! {
            generate!("do_thing")
        },
        Some(Box::new(EnableAutodiscover)),
        None,
        Some(quote! {
            mod bar {
                #[autocxx::extern_rust::extern_rust_function]
                pub fn my_rust_fun() {

                }
            }
        }),
    );
}

#[test]
fn test_issue_956() {
    let hdr = indoc! {"
        #include <cstdint>
        inline void take_int(int&) {}
        inline void take_uint16(uint16_t) {}
        inline void take_us(unsigned short) {}
        inline void take_char16(char16_t) {}
        inline void take_uint16_ref(uint16_t&) {}
        inline void take_char16_ref(char16_t &) {}
    "};
    run_test(
        "",
        hdr,
        quote! {},
        &[
            "take_int",
            "take_uint16",
            "take_char16",
            "take_uint16_ref",
            "take_char16_ref",
            "take_us",
        ],
        &[],
    );
}

#[test]
fn test_extern_rust_fn_no_autodiscover() {
    let hdr = indoc! {"
        #include <cxx.h>
    "};
    let cpp = indoc! {"
        void call_it() {
            my_rust_fun();
        }
    "};
    run_test_ex(
        cpp,
        hdr,
        quote! {},
        quote! {},
        None,
        None,
        Some(quote! {
            mod bar {
                #[autocxx::extern_rust::extern_rust_function]
                pub fn my_rust_fun() {

                }
            }
        }),
    );
}

#[test]
fn test_pv_subclass_mut() {
    let hdr = indoc! {"
    #include <cstdint>

    class Observer {
    public:
        Observer() {}
        virtual void foo() = 0;
        virtual ~Observer() {}
    };
    inline void bar() {}
    "};
    run_test_ex(
        "",
        hdr,
        quote! {
            MyObserver::new_rust_owned(MyObserver { a: 3, cpp_peer: Default::default() });
        },
        quote! {
            generate!("bar")
            subclass!("Observer",MyObserver)
        },
        None,
        None,
        Some(quote! {
            use autocxx::subclass::CppSubclass;
            use ffi::Observer_methods;
            #[autocxx::subclass::subclass]
            pub struct MyObserver {
                a: u32
            }
            impl Observer_methods for MyObserver {
                fn foo(&mut self) {
                }
            }
        }),
    );
}

#[test]
fn test_pv_subclass_const() {
    let hdr = indoc! {"
    #include <cstdint>

    class Observer {
    public:
        Observer() {}
        virtual void foo() const = 0;
        virtual ~Observer() {}
    };
    inline void bar() {}
    "};
    run_test_ex(
        "",
        hdr,
        quote! {
            MyObserver::new_rust_owned(MyObserver { a: 3, cpp_peer: Default::default() });
        },
        quote! {
            generate!("bar")
            subclass!("Observer",MyObserver)
        },
        None,
        None,
        Some(quote! {
            use autocxx::subclass::CppSubclass;
            use ffi::Observer_methods;
            #[autocxx::subclass::subclass]
            pub struct MyObserver {
                a: u32
            }
            impl Observer_methods for MyObserver {
                fn foo(&self) {
                }
            }
        }),
    );
}

#[test]
fn test_pv_subclass_calls_impossible() {
    let hdr = indoc! {"
    #include <cstdint>

    class Observer {
    public:
        Observer() {}
        virtual void foo() const = 0;
        virtual ~Observer() {}
    };
    inline void bar() {}
    "};
    run_test_expect_fail_ex(
        "",
        hdr,
        quote! {
            MyObserver::new_rust_owned(MyObserver { a: 3, cpp_peer: Default::default() });
        },
        quote! {
            generate!("bar")
            subclass!("Observer",MyObserver)
        },
        None,
        None,
        Some(quote! {
            use autocxx::subclass::CppSubclass;
            use ffi::Observer_methods;
            #[autocxx::subclass::subclass]
            pub struct MyObserver {
                a: u32
            }
            impl Observer_methods for MyObserver {
                fn foo(&self) {
                    use ffi::Observer_supers;
                    self.foo_super()
                }
            }
        }),
    );
}

#[test]
fn test_pv_subclass_not_pub() {
    let hdr = indoc! {"
    #include <cstdint>

    class Observer {
    public:
        Observer() {}
        virtual void foo() const = 0;
        virtual ~Observer() {}
    };
    inline void bar() {}
    "};
    run_test_expect_fail_ex(
        "",
        hdr,
        quote! {
            MyObserver::new_rust_owned(MyObserver { a: 3, cpp_peer: Default::default() });
        },
        quote! {
            generate!("bar")
            subclass!("Observer",MyObserver)
        },
        None,
        None,
        Some(quote! {
            use autocxx::subclass::CppSubclass;
            use ffi::Observer_methods;
            #[autocxx::subclass::subclass]
            struct MyObserver {
                a: u32
            }
            impl Observer_methods for MyObserver {
                fn foo(&self) {
                }
            }
        }),
    );
}

#[test]
fn test_pv_subclass_ptr_param() {
    let hdr = indoc! {"
    #include <cstdint>
    struct A {
        uint8_t a;
    };

    class Observer {
    public:
        Observer() {}
        virtual void foo(const A*) const {};
        virtual ~Observer() {}
    };
    "};
    run_test_ex(
        "",
        hdr,
        quote! {
            MyObserver::new_rust_owned(MyObserver { a: 3, cpp_peer: Default::default() });
        },
        quote! {
            generate!("A")
            subclass!("Observer",MyObserver)
        },
        None,
        None,
        Some(quote! {
            use autocxx::subclass::CppSubclass;
            use ffi::Observer_methods;
            #[autocxx::subclass::subclass]
            pub struct MyObserver {
                a: u32
            }
            impl Observer_methods for MyObserver {
                unsafe fn foo(&self, a: *const ffi::A) {
                    use ffi::Observer_supers;
                    self.foo_super(a)
                }
            }
        }),
    );
}

#[test]
fn test_pv_subclass_return() {
    let hdr = indoc! {"
    #include <cstdint>

    class Observer {
    public:
        Observer() {}
        virtual uint32_t foo() const = 0;
        virtual ~Observer() {}
    };
    inline void bar() {}
    "};
    run_test_ex(
        "",
        hdr,
        quote! {
            MyObserver::new_rust_owned(MyObserver { a: 3, cpp_peer: Default::default() });
        },
        quote! {
            generate!("bar")
            subclass!("Observer",MyObserver)
        },
        None,
        None,
        Some(quote! {
            use autocxx::subclass::CppSubclass;
            use ffi::Observer_methods;
            #[autocxx::subclass::subclass]
            pub struct MyObserver {
                a: u32
            }
            impl Observer_methods for MyObserver {
                fn foo(&self) -> u32 {
                    4
                }
            }
        }),
    );
}

#[test]
fn test_pv_subclass_passed_to_fn() {
    let hdr = indoc! {"
    #include <cstdint>

    class Observer {
    public:
        Observer() {}
        virtual uint32_t foo() const = 0;
        virtual ~Observer() {}
    };
    inline void take_observer(const Observer&) {}
    "};
    run_test_ex(
        "",
        hdr,
        quote! {
            let o = MyObserver::new_rust_owned(MyObserver { a: 3, cpp_peer: Default::default() });
            ffi::take_observer(o.borrow().as_ref());
        },
        quote! {
            generate!("take_observer")
            subclass!("Observer",MyObserver)
        },
        None,
        None,
        Some(quote! {
            use autocxx::subclass::CppSubclass;
            use ffi::Observer_methods;
            #[autocxx::subclass::subclass]
            pub struct MyObserver {
                a: u32
            }
            impl Observer_methods for MyObserver {
                fn foo(&self) -> u32 {
                    4
                }
            }
        }),
    );
}

#[test]
fn test_pv_subclass_derive_defaults() {
    let hdr = indoc! {"
    #include <cstdint>

    class Observer {
    public:
        Observer() {}
        virtual uint32_t foo() const = 0;
        virtual ~Observer() {}
    };
    inline void take_observer(const Observer&) {}
    "};
    run_test_ex(
        "",
        hdr,
        quote! {
            use autocxx::subclass::CppSubclassDefault;
            let o = MyObserver::default_rust_owned();
            ffi::take_observer(o.borrow().as_ref());
        },
        quote! {
            generate!("take_observer")
            subclass!("Observer",MyObserver)
        },
        None,
        None,
        Some(quote! {
            #[autocxx::subclass::subclass]
            #[derive(Default)]
            pub struct MyObserver {
                a: u32
            }
            impl ffi::Observer_methods for MyObserver {
                fn foo(&self) -> u32 {
                    4
                }
            }
        }),
    );
}

#[test]
fn test_non_pv_subclass_simple() {
    let hdr = indoc! {"
    #include <cstdint>

    class Observer {
    public:
        Observer() {}
        virtual void foo() const {}
        virtual ~Observer() {}
    };
    inline void bar() {}
    "};
    run_test_ex(
        "",
        hdr,
        quote! {
            let obs = MyObserver::new_rust_owned(MyObserver { a: 3, cpp_peer: Default::default() });
            obs.borrow().foo();
        },
        quote! {
            generate!("bar")
            subclass!("Observer",MyObserver)
        },
        None,
        None,
        Some(quote! {
            use autocxx::subclass::CppSubclass;
            use ffi::Observer_methods;
            #[autocxx::subclass::subclass]
            pub struct MyObserver {
                a: u32
            }
            impl Observer_methods for MyObserver {
            }
        }),
    );
}

#[test]
/// Tests the Rust code generated for subclasses when there's a `std` module in scope representing
/// the C++ `std` namespace. This breaks if any of the generated Rust code fails to fully qualify
/// its references to the Rust `std`.
fn test_subclass_with_std() {
    let hdr = indoc! {"
    #include <cstdint>
    #include <chrono>

    class Observer {
    public:
        Observer() {}
        virtual void foo() const {}
        virtual ~Observer() {}

        void unused(std::chrono::nanoseconds) {}
    };
    "};
    run_test_ex(
        "",
        hdr,
        quote! {
            let obs = MyObserver::new_rust_owned(MyObserver { a: 3, cpp_peer: Default::default() });
            obs.borrow().foo();
        },
        quote! {
            subclass!("Observer",MyObserver)
        },
        None,
        None,
        Some(quote! {
            use autocxx::subclass::CppSubclass;
            use ffi::Observer_methods;
            #[autocxx::subclass::subclass]
            pub struct MyObserver {
                a: u32
            }
            impl Observer_methods for MyObserver {
            }
        }),
    );
}

#[test]
fn test_two_subclasses() {
    let hdr = indoc! {"
    #include <cstdint>

    class Observer {
    public:
        Observer() {}
        virtual void foo() const {}
        virtual ~Observer() {}
    };
    inline void bar() {}
    "};
    run_test_ex(
        "",
        hdr,
        quote! {
            let obs = MyObserverA::new_rust_owned(MyObserverA { a: 3, cpp_peer: Default::default() });
            obs.borrow().foo();
            let obs = MyObserverB::new_rust_owned(MyObserverB { a: 3, cpp_peer: Default::default() });
            obs.borrow().foo();
        },
        quote! {
            generate!("bar")
            subclass!("Observer",MyObserverA)
            subclass!("Observer",MyObserverB)
        },
        None,
        None,
        Some(quote! {
            use autocxx::subclass::CppSubclass;
            use ffi::Observer_methods;
            #[autocxx::subclass::subclass]
            pub struct MyObserverA {
                a: u32
            }
            impl Observer_methods for MyObserverA {
            }
            #[autocxx::subclass::subclass]
            pub struct MyObserverB {
                a: u32
            }
            impl Observer_methods for MyObserverB {
            }
        }),
    );
}

#[test]
fn test_two_superclasses_with_same_name_method() {
    let hdr = indoc! {"
    #include <cstdint>

    class ObserverA {
    public:
        ObserverA() {}
        virtual void foo() const {}
        virtual ~ObserverA() {}
    };

    class ObserverB {
        public:
            ObserverB() {}
            virtual void foo() const {}
            virtual ~ObserverB() {}
        };
    inline void bar() {}
    "};
    run_test_ex(
        "",
        hdr,
        quote! {
            let obs = MyObserverA::new_rust_owned(MyObserverA { a: 3, cpp_peer: Default::default() });
            obs.borrow().foo();
            let obs = MyObserverB::new_rust_owned(MyObserverB { a: 3, cpp_peer: Default::default() });
            obs.borrow().foo();
        },
        quote! {
            generate!("bar")
            subclass!("ObserverA",MyObserverA)
            subclass!("ObserverB",MyObserverB)
        },
        None,
        None,
        Some(quote! {
            use autocxx::subclass::CppSubclass;
            use ffi::ObserverA_methods;
            use ffi::ObserverB_methods;
            #[autocxx::subclass::subclass]
            pub struct MyObserverA {
                a: u32
            }
            impl ObserverA_methods for MyObserverA {
            }
            #[autocxx::subclass::subclass]
            pub struct MyObserverB {
                a: u32
            }
            impl ObserverB_methods for MyObserverB {
            }
        }),
    );
}

#[test]
fn test_subclass_no_safety() {
    let hdr = indoc! {"
    #include <cstdint>

    class Observer {
    public:
        Observer() {}
        virtual void foo() = 0;
        virtual ~Observer() {}
    };
    "};
    let hexathorpe = Token![#](Span::call_site());
    let unexpanded_rust = quote! {
        use autocxx::prelude::*;

        include_cpp!(
            #hexathorpe include "input.h"
            subclass!("Observer",MyObserver)
        );

        use ffi::Observer_methods;
        #hexathorpe [autocxx::subclass::subclass]
        pub struct MyObserver;
        impl Observer_methods for MyObserver {
            unsafe fn foo(&mut self) {}
        }

        use autocxx::subclass::{CppSubclass, CppPeerConstructor, CppSubclassRustPeerHolder};
        use cxx::UniquePtr;
        impl CppPeerConstructor<ffi::MyObserverCpp> for MyObserver {
            fn make_peer(
                &mut self,
                peer_holder: CppSubclassRustPeerHolder<Self>,
            ) -> UniquePtr<ffi::MyObserverCpp> {
                UniquePtr::emplace(unsafe { ffi::MyObserverCpp::new(peer_holder) })
            }
        }

        fn main() {
            let obs = MyObserver::new_rust_owned(MyObserver { cpp_peer: Default::default() });
            unsafe { obs.borrow_mut().foo() };
        }
    };

    do_run_test_manual("", hdr, unexpanded_rust, None, None).unwrap()
}

#[test]
fn test_pv_protected_constructor() {
    let hdr = indoc! {"
    #include <cstdint>

    class Observer {
    protected:
        Observer() {}
    public:
        virtual void foo() const {}
        virtual ~Observer() {}
    };
    inline void bar() {}
    "};
    run_test_ex(
        "",
        hdr,
        quote! {
            let obs = MyObserver::new_rust_owned(MyObserver { a: 3, cpp_peer: Default::default() });
            obs.borrow().foo();
        },
        quote! {
            generate!("bar")
            subclass!("Observer",MyObserver)
        },
        None,
        None,
        Some(quote! {
            use autocxx::subclass::CppSubclass;
            use ffi::Observer_methods;
            #[autocxx::subclass::subclass]
            pub struct MyObserver {
                a: u32
            }
            impl Observer_methods for MyObserver {
            }
        }),
    );
}

#[test]
fn test_pv_protected_method() {
    let hdr = indoc! {"
    #include <cstdint>

    class Observer {
    public:
        Observer() {}
        virtual void foo() const {}
        virtual ~Observer() {}
    protected:
        virtual void baz() const {}
    };
    inline void bar() {}
    "};
    run_test_ex(
        "",
        hdr,
        quote! {
            let obs = MyObserver::new_rust_owned(MyObserver { a: 3, cpp_peer: Default::default() });
            obs.borrow().foo();
        },
        quote! {
            generate!("bar")
            subclass!("Observer",MyObserver)
        },
        None,
        None,
        Some(quote! {
            use autocxx::subclass::CppSubclass;
            use ffi::Observer_methods;
            #[autocxx::subclass::subclass]
            pub struct MyObserver {
                a: u32
            }
            impl Observer_methods for MyObserver {
                fn baz(&self) {
                }

                fn foo(&self) {
                    use ffi::Observer_supers;
                    self.baz_super()
                }
            }
        }),
    );
}

#[test]
fn test_pv_subclass_allocation_not_self_owned() {
    let hdr = indoc! {"
    #include <cstdint>
    extern \"C\" void mark_freed() noexcept;
    extern \"C\" void mark_allocated() noexcept;

    class TestObserver {
    public:
        TestObserver() {
            mark_allocated();
        }
        virtual void a() const = 0;
        virtual ~TestObserver() {
            mark_freed();
        }
    };
    inline void TriggerTestObserverA(const TestObserver& obs) {
        obs.a();
    }
    "};
    run_test_ex(
        "",
        hdr,
        quote! {
            assert!(!Lazy::force(&STATUS).lock().unwrap().cpp_allocated);
            assert!(!Lazy::force(&STATUS).lock().unwrap().rust_allocated);
            assert!(!Lazy::force(&STATUS).lock().unwrap().a_called);

            // Test when owned by C++
            let obs = MyTestObserver::new_cpp_owned(
                MyTestObserver::new()
            );
            assert!(Lazy::force(&STATUS).lock().unwrap().cpp_allocated);
            assert!(Lazy::force(&STATUS).lock().unwrap().rust_allocated);
            assert!(!Lazy::force(&STATUS).lock().unwrap().a_called);
            let obs_superclass = obs.as_ref().unwrap(); // &subclass
            let obs_superclass = unsafe { core::mem::transmute::<&ffi::MyTestObserverCpp, &ffi::TestObserver>(obs_superclass) };
            ffi::TriggerTestObserverA(obs_superclass);
            assert!(Lazy::force(&STATUS).lock().unwrap().a_called);
            core::mem::drop(obs);
            Lazy::force(&STATUS).lock().unwrap().a_called = false;
            assert!(!Lazy::force(&STATUS).lock().unwrap().rust_allocated);
            assert!(!Lazy::force(&STATUS).lock().unwrap().cpp_allocated);
            assert!(!Lazy::force(&STATUS).lock().unwrap().a_called);

            // Test when owned by Rust
            let obs = MyTestObserver::new_rust_owned(
                MyTestObserver::new()
            );
            //let cpp_peer_ptr = unsafe { obs.borrow_mut().peer_mut().get_unchecked_mut() as *mut ffi::MyTestObserverCpp };
            assert!(Lazy::force(&STATUS).lock().unwrap().cpp_allocated);
            assert!(Lazy::force(&STATUS).lock().unwrap().rust_allocated);
            assert!(!Lazy::force(&STATUS).lock().unwrap().a_called);
            ffi::TriggerTestObserverA(obs.as_ref().borrow().as_ref());
            assert!(Lazy::force(&STATUS).lock().unwrap().a_called);
            Lazy::force(&STATUS).lock().unwrap().a_called = false;
            core::mem::drop(obs);
            assert!(!Lazy::force(&STATUS).lock().unwrap().rust_allocated);
            assert!(!Lazy::force(&STATUS).lock().unwrap().cpp_allocated);
            assert!(!Lazy::force(&STATUS).lock().unwrap().a_called);
        },
        quote! {
            generate!("TriggerTestObserverA")
            subclass!("TestObserver",MyTestObserver)
        },
        None,
        None,
        Some(quote! {
            use once_cell::sync::Lazy;
            use std::sync::Mutex;

            use autocxx::subclass::CppSubclass;
            use ffi::TestObserver_methods;
            #[autocxx::subclass::subclass]
            pub struct MyTestObserver {
                data: ExternalEngine,
            }
            impl TestObserver_methods for MyTestObserver {
                fn a(&self) {
                    self.data.do_something();
                }
            }
            impl MyTestObserver {
                fn new() -> Self {
                    Self {
                        cpp_peer: Default::default(),
                        data: ExternalEngine::default(),
                    }
                }
            }

            #[no_mangle]
            pub fn mark_allocated() {
                Lazy::force(&STATUS).lock().unwrap().cpp_allocated = true;
            }

            #[no_mangle]
            pub fn mark_freed() {
                Lazy::force(&STATUS).lock().unwrap().cpp_allocated = false;
            }

            #[derive(Default)]
            struct Status {
                cpp_allocated: bool,
                rust_allocated: bool,
                a_called: bool,
            }

            static STATUS: Lazy<Mutex<Status>> = Lazy::new(|| Mutex::new(Status::default()));

            pub struct ExternalEngine;

            impl ExternalEngine {
                fn do_something(&self) {
                    Lazy::force(&STATUS).lock().unwrap().a_called = true;
                }
            }

            impl Default for ExternalEngine {
                fn default() -> Self {
                    Lazy::force(&STATUS).lock().unwrap().rust_allocated = true;
                    ExternalEngine
                }
            }

            impl Drop for ExternalEngine {
                fn drop(&mut self) {
                    Lazy::force(&STATUS).lock().unwrap().rust_allocated = false;
                }
            }
        }),
    );
}

#[test]
fn test_pv_subclass_allocation_self_owned() {
    let hdr = indoc! {"
    #include <cstdint>
    extern \"C\" void mark_freed() noexcept;
    extern \"C\" void mark_allocated() noexcept;

    class TestObserver {
    public:
        TestObserver() {
            mark_allocated();
        }
        virtual void a() const = 0;
        virtual ~TestObserver() {
            mark_freed();
        }
    };
    inline void TriggerTestObserverA(const TestObserver& obs) {
        const_cast<TestObserver&>(obs).a();
    }
    "};
    run_test_ex(
        "",
        hdr,
        quote! {
            assert!(!Lazy::force(&STATUS).lock().unwrap().cpp_allocated);
            assert!(!Lazy::force(&STATUS).lock().unwrap().rust_allocated);
            assert!(!Lazy::force(&STATUS).lock().unwrap().a_called);

            // Test when owned by C++
            let obs = MyTestObserver::new_cpp_owned(
                MyTestObserver::new(false)
            );
            assert!(Lazy::force(&STATUS).lock().unwrap().cpp_allocated);
            assert!(Lazy::force(&STATUS).lock().unwrap().rust_allocated);
            assert!(!Lazy::force(&STATUS).lock().unwrap().a_called);
            let obs_superclass = obs.as_ref().unwrap(); // &subclass
            let obs_superclass = unsafe { core::mem::transmute::<&ffi::MyTestObserverCpp, &ffi::TestObserver>(obs_superclass) };

            ffi::TriggerTestObserverA(obs_superclass);
            assert!(Lazy::force(&STATUS).lock().unwrap().a_called);
            core::mem::drop(obs);
            Lazy::force(&STATUS).lock().unwrap().a_called = false;
            assert!(!Lazy::force(&STATUS).lock().unwrap().rust_allocated);
            assert!(!Lazy::force(&STATUS).lock().unwrap().cpp_allocated);
            assert!(!Lazy::force(&STATUS).lock().unwrap().a_called);

            // Test when owned by Rust
            let obs = MyTestObserver::new_rust_owned(
                MyTestObserver::new(false)
            );
            assert!(Lazy::force(&STATUS).lock().unwrap().cpp_allocated);
            assert!(Lazy::force(&STATUS).lock().unwrap().rust_allocated);
            assert!(!Lazy::force(&STATUS).lock().unwrap().a_called);
            ffi::TriggerTestObserverA(obs.as_ref().borrow().as_ref());

            assert!(Lazy::force(&STATUS).lock().unwrap().a_called);
            Lazy::force(&STATUS).lock().unwrap().a_called = false;
            core::mem::drop(obs);
            assert!(!Lazy::force(&STATUS).lock().unwrap().rust_allocated);
            assert!(!Lazy::force(&STATUS).lock().unwrap().cpp_allocated);
            assert!(!Lazy::force(&STATUS).lock().unwrap().a_called);

            // Test when self-owned
            let obs = MyTestObserver::new_self_owned(
                MyTestObserver::new(true)
            );
            let obs_superclass_ptr: *const ffi::TestObserver = obs.as_ref().borrow().as_ref();
            // Retain just a pointer on the Rust side, so there is no Rust-side
            // ownership.
            core::mem::drop(obs);
            assert!(Lazy::force(&STATUS).lock().unwrap().cpp_allocated);
            assert!(Lazy::force(&STATUS).lock().unwrap().rust_allocated);
            assert!(!Lazy::force(&STATUS).lock().unwrap().a_called);
            ffi::TriggerTestObserverA(unsafe { obs_superclass_ptr.as_ref().unwrap() });

            assert!(Lazy::force(&STATUS).lock().unwrap().a_called);
            assert!(!Lazy::force(&STATUS).lock().unwrap().rust_allocated);
            assert!(!Lazy::force(&STATUS).lock().unwrap().cpp_allocated);
        },
        quote! {
            generate!("TriggerTestObserverA")
            subclass!("TestObserver",MyTestObserver)
        },
        None,
        None,
        Some(quote! {
            use once_cell::sync::Lazy;
            use std::sync::Mutex;

            use autocxx::subclass::CppSubclass;
            use autocxx::subclass::CppSubclassSelfOwned;
            use ffi::TestObserver_methods;
            #[autocxx::subclass::subclass(self_owned)]
            pub struct MyTestObserver {
                data: ExternalEngine,
                self_owning: bool,
            }
            impl TestObserver_methods for MyTestObserver {
                fn a(&self) {
                    self.data.do_something();
                    if self.self_owning {
                        self.delete_self();
                    }
                }
            }
            impl MyTestObserver {
                fn new(self_owning: bool) -> Self {
                    Self {
                        cpp_peer: Default::default(),
                        data: ExternalEngine::default(),
                        self_owning,
                    }
                }
            }

            #[no_mangle]
            pub fn mark_allocated() {
                Lazy::force(&STATUS).lock().unwrap().cpp_allocated = true;
            }

            #[no_mangle]
            pub fn mark_freed() {
                Lazy::force(&STATUS).lock().unwrap().cpp_allocated = false;
            }

            #[derive(Default)]
            struct Status {
                cpp_allocated: bool,
                rust_allocated: bool,
                a_called: bool,
            }

            static STATUS: Lazy<Mutex<Status>> = Lazy::new(|| Mutex::new(Status::default()));

            pub struct ExternalEngine;

            impl ExternalEngine {
                fn do_something(&self) {
                    Lazy::force(&STATUS).lock().unwrap().a_called = true;
                }
            }

            impl Default for ExternalEngine {
                fn default() -> Self {
                    Lazy::force(&STATUS).lock().unwrap().rust_allocated = true;
                    ExternalEngine
                }
            }

            impl Drop for ExternalEngine {
                fn drop(&mut self) {
                    Lazy::force(&STATUS).lock().unwrap().rust_allocated = false;
                }
            }
        }),
    );
}

#[test]
fn test_pv_subclass_calls() {
    let hdr = indoc! {"
    #include <cstdint>
    extern \"C\" void mark_c_called() noexcept;
    extern \"C\" void mark_d_called() noexcept;
    extern \"C\" void mark_e_called() noexcept;
    extern \"C\" void mark_f_called() noexcept;
    extern \"C\" void mark_g_called() noexcept;
    extern \"C\" void mark_h_called() noexcept;

    class TestObserver {
    public:
        TestObserver() {}
        virtual uint32_t a(uint32_t) const = 0;
        virtual uint32_t b(uint32_t) = 0;
        virtual uint32_t c(uint32_t) const { mark_c_called(); return 0; };
        virtual uint32_t d(uint32_t) { mark_d_called(); return 0; };
        virtual uint32_t e(uint32_t) const { mark_e_called(); return 0; };
        virtual uint32_t f(uint32_t) { mark_f_called(); return 0; };
        virtual uint32_t g(uint32_t) const { mark_g_called(); return 0; };
        virtual uint32_t h(uint32_t) { mark_h_called(); return 0; };
        virtual ~TestObserver() {}
    };

    extern TestObserver* obs;

    inline void register_observer(TestObserver& a) {
        obs = &a;
    }
    inline uint32_t call_a(uint32_t param) {
        return obs->a(param);
    }
    inline uint32_t call_b(uint32_t param) {
        return obs->b(param);
    }
    inline uint32_t call_c(uint32_t param) {
        return obs->c(param);
    }
    inline uint32_t call_d(uint32_t param) {
        return obs->d(param);
    }
    inline uint32_t call_e(uint32_t param) {
        return obs->e(param);
    }
    inline uint32_t call_f(uint32_t param) {
        return obs->f(param);
    }
    inline uint32_t call_g(uint32_t param) {
        return obs->g(param);
    }
    inline uint32_t call_h(uint32_t param) {
        return obs->h(param);
    }
    "};
    run_test_ex(
        "TestObserver* obs;",
        hdr,
        quote! {
            let obs = MyTestObserver::new_rust_owned(
                MyTestObserver::default()
            );
            ffi::register_observer(obs.as_ref().borrow_mut().pin_mut());
            assert_eq!(ffi::call_a(1), 2);
            assert!(Lazy::force(&STATUS).lock().unwrap().sub_a_called);
            *Lazy::force(&STATUS).lock().unwrap() = Default::default();

            assert_eq!(ffi::call_b(1), 3);
            assert!(Lazy::force(&STATUS).lock().unwrap().sub_b_called);
            *Lazy::force(&STATUS).lock().unwrap() = Default::default();

            assert_eq!(ffi::call_c(1), 4);
            assert!(Lazy::force(&STATUS).lock().unwrap().sub_c_called);
            assert!(!Lazy::force(&STATUS).lock().unwrap().super_c_called);
            *Lazy::force(&STATUS).lock().unwrap() = Default::default();

            assert_eq!(ffi::call_d(1), 5);
            assert!(Lazy::force(&STATUS).lock().unwrap().sub_d_called);
            assert!(!Lazy::force(&STATUS).lock().unwrap().super_d_called);
            *Lazy::force(&STATUS).lock().unwrap() = Default::default();

            assert_eq!(ffi::call_e(1), 0);
            assert!(Lazy::force(&STATUS).lock().unwrap().sub_e_called);
            assert!(Lazy::force(&STATUS).lock().unwrap().super_e_called);
            *Lazy::force(&STATUS).lock().unwrap() = Default::default();

            assert_eq!(ffi::call_f(1), 0);
            assert!(Lazy::force(&STATUS).lock().unwrap().sub_f_called);
            assert!(Lazy::force(&STATUS).lock().unwrap().super_f_called);
            *Lazy::force(&STATUS).lock().unwrap() = Default::default();

            assert_eq!(ffi::call_g(1), 0);
            assert!(Lazy::force(&STATUS).lock().unwrap().super_g_called);
            *Lazy::force(&STATUS).lock().unwrap() = Default::default();

            assert_eq!(ffi::call_h(1), 0);
            assert!(Lazy::force(&STATUS).lock().unwrap().super_h_called);
            *Lazy::force(&STATUS).lock().unwrap() = Default::default();
        },
        quote! {
            generate!("register_observer")
            generate!("call_a")
            generate!("call_b")
            generate!("call_c")
            generate!("call_d")
            generate!("call_e")
            generate!("call_f")
            generate!("call_g")
            generate!("call_h")
            subclass!("TestObserver",MyTestObserver)
        },
        None,
        None,
        Some(quote! {
            use once_cell::sync::Lazy;
            use std::sync::Mutex;

            use autocxx::subclass::CppSubclass;
            use ffi::TestObserver_methods;
            #[autocxx::subclass::subclass]
            #[derive(Default)]
            pub struct MyTestObserver {
            }
            impl TestObserver_methods for MyTestObserver {

                // a and b are pure virtual
                fn a(&self, param: u32) -> u32 {
                    Lazy::force(&STATUS).lock().unwrap().sub_a_called = true;
                    param + 1
                }
                fn b(&mut self, param: u32) -> u32 {
                    Lazy::force(&STATUS).lock().unwrap().sub_b_called = true;
                    param + 2
                }

                // c and d we override the superclass
                fn c(&self, param: u32) -> u32 {
                    Lazy::force(&STATUS).lock().unwrap().sub_c_called = true;
                    param + 3
                }
                fn d(&mut self, param: u32) -> u32 {
                    Lazy::force(&STATUS).lock().unwrap().sub_d_called = true;
                    param + 4
                }

                // e and f we call through to the superclass
                fn e(&self, param: u32) -> u32 {
                    Lazy::force(&STATUS).lock().unwrap().sub_e_called = true;
                    self.peer().e_super(param)
                }
                fn f(&mut self, param: u32) -> u32 {
                    Lazy::force(&STATUS).lock().unwrap().sub_f_called = true;
                    self.peer_mut().f_super(param)
                }

                // g and h we do not do anything, so calls should only call
                // the superclass
            }

            #[no_mangle]
            pub fn mark_c_called() {
                Lazy::force(&STATUS).lock().unwrap().super_c_called = true;
            }
            #[no_mangle]
            pub fn mark_d_called() {
                Lazy::force(&STATUS).lock().unwrap().super_d_called = true;
            }
            #[no_mangle]
            pub fn mark_e_called() {
                Lazy::force(&STATUS).lock().unwrap().super_e_called = true;
            }
            #[no_mangle]
            pub fn mark_f_called() {
                Lazy::force(&STATUS).lock().unwrap().super_f_called = true;
            }
            #[no_mangle]
            pub fn mark_g_called() {
                Lazy::force(&STATUS).lock().unwrap().super_g_called = true;
            }
            #[no_mangle]
            pub fn mark_h_called() {
                Lazy::force(&STATUS).lock().unwrap().super_h_called = true;
            }

            #[derive(Default)]
            struct Status {
                super_c_called: bool,
                super_d_called: bool,
                super_e_called: bool,
                super_f_called: bool,
                super_g_called: bool,
                super_h_called: bool,
                sub_a_called: bool,
                sub_b_called: bool,
                sub_c_called: bool,
                sub_d_called: bool,
                sub_e_called: bool,
                sub_f_called: bool,
            }

            static STATUS: Lazy<Mutex<Status>> = Lazy::new(|| Mutex::new(Status::default()));
        }),
    );
}

#[test]
fn test_pv_subclass_as_superclass() {
    let hdr = indoc! {"
    #include <cstdint>
    #include <memory>

    class TestObserver {
    public:
        TestObserver() {}
        virtual void a() const = 0;
        virtual ~TestObserver() {}
    };

    inline void call_observer(std::unique_ptr<TestObserver> obs) { obs->a(); }
    "};
    run_test_ex(
        "",
        hdr,
        quote! {
            use autocxx::subclass::CppSubclass;
            let obs = MyTestObserver::new_cpp_owned(
                MyTestObserver::default()
            );
            let obs = MyTestObserver::as_TestObserver_unique_ptr(obs);
            assert!(!Lazy::force(&STATUS).lock().unwrap().dropped);
            ffi::call_observer(obs);
            assert!(Lazy::force(&STATUS).lock().unwrap().sub_a_called);
            assert!(Lazy::force(&STATUS).lock().unwrap().dropped);
            *Lazy::force(&STATUS).lock().unwrap() = Default::default();
        },
        quote! {
            generate!("call_observer")
            subclass!("TestObserver",MyTestObserver)
        },
        None,
        None,
        Some(quote! {
            use once_cell::sync::Lazy;
            use std::sync::Mutex;

            use ffi::TestObserver_methods;
            #[autocxx::subclass::subclass]
            #[derive(Default)]
            pub struct MyTestObserver {
            }
            impl TestObserver_methods for MyTestObserver {
                fn a(&self) {
                    assert!(!Lazy::force(&STATUS).lock().unwrap().dropped);
                    Lazy::force(&STATUS).lock().unwrap().sub_a_called = true;
                }
            }
            impl Drop for MyTestObserver {
                fn drop(&mut self) {
                    Lazy::force(&STATUS).lock().unwrap().dropped = true;
                }
            }

            #[derive(Default)]
            struct Status {
                sub_a_called: bool,
                dropped: bool,
            }

            static STATUS: Lazy<Mutex<Status>> = Lazy::new(|| Mutex::new(Status::default()));
        }),
    );
}

#[test]
fn test_cycle_nonpod_simple() {
    let hdr = indoc! {"
    #include <string>
    struct NonPod {
        std::string a;
    };
    inline NonPod make_non_pod(std::string a) {
        NonPod p;
        p.a = a;
        return p;
    }
    inline NonPod call_n(NonPod param) {
        return param;
    }
    "};
    let rs = quote! {
        let nonpod = ffi::make_non_pod("hello").within_unique_ptr();
        ffi::call_n(nonpod).within_unique_ptr();
    };
    run_test("", hdr, rs, &["NonPod", "make_non_pod", "call_n"], &[])
}

#[test]
fn test_pv_subclass_types() {
    let hdr = indoc! {"
    #include <cstdint>
    #include <string>
    #include <vector>

    struct Fwd;
    struct Pod {
        uint32_t a;
    };
    struct NonPod {
        std::string a;
    };
    class TestObserver {
    public:
        TestObserver() {}
        virtual std::string s(std::string p) const { return p; }
        virtual Pod p(Pod p) const { return p; }
        virtual NonPod n(NonPod p) const { return p; }
        virtual void f(const Fwd&) const { }
        virtual std::vector<NonPod> v(std::vector<NonPod> v) const { return v; }
        virtual const std::vector<NonPod>& vr(const std::vector<NonPod>& vr) const { return vr; }
        virtual const std::vector<Fwd>& vfr(const std::vector<Fwd>& vfr) const { return vfr; }
        virtual ~TestObserver() {}
    };

    extern TestObserver* obs;

    inline void register_observer(TestObserver& a) {
        obs = &a;
    }
    inline std::string call_s(std::string param) {
        return obs->s(param);
    }
    inline Pod call_p(Pod param) {
        return obs->p(param);
    }
    inline NonPod call_n(NonPod param) {
        return obs->n(param);
    }
    inline NonPod make_non_pod(std::string a) {
        NonPod p;
        p.a = a;
        return p;
    }
    "};
    run_test_ex(
        "TestObserver* obs;",
        hdr,
        quote! {
            let obs = MyTestObserver::new_rust_owned(
                MyTestObserver::default()
            );
            ffi::register_observer(obs.as_ref().borrow_mut().pin_mut());
            ffi::call_p(ffi::Pod { a: 3 });
            ffi::call_s("hello");
            ffi::call_n(ffi::make_non_pod("goodbye").within_unique_ptr());
        },
        quote! {
            generate!("register_observer")
            generate!("call_s")
            generate!("call_n")
            generate!("call_p")
            generate!("NonPod")
            generate!("make_non_pod")
            generate_pod!("Pod")
            subclass!("TestObserver",MyTestObserver)
        },
        None,
        None,
        Some(quote! {
            use autocxx::subclass::CppSubclass;
            use ffi::TestObserver_methods;
            #[autocxx::subclass::subclass]
            #[derive(Default)]
            pub struct MyTestObserver {
            }
            impl TestObserver_methods for MyTestObserver {
                fn s(&self, p: cxx::UniquePtr<cxx::CxxString>) -> cxx::UniquePtr<cxx::CxxString> {
                    self.peer().s_super(p)
                }

                fn p(&self, p: ffi::Pod) -> ffi::Pod {
                    self.peer().p_super(p)
                }

                fn n(&self, p: cxx::UniquePtr<ffi::NonPod>) -> cxx::UniquePtr<ffi::NonPod> {
                    self.peer().n_super(p)
                }
            }
        }),
    );
}

#[test]
fn test_pv_subclass_constructors() {
    // Also tests a Rust-side subclass type which is an empty struct
    let hdr = indoc! {"
    #include <cstdint>
    #include <string>

    class TestObserver {
    public:
        TestObserver() {}
        TestObserver(uint8_t) {}
        TestObserver(std::string) {}
        virtual void call() const { }
        virtual ~TestObserver() {}
    };

    extern TestObserver* obs;

    inline void register_observer(TestObserver& a) {
        obs = &a;
    }
    inline void do_a_thing() {
        return obs->call();
    }
    "};
    run_test_ex(
        "TestObserver* obs;",
        hdr,
        quote! {
            let obs = MyTestObserver::new_rust_owned(
                MyTestObserver::default()
            );
            ffi::register_observer(obs.as_ref().borrow_mut().pin_mut());
            ffi::do_a_thing();
        },
        quote! {
            generate!("register_observer")
            generate!("do_a_thing")
            subclass!("TestObserver",MyTestObserver)
        },
        None,
        None,
        Some(quote! {
            use autocxx::subclass::prelude::*;
            #[subclass]
            #[derive(Default)]
            pub struct MyTestObserver;
            impl ffi::TestObserver_methods for MyTestObserver {
                fn call(&self) {
                    self.peer().call_super()
                }
            }
            impl CppPeerConstructor<ffi::MyTestObserverCpp> for MyTestObserver {
                fn make_peer(&mut self, peer_holder: CppSubclassRustPeerHolder<Self>) -> cxx::UniquePtr<ffi::MyTestObserverCpp> {
                    ffi::MyTestObserverCpp::new1(peer_holder, 3u8).within_unique_ptr()
                }
            }
        }),
    );
}

#[test]
fn test_pv_subclass_fancy_constructor() {
    let hdr = indoc! {"
    #include <cstdint>

    class Observer {
    public:
        Observer(uint8_t) {}
        virtual uint32_t foo() const = 0;
        virtual ~Observer() {}
    };
    inline void take_observer(const Observer&) {}
    "};
    run_test_expect_fail_ex(
        "",
        hdr,
        quote! {
            let o = MyObserver::new_rust_owned(MyObserver { a: 3, cpp_peer: Default::default() }, ffi::MyObserverCpp::make_unique);
            ffi::take_observer(o.borrow().as_ref());
        },
        quote! {
            generate!("take_observer")
            subclass!("Observer",MyObserver)
        },
        None,
        None,
        Some(quote! {
            use autocxx::subclass::CppSubclass;
            use ffi::Observer_methods;
            #[autocxx::subclass::subclass]
            pub struct MyObserver {
                a: u32
            }
            impl Observer_methods for MyObserver {
                fn foo(&self) -> u32 {
                    4
                }
            }
        }),
    );
}

#[test]
fn test_non_pv_subclass_overloads() {
    let hdr = indoc! {"
    #include <cstdint>
    #include <string>

    class TestObserver {
    public:
        TestObserver() {}
        virtual void call(uint8_t) const {}
        virtual void call(std::string) const {}
        virtual ~TestObserver() {}
    };

    extern TestObserver* obs;

    inline void register_observer(TestObserver& a) {
        obs = &a;
    }
    inline void do_a_thing() {
        return obs->call(8);
    }
    "};
    run_test_ex(
        "TestObserver* obs;",
        hdr,
        quote! {
            let obs = MyTestObserver::new_rust_owned(
                MyTestObserver::default()
            );
            ffi::register_observer(obs.as_ref().borrow_mut().pin_mut());
            ffi::do_a_thing();
        },
        quote! {
            generate!("register_observer")
            generate!("do_a_thing")
            subclass!("TestObserver",MyTestObserver)
        },
        None,
        None,
        Some(quote! {
            use autocxx::subclass::prelude::*;
            #[subclass]
            #[derive(Default)]
            pub struct MyTestObserver;
            impl ffi::TestObserver_methods for MyTestObserver {
                fn call(&self, a: u8) {
                    self.peer().call_super(a)
                }
                fn call1(&self, a: cxx::UniquePtr<cxx::CxxString>) {
                    self.peer().call1_super(a)
                }
            }
        }),
    );
}

#[test]
fn test_pv_subclass_overrides() {
    let hdr = indoc! {"
    #include <cstdint>
    #include <string>

    class TestObserver {
    public:
        TestObserver() {}
        virtual void call(uint8_t) const = 0;
        virtual void call(std::string) const = 0;
        virtual ~TestObserver() {}
    };

    extern TestObserver* obs;

    inline void register_observer(TestObserver& a) {
        obs = &a;
    }
    inline void do_a_thing() {
        return obs->call(8);
    }
    "};
    run_test_ex(
        "TestObserver* obs;",
        hdr,
        quote! {
            let obs = MyTestObserver::new_rust_owned(
                MyTestObserver::default()
            );
            ffi::register_observer(obs.as_ref().borrow_mut().pin_mut());
            ffi::do_a_thing();
        },
        quote! {
            generate!("register_observer")
            generate!("do_a_thing")
            subclass!("TestObserver",MyTestObserver)
        },
        None,
        None,
        Some(quote! {
            use autocxx::subclass::prelude::*;
            #[subclass]
            #[derive(Default)]
            pub struct MyTestObserver;
            impl ffi::TestObserver_methods for MyTestObserver {
                fn call(&self, _a: u8) {
                }
                fn call1(&self, _a: cxx::UniquePtr<cxx::CxxString>) {
                }
            }
        }),
    );
}

#[test]
fn test_pv_subclass_namespaced_superclass() {
    let hdr = indoc! {"
    #include <cstdint>

    namespace a {
    class Observer {
    public:
        Observer() {}
        virtual uint32_t foo() const = 0;
        virtual ~Observer() {}
    };
    }
    inline void take_observer(const a::Observer&) {}
    "};
    run_test_ex(
        "",
        hdr,
        quote! {
            let o = MyObserver::new_rust_owned(MyObserver { a: 3, cpp_peer: Default::default() });
            ffi::take_observer(o.borrow().as_ref());
        },
        quote! {
            generate!("take_observer")
            subclass!("a::Observer",MyObserver)
        },
        None,
        None,
        Some(quote! {
            use autocxx::subclass::CppSubclass;
            #[autocxx::subclass::subclass]
            pub struct MyObserver {
                a: u32
            }
            impl ffi::a::Observer_methods for MyObserver {
                fn foo(&self) -> u32 {
                    4
                }
            }
        }),
    );
}

#[test]
fn test_no_constructor_make_unique() {
    let hdr = indoc! {"
    #include <stdint.h>
    struct A {
        uint32_t a;
    };
    "};
    let rs = quote! {
        ffi::A::new().within_unique_ptr();
    };
    run_test("", hdr, rs, &["A"], &[]);
}

#[test]
fn test_constructor_moveit() {
    let hdr = indoc! {"
    #include <stdint.h>
    #include <string>
    struct A {
        A() {}
        void set(uint32_t val) { a = val; }
        uint32_t get() const { return a; }
        uint32_t a;
        std::string so_we_are_non_trivial;
    };
    "};
    let rs = quote! {
        moveit! {
            let mut stack_obj = ffi::A::new();
        }
        stack_obj.as_mut().set(42);
        assert_eq!(stack_obj.get(), 42);
    };
    run_test("", hdr, rs, &["A"], &[]);
}

#[test]
fn test_move_out_of_uniqueptr() {
    let hdr = indoc! {"
    #include <stdint.h>
    #include <string>
    struct A {
        A() {}
        std::string so_we_are_non_trivial;
    };
    inline A get_a() {
        A a;
        return a;
    }
    "};
    let rs = quote! {
        let a = ffi::get_a().within_unique_ptr();
        moveit! {
            let _stack_obj = autocxx::moveit::new::mov(a);
        }
    };
    run_test("", hdr, rs, &["A", "get_a"], &[]);
}

#[test]
fn test_implicit_constructor_with_typedef_field() {
    let hdr = indoc! {"
    #include <stdint.h>
    #include <string>
    struct B {
        uint32_t b;
    };
    typedef struct B C;
    struct A {
        B field;
        uint32_t a;
        std::string so_we_are_non_trivial;
    };
    "};
    let rs = quote! {
        moveit! {
            let mut stack_obj = ffi::A::new();
        }
    };
    run_test("", hdr, rs, &["A"], &[]);
}

#[test]
fn test_implicit_constructor_with_array_field() {
    let hdr = indoc! {"
    #include <stdint.h>
    #include <string>
    struct A {
        uint32_t a[3];
        std::string so_we_are_non_trivial;
    };
    "};
    let rs = quote! {
        moveit! {
            let mut _stack_obj = ffi::A::new();
        }
    };
    run_test("", hdr, rs, &["A"], &[]);
}

#[test]
fn test_implicit_constructor_moveit() {
    let hdr = indoc! {"
    #include <stdint.h>
    #include <string>
    struct A {
        void set(uint32_t val) { a = val; }
        uint32_t get() const { return a; }
        uint32_t a;
        std::string so_we_are_non_trivial;
    };
    "};
    let rs = quote! {
        moveit! {
            let mut stack_obj = ffi::A::new();
        }
        stack_obj.as_mut().set(42);
        assert_eq!(stack_obj.get(), 42);
    };
    run_test("", hdr, rs, &["A"], &[]);
}

#[test]
fn test_pass_by_value_moveit() {
    let hdr = indoc! {"
    #include <stdint.h>
    #include <string>
    struct A {
        void set(uint32_t val) { a = val; }
        uint32_t a;
        std::string so_we_are_non_trivial;
    };
    inline void take_a(A) {}
    struct B {
        B() {}
        B(const B&) {}
        B(B&&) {}
        std::string so_we_are_non_trivial;
    };
    inline void take_b(B) {}
    "};
    let rs = quote! {
        moveit! {
            let mut stack_obj = ffi::A::new();
        }
        stack_obj.as_mut().set(42);
        ffi::take_a(&*stack_obj);
        ffi::take_a(as_copy(stack_obj.as_ref()));
        ffi::take_a(as_copy(stack_obj.as_ref()));
        // A has no move constructor so we can't consume it.

        let heap_obj = ffi::A::new().within_unique_ptr();
        ffi::take_a(heap_obj.as_ref().unwrap());
        ffi::take_a(&heap_obj);
        ffi::take_a(autocxx::as_copy(heap_obj.as_ref().unwrap()));
        ffi::take_a(heap_obj); // consume

        let heap_obj2 = ffi::A::new().within_box();
        ffi::take_a(heap_obj2.as_ref().get_ref());
        ffi::take_a(&heap_obj2);
        ffi::take_a(autocxx::as_copy(heap_obj2.as_ref().get_ref()));
        ffi::take_a(heap_obj2); // consume

        moveit! {
            let mut stack_obj = ffi::B::new();
        }
        ffi::take_b(&*stack_obj);
        ffi::take_b(as_copy(stack_obj.as_ref()));
        ffi::take_b(as_copy(stack_obj.as_ref()));
        ffi::take_b(as_mov(stack_obj)); // due to move constructor

        // Test direct-from-New-to-param.
        ffi::take_b(as_new(ffi::B::new()));
    };
    run_test("", hdr, rs, &["A", "take_a", "B", "take_b"], &[]);
}

#[test]
fn test_nonconst_reference_parameter() {
    let hdr = indoc! {"
    #include <stdint.h>
    #include <string>

    // Force generating a wrapper for the second `take_a`.
    struct NOP { void take_a() {}; };

    struct A {
        std::string so_we_are_non_trivial;
    };
    inline void take_a(A&) {}
    "};
    let rs = quote! {
        let mut heap_obj = ffi::A::new().within_unique_ptr();
        ffi::take_a(heap_obj.pin_mut());
    };
    run_test("", hdr, rs, &["NOP", "A", "take_a"], &[]);
}

#[test]
fn test_nonconst_reference_method_parameter() {
    let hdr = indoc! {"
    #include <stdint.h>
    #include <string>

    // Force generating a wrapper for the second `take_a`.
    struct NOP { void take_a() {}; };

    struct A {
        std::string so_we_are_non_trivial;
    };
    struct B {
        inline void take_a(A&) const {}
    };
    "};
    let rs = quote! {
        let mut a = ffi::A::new().within_unique_ptr();
        let b = ffi::B::new().within_unique_ptr();
        b.take_a(a.pin_mut());
    };
    run_test("", hdr, rs, &["NOP", "A", "B"], &[]);
}

fn destruction_test(ident: proc_macro2::Ident, extra_bit: Option<TokenStream>) {
    let hdr = indoc! {"
    #include <stdint.h>
    #include <string>
    extern bool gConstructed;
    struct A {
        A() { gConstructed = true; }
        virtual ~A() { gConstructed = false; }
        void set(uint32_t val) { a = val; }
        uint32_t get() const { return a; }
        uint32_t a;
        std::string so_we_are_non_trivial;
    };
    inline bool is_constructed() { return gConstructed; }
    struct B: public A {
        uint32_t b;
    };
    "};
    let cpp = indoc! {"
        bool gConstructed = false;
    "};
    let rs = quote! {
        assert!(!ffi::is_constructed());
        {
            moveit! {
                let mut _stack_obj = ffi::#ident::new();
            }
            assert!(ffi::is_constructed());
            #extra_bit
        }
        assert!(!ffi::is_constructed());
    };
    run_test(cpp, hdr, rs, &[&ident.to_string(), "is_constructed"], &[]);
}

#[test]
fn test_destructor_moveit() {
    destruction_test(
        parse_quote! { A },
        Some(quote! {
            _stack_obj.as_mut().set(42);
            assert_eq!(_stack_obj.get(), 42);
        }),
    );
}

#[test]
fn test_destructor_derived_moveit() {
    destruction_test(parse_quote! { B }, None);
}

#[test]
fn test_copy_and_move_constructor_moveit() {
    let hdr = indoc! {"
    #include <stdint.h>
    #include <string>
    struct A {
        A() {}
        A(const A& other) : a(other.a+1) {}
        A(A&& other) : a(other.a+2) { other.a = 666; }
        void set(uint32_t val) { a = val; }
        uint32_t get() const { return a; }
        uint32_t a;
        std::string so_we_are_non_trivial;
    };
    "};
    let rs = quote! {
        moveit! {
            let mut stack_obj = ffi::A::new();
        }
        stack_obj.as_mut().set(42);
        moveit! {
            let stack_obj2 = autocxx::moveit::new::copy(stack_obj.as_ref());
        }
        assert_eq!(stack_obj2.get(), 43);
        assert_eq!(stack_obj.get(), 42);
        moveit! {
            let stack_obj3 = autocxx::moveit::new::mov(stack_obj);
        }
        assert_eq!(stack_obj3.get(), 44);
        // Following line prevented by moveit, even though it would
        // be possible in C++.
        // assert_eq!(stack_obj.get(), 666);
    };
    run_test("", hdr, rs, &["A"], &[]);
}

// This test fails on Windows gnu but not on Windows msvc
#[cfg_attr(skip_windows_gnu_failing_tests, ignore)]
#[test]
fn test_uniqueptr_moveit() {
    let hdr = indoc! {"
    #include <stdint.h>
    #include <string>
    struct A {
        A() {}
        void set(uint32_t val) { a = val; }
        uint32_t get() const { return a; }
        uint32_t a;
        std::string so_we_are_non_trivial;
    };
    "};
    let rs = quote! {
        use autocxx::moveit::EmplaceUnpinned;
        let mut up_obj = cxx::UniquePtr::emplace(ffi::A::new());
        up_obj.as_mut().unwrap().set(42);
        assert_eq!(up_obj.get(), 42);
    };
    run_test("", hdr, rs, &["A"], &[]);
}

// This test fails on Windows gnu but not on Windows msvc
#[cfg_attr(skip_windows_gnu_failing_tests, ignore)]
#[test]
fn test_various_emplacement() {
    let hdr = indoc! {"
    #include <stdint.h>
    #include <string>
    struct A {
        A() {}
        void set(uint32_t val) { a = val; }
        uint32_t get() const { return a; }
        uint32_t a;
        std::string so_we_are_non_trivial;
    };
    "};
    let rs = quote! {
        use autocxx::moveit::EmplaceUnpinned;
        use autocxx::moveit::Emplace;
        let mut up_obj = cxx::UniquePtr::emplace(ffi::A::new());
        up_obj.pin_mut().set(666);
        // Can't current move out of a UniquePtr
        let mut box_obj = Box::emplace(ffi::A::new());
        box_obj.as_mut().set(667);
        let box_obj2 = Box::emplace(autocxx::moveit::new::mov(box_obj));
        moveit! { let back_on_stack = autocxx::moveit::new::mov(box_obj2); }
        assert_eq!(back_on_stack.get(), 667);
    };
    run_test("", hdr, rs, &["A"], &[]);
}

#[test]
fn test_emplace_uses_overridden_new_and_delete() {
    let hdr = indoc! {"
    #include <stdint.h>
    #include <string>
    struct A {
        A() {}
        void* operator new(size_t count);
        void operator delete(void* ptr) noexcept;
        void* operator new(size_t count, void* ptr);
        std::string so_we_are_non_trivial;
    };
    void reset_flags();
    bool was_new_called();
    bool was_delete_called();
    "};
    let cxx = indoc! {"
        bool new_called;
        bool delete_called;
        void reset_flags() {
            new_called = false;
            delete_called = false;
        }
        void* A::operator new(size_t count) {
            new_called = true;
            return ::operator new(count);
        }
        void* A::operator new(size_t count, void* ptr) {
            return ::operator new(count, ptr);
        }
        void A::operator delete(void* ptr) noexcept {
            delete_called = true;
            ::operator delete(ptr);
        }
        bool was_new_called() {
            return new_called;
        }
        bool was_delete_called() {
            return delete_called;
        }
    "};
    let rs = quote! {
        ffi::reset_flags();
        {
            let _ = ffi::A::new().within_unique_ptr();
            assert!(ffi::was_new_called());
        }
        assert!(ffi::was_delete_called());
        ffi::reset_flags();
        {
            use autocxx::moveit::EmplaceUnpinned;
            let _ = cxx::UniquePtr::emplace(ffi::A::new());
        }
        assert!(ffi::was_delete_called());
    };
    run_test(
        cxx,
        hdr,
        rs,
        &["A", "reset_flags", "was_new_called", "was_delete_called"],
        &[],
    );
}

#[test]
fn test_pass_by_reference_to_value_param() {
    let hdr = indoc! {"
    #include <stdint.h>
    #include <string>
    struct A {
        A() : count(0) {}
        std::string so_we_are_non_trivial;
        uint32_t count;
    };
    void take_a(A a) {
        a.count++;
    }
    uint32_t report_on_a(const A& a) {
        return a.count;
    }
    "};
    let rs = quote! {
        let a = ffi::A::new().within_unique_ptr();
        ffi::take_a(a.as_ref().unwrap());
        ffi::take_a(&a); // syntactic sugar
        assert_eq!(ffi::report_on_a(&a), 0); // should have acted upon copies
    };
    run_test("", hdr, rs, &["A", "take_a", "report_on_a"], &[]);
}

#[test]
fn test_explicit_everything() {
    let hdr = indoc! {"
    #include <stdint.h>
    #include <string>
    struct A {
        A() {} // default constructor
        A(A&&) {} // move constructor
        A(const A&) {} // copy constructor
        A& operator=(const A&) { return *this; } // copy assignment operator
        A& operator=(A&&) { return *this; } // move assignment operator
        ~A() {} // destructor
        void set(uint32_t val) { a = val; }
        uint32_t get() const { return a; }
        uint32_t a;
        std::string so_we_are_non_trivial;
    };
    "};
    let rs = quote! {};
    run_test("", hdr, rs, &["A"], &[]);
}

#[test]
fn test_generate_ns() {
    let hdr = indoc! {"
    namespace A {
        inline void foo() {}
        inline void bar() {}
    }
    namespace B {
        inline void baz() {}
    }
    "};
    let rs = quote! {
        ffi::A::foo();
    };
    run_test_ex(
        "",
        hdr,
        rs,
        quote! {
            generate_ns!("A")
            safety!(unsafe_ffi)
        },
        None,
        None,
        None,
    );
}

#[test]
fn test_no_constructor_make_unique_ns() {
    let hdr = indoc! {"
    #include <stdint.h>
    namespace B {
    struct A {
        uint32_t a;
    };
    }
    "};
    let rs = quote! {
        ffi::B::A::new().within_unique_ptr();
    };
    run_test("", hdr, rs, &["B::A"], &[]);
}

#[test]
fn test_no_constructor_pod_make_unique() {
    let hdr = indoc! {"
    #include <stdint.h>
    struct A {
        uint32_t a;
    };
    "};
    let rs = quote! {
        ffi::A::new().within_unique_ptr();
    };
    run_test("", hdr, rs, &[], &["A"]);
}

#[test]
fn test_no_constructor_pv() {
    let hdr = indoc! {"
    #include <stdint.h>
    class A {
    public:
        virtual ~A() {}
        virtual void foo() = 0;
    };
    "};
    let rs = quote! {};
    run_test("", hdr, rs, &["A"], &[]);
}

#[test]
fn test_suppress_system_includes() {
    let hdr = indoc! {"
    #include <stdint.h>
    #include <string>
    inline void a() {};
    "};
    let rs = quote! {};
    run_test_ex(
        "",
        hdr,
        rs,
        quote! { generate("a")},
        Some(Box::new(SetSuppressSystemHeaders)),
        Some(Box::new(NoSystemHeadersChecker)),
        None,
    );
}

#[test]
fn test_no_rvo_move() {
    let hdr = indoc! {"
    #include <memory>
    class A {
    public:
        static std::unique_ptr<A> create() { return std::make_unique<A>(); }
    };
    "};
    let rs = quote! {
        ffi::A::create();
    };
    run_test_ex(
        "",
        hdr,
        rs,
        quote! { generate!("A") },
        None,
        Some(Box::new(CppMatcher::new(
            &["return A::create();"],
            &["return std::move(A::create());"],
        ))),
        None,
    );
}

#[test]
fn test_abstract_up() {
    let hdr = indoc! {"
    #include <memory>
    class A {
    public:
        virtual void foo() const = 0;
        virtual ~A() {}
    };
    class B : public A {
    public:
        void foo() const {}
    };
    inline std::unique_ptr<A> get_a() { return std::make_unique<B>(); }
    "};
    let rs = quote! {
        let a = ffi::get_a();
        a.foo();
    };
    run_test("", hdr, rs, &["A", "get_a"], &[]);
}

#[test]
fn test_abstract_up_multiple_bridge() {
    let hdr = indoc! {"
    #include <memory>
    class A {
    public:
        virtual void foo() const = 0;
        virtual ~A() {}
    };
    class B : public A {
    public:
        void foo() const {}
    };
    inline std::unique_ptr<A> get_a() { return std::make_unique<B>(); }
    "};
    let hexathorpe = Token![#](Span::call_site());
    let rs = quote! {
        autocxx::include_cpp! {
            #hexathorpe include "input.h"
            safety!(unsafe_ffi)
            generate!("A")
        }
        autocxx::include_cpp! {
            #hexathorpe include "input.h"
            safety!(unsafe_ffi)
            name!(ffi2)
            extern_cpp_type!("A", crate::ffi::A)
            generate!("get_a")
        }
        fn main() {
            let a = ffi2::get_a();
            a.foo();
        }
    };
    do_run_test_manual("", hdr, rs, None, None).unwrap();
}

#[test]
fn test_abstract_private() {
    let hdr = indoc! {"
    #include <memory>
    class A {
        virtual void foo() const = 0;
    public:
        virtual ~A() {}
    };
    "};
    let rs = quote! {};
    run_test("", hdr, rs, &["A"], &[]);
}

#[test]
fn test_abstract_issue_979() {
    let hdr = indoc! {"
    class Test {
        virtual ~Test() {}
        virtual void TestBody() = 0;
    };
    "};
    let rs = quote! {};
    run_test("", hdr, rs, &["Test"], &[]);
}

#[test]
fn test_class_having_protected_method() {
    let hdr = indoc! {"
    #include <cstdint>
    class A {
    protected:
        inline uint32_t protected_method() { return 0; }
    };
    "};
    let rs = quote! {};
    run_test("", hdr, rs, &[], &["A"]);
}

#[test]
fn test_protected_inner_class() {
    let hdr = indoc! {"
    #include <cstdint>
    inline uint32_t DoMath(uint32_t a)  {
        return a * 3;
    }

    class A {
    protected:
        inline uint32_t protected_method() { return 0; }

        struct B {
            int x;
        };

        inline B protected_method_2() {
            return { 0 };
        }
    };
    "};
    let rs = quote! {};
    run_test("", hdr, rs, &["A"], &[]);
}

#[test]
fn test_private_inner_class() {
    let hdr = indoc! {"
    #include <cstdint>
    inline uint32_t DoMath(uint32_t a)  {
        return a * 3;
    }

    class A {
    protected:
        inline uint32_t protected_method() { return 0; }

    private:
        struct B {
            int x;
        };

        inline B private_method_2() {
            return { 0 };
        }
    };
    "};
    let rs = quote! {};
    run_test("", hdr, rs, &["A"], &[]);
}

#[test]
fn test_class_having_private_method() {
    let hdr = indoc! {"
    #include <cstdint>
    class A {
    private:
        inline uint32_t private_method() { return 0; }
    };
    "};
    let rs = quote! {};
    run_test("", hdr, rs, &[], &["A"]);
}

#[test]
#[ignore] // https://github.com/google/autocxx/issues/787
fn test_chrono_problem() {
    let hdr = indoc! {"
    #include <chrono>
    struct Clock {
      typedef std::chrono::nanoseconds duration;
    };
    struct Class {
      int a() { return 42; }
      std::chrono::time_point<Clock> b();
    };
    "};
    let rs = quote! {};
    run_test("", hdr, rs, &[], &["Class"]);
}

fn size_and_alignment_test(pod: bool) {
    static TYPES: [(&str, &str); 6] = [
        ("A", "struct A { uint8_t a; };"),
        ("B", "struct B { uint32_t a; };"),
        ("C", "struct C { uint64_t a; };"),
        ("D", "enum D { Z, X };"),
        ("E", "struct E { uint8_t a; uint32_t b; };"),
        ("F", "struct F { uint32_t a; uint8_t b; };"),
    ];
    let type_definitions = TYPES.iter().map(|(_, def)| *def).join("\n");
    let function_definitions = TYPES.iter().map(|(name, _)| format!("inline size_t get_sizeof_{name}() {{ return sizeof({name}); }}\ninline size_t get_alignof_{name}() {{ return alignof({name}); }}\n")).join("\n");
    let hdr = format!(
        indoc! {"
        #include <cstdint>
        #include <cstddef>
        {}
        {}
    "},
        type_definitions, function_definitions
    );
    #[allow(clippy::unnecessary_to_owned)] // wrongly triggers on into_iter() below
    let allowlist_fns: Vec<String> = TYPES
        .iter()
        .flat_map(|(name, _)| {
            [format!("get_sizeof_{name}"), format!("get_alignof_{name}")]
                .to_vec()
                .into_iter()
        })
        .collect_vec();
    let allowlist_types: Vec<String> = TYPES.iter().map(|(name, _)| name.to_string()).collect_vec();
    let allowlist_both = allowlist_types
        .iter()
        .cloned()
        .chain(allowlist_fns.iter().cloned())
        .collect_vec();
    let allowlist_types: Vec<&str> = allowlist_types.iter().map(AsRef::as_ref).collect_vec();
    let allowlist_fns: Vec<&str> = allowlist_fns.iter().map(AsRef::as_ref).collect_vec();
    let allowlist_both: Vec<&str> = allowlist_both.iter().map(AsRef::as_ref).collect_vec();
    let rs = TYPES.iter().fold(quote! {}, |mut accumulator, (name, _)| {
        let get_align_symbol =
            proc_macro2::Ident::new(&format!("get_alignof_{name}"), Span::call_site());
        let get_size_symbol =
            proc_macro2::Ident::new(&format!("get_sizeof_{name}"), Span::call_site());
        let type_symbol = proc_macro2::Ident::new(name, Span::call_site());
        accumulator.extend(quote! {
            let c_size = ffi::#get_size_symbol();
            let c_align = ffi::#get_align_symbol();
            assert_eq!(core::mem::size_of::<ffi::#type_symbol>(), c_size);
            assert_eq!(core::mem::align_of::<ffi::#type_symbol>(), c_align);
        });
        accumulator
    });
    if pod {
        run_test("", &hdr, rs, &allowlist_fns, &allowlist_types);
    } else {
        run_test("", &hdr, rs, &allowlist_both, &[]);
    }
}

#[test]
fn test_sizes_and_alignment_nonpod() {
    size_and_alignment_test(false)
}

#[test]
fn test_sizes_and_alignment_pod() {
    size_and_alignment_test(true)
}

#[test]
fn test_nested_class_methods() {
    let hdr = indoc! {"
    #include <cstdint>
    class A {
    public:
        virtual ~A() {}
        struct B {
            virtual void b() const {}
        };
        virtual void a() const {}
        struct C {
            virtual void b() const {}
        };
        virtual void c() const {}
        struct D {
            virtual void b() const {}
        };
    };
    "};
    let rs = quote! {
        let a = ffi::A::new().within_unique_ptr();
        a.a();
        a.c();
    };
    run_test("", hdr, rs, &["A"], &[]);
}

#[test]
fn test_call_superclass() {
    let hdr = indoc! {"
    #include <memory>
    class A {
    public:
        virtual void foo() const {};
        virtual ~A() {}
    };
    class B : public A {
    public:
        void bar() const {}
    };
    inline std::unique_ptr<B> get_b() { return std::make_unique<B>(); }
    "};
    let rs = quote! {
        let b = ffi::get_b();
        b.as_ref().unwrap().as_ref().foo();
    };
    run_test("", hdr, rs, &["A", "B", "get_b"], &[]);
}

#[test]
fn test_pass_superclass() {
    let hdr = indoc! {"
    #include <memory>
    class A {
    public:
        virtual void foo() const {};
        virtual ~A() {}
    };
    class B : public A {
    public:
        void bar() const {}
    };
    inline std::unique_ptr<B> get_b() { return std::make_unique<B>(); }
    inline void take_a(const A&) {}
    "};
    let rs = quote! {
        let b = ffi::get_b();
        ffi::take_a(b.as_ref().unwrap().as_ref());
    };
    run_test("", hdr, rs, &["A", "B", "get_b", "take_a"], &[]);
}

#[test]
fn test_issue486_multi_types() {
    let hdr = indoc! {"
        namespace a {
            namespace spanner {
                struct Key {};
            }
        } // namespace a
        namespace b {
            namespace spanner {
                typedef int Key;
            }
        } // namespace b
        namespace c {
            namespace spanner {
                enum Key { A, B };
            }
        } // namespace c
        namespace spanner {
            class Key {
                public:
                    bool a(a::spanner::Key &);
                    bool b(b::spanner::Key &);
                    bool c(c::spanner::Key &);
            };
        } // namespace spanner
    "};
    let rs = quote! {};
    run_test(
        "",
        hdr,
        rs,
        &["spanner::Key", "a::spanner::Key", "b::spanner::Key"],
        &[],
    );
}

#[test]
/// Tests types with various forms of copy, move, and default constructors. Calls the things which
/// should be generated, and will produce C++ compile failures if other wrappers are generated.
///
/// Specifically, we can have the cross product of any of these:
///   * Explicitly deleted
///   * Implicitly defaulted
///   * User declared
///   * Explicitly defaulted
///     Not handled yet: https://github.com/google/autocxx/issues/815.
///     Once this is handled, add equivalents of all the implicitly defaulted cases, at all
///     visibility levels.
/// applied to each of these:
///   * Default constructor
///   * Copy constructor
///   * Move constructor
/// in any of these:
///   * The class itself
///   * A base class
///   * A field of the class
///   * A field of a base class
/// with any of these access modifiers:
///   * private (impossible for implicitly defaulted)
///   * protected (impossible for implicitly defaulted)
///   * public
///
/// Various combinations of these lead to the default versions being deleted. The move and copy
/// ones also interact with each other in various ways.
///
/// TODO: Remove all the `int x` members after https://github.com/google/autocxx/issues/832 is
/// fixed.
fn test_implicit_constructor_rules() {
    let cxx = "";
    let hdr = indoc! {"
        struct AllImplicitlyDefaulted {
            void a() const {}
        };

        struct AllExplicitlyDefaulted {
            AllExplicitlyDefaulted() = default;
            AllExplicitlyDefaulted(const AllExplicitlyDefaulted&) = default;
            AllExplicitlyDefaulted(AllExplicitlyDefaulted&&) = default;
            void a() const {};
        };

        struct PublicDeleted {
            PublicDeleted() = delete;
            PublicDeleted(const PublicDeleted&) = delete;
            PublicDeleted(PublicDeleted&&) = delete;

            void a() const {}

            int x;
        };
        struct PublicDeletedDefault {
            PublicDeletedDefault() = delete;

            void a() const {}

            int x;
        };
        struct PublicDeletedCopy {
            PublicDeletedCopy() = default;
            PublicDeletedCopy(const PublicDeletedCopy&) = delete;

            void a() const {}

            int x;
        };
        struct PublicDeletedCopyNoDefault {
            PublicDeletedCopyNoDefault(const PublicDeletedCopyNoDefault&) = delete;

            void a() const {}

            int x;
        };
        struct PublicMoveDeletedCopy {
            PublicMoveDeletedCopy() = default;
            PublicMoveDeletedCopy(const PublicMoveDeletedCopy&) = delete;
            PublicMoveDeletedCopy(PublicMoveDeletedCopy&&) = default;

            void a() const {}

            int x;
        };
        struct PublicDeletedMove {
            PublicDeletedMove() = default;
            PublicDeletedMove(PublicDeletedMove&&) = delete;

            void a() const {}

            int x;
        };
        struct PublicDeletedDestructor {
            PublicDeletedDestructor() = default;
            ~PublicDeletedDestructor() = delete;

            void a() const {}

            int x;
        };
        struct PublicDestructor {
            PublicDestructor() = default;
            ~PublicDestructor() = default;

            void a() const {}

            int x;
        };

        struct ProtectedDeleted {
            void a() const {}

            int x;

          protected:
            ProtectedDeleted() = delete;
            ProtectedDeleted(const ProtectedDeleted&) = delete;
            ProtectedDeleted(ProtectedDeleted&&) = delete;
        };
        struct ProtectedDeletedDefault {
            void a() const {}

            int x;

          protected:
            ProtectedDeletedDefault() = delete;
        };
        struct ProtectedDeletedCopy {
            ProtectedDeletedCopy() = default;

            void a() const {}

            int x;

          protected:
            ProtectedDeletedCopy(const ProtectedDeletedCopy&) = delete;
        };
        struct ProtectedDeletedCopyNoDefault {
            void a() const {}

            int x;

          protected:
            ProtectedDeletedCopyNoDefault(const ProtectedDeletedCopyNoDefault&) = delete;
        };
        struct ProtectedMoveDeletedCopy {
            ProtectedMoveDeletedCopy() = default;

            void a() const {}

            int x;

          protected:
            ProtectedMoveDeletedCopy(const ProtectedMoveDeletedCopy&) = delete;
            ProtectedMoveDeletedCopy(ProtectedMoveDeletedCopy&&) = default;
        };
        struct ProtectedDeletedMove {
            ProtectedDeletedMove() = default;

            void a() const {}

            int x;

          protected:
            ProtectedDeletedMove(ProtectedDeletedMove&&) = delete;
        };
        struct ProtectedDeletedDestructor {
            ProtectedDeletedDestructor() = default;

            void a() const {}

            int x;

          protected:
            ~ProtectedDeletedDestructor() = delete;
        };
        struct ProtectedDestructor {
            ProtectedDestructor() = default;

            void a() const {}

            int x;

          protected:
            ~ProtectedDestructor() = default;
        };

        struct PrivateDeleted {
            void a() const {}

            int x;

          private:
            PrivateDeleted() = delete;
            PrivateDeleted(const PrivateDeleted&) = delete;
            PrivateDeleted(PrivateDeleted&&) = delete;
        };
        struct PrivateDeletedDefault {
            void a() const {}

            int x;

          private:
            PrivateDeletedDefault() = delete;
        };
        struct PrivateDeletedCopy {
            PrivateDeletedCopy() = default;

            void a() const {}

            int x;

          private:
            PrivateDeletedCopy(const PrivateDeletedCopy&) = delete;
        };
        struct PrivateDeletedCopyNoDefault {
            void a() const {}

            int x;

          private:
            PrivateDeletedCopyNoDefault(const PrivateDeletedCopyNoDefault&) = delete;
        };
        struct PrivateMoveDeletedCopy {
            PrivateMoveDeletedCopy() = default;

            void a() const {}

            int x;

          private:
            PrivateMoveDeletedCopy(const PrivateMoveDeletedCopy&) = delete;
            PrivateMoveDeletedCopy(PrivateMoveDeletedCopy&&) = default;
        };
        struct PrivateDeletedMove {
            PrivateDeletedMove() = default;

            void a() const {}

            int x;

          private:
            PrivateDeletedMove(PrivateDeletedMove&&) = delete;
        };
        struct PrivateDeletedDestructor {
            PrivateDeletedDestructor() = default;

            void a() const {}

            int x;

          private:
            ~PrivateDeletedDestructor() = delete;
        };
        struct PrivateDestructor {
            PrivateDestructor() = default;

            void a() const {}

            int x;

          private:
            ~PrivateDestructor() = default;
        };

        struct NonConstCopy {
            NonConstCopy() = default;

            NonConstCopy(NonConstCopy&) {}
            NonConstCopy(NonConstCopy&&) = default;

            void a() const {}
        };
        struct TwoCopy {
            TwoCopy() = default;

            TwoCopy(TwoCopy&) {}
            TwoCopy(const TwoCopy&) {}
            TwoCopy(TwoCopy&&) = default;

            void a() const {}
        };

        struct MemberPointerDeleted {
            PublicDeleted *x;

            void a() const {}
        };

        struct MemberConstPointerDeleted {
            PublicDeleted *const x;

            void a() const {}
        };

        struct MemberConst {
            const int x;

            void a() const {}
        };

        struct MemberReferenceDeleted {
            PublicDeleted &x;

            void a() const {}
        };

        struct MemberConstReferenceDeleted {
            const PublicDeleted &x;

            void a() const {}
        };

        struct MemberReference {
            int &x;

            void a() const {}
        };

        struct MemberConstReference {
            const int &x;

            void a() const {}
        };

        struct MemberRvalueReferenceDeleted {
            PublicDeleted &&x;

            void a() const {}
        };

        struct MemberRvalueReference {
            int &&x;

            void a() const {}
        };

        struct BasePublicDeleted : public PublicDeleted {};
        struct BasePublicDeletedDefault : public PublicDeletedDefault {};
        struct BasePublicDeletedCopy : public PublicDeletedCopy {};
        struct BasePublicDeletedCopyNoDefault : public PublicDeletedCopyNoDefault { };
        struct BasePublicMoveDeletedCopy : public PublicMoveDeletedCopy {};
        struct BasePublicDeletedMove : public PublicDeletedMove {};
        struct BasePublicDeletedDestructor : public PublicDeletedDestructor {};
        struct BasePublicDestructor : public PublicDestructor {};

        struct MemberPublicDeleted {
            void a() const {}

            PublicDeleted member;
        };
        struct MemberPublicDeletedDefault {
            void a() const {}

            PublicDeletedDefault member;
        };
        struct MemberPublicDeletedCopy {
            void a() const {}

            PublicDeletedCopy member;
        };
        struct MemberPublicDeletedCopyNoDefault {
            void a() const {}

            PublicDeletedCopyNoDefault member;
        };
        struct MemberPublicMoveDeletedCopy {
            void a() const {}

            PublicMoveDeletedCopy member;
        };
        struct MemberPublicDeletedMove {
            void a() const {}

            PublicDeletedMove member;
        };
        struct MemberPublicDeletedDestructor {
            void a() const {}

            PublicDeletedDestructor member;
        };
        struct MemberPublicDestructor {
            void a() const {}

            PublicDestructor member;
        };

        struct BaseMemberPublicDeleted : public MemberPublicDeleted {};
        struct BaseMemberPublicDeletedDefault : public MemberPublicDeletedDefault {};
        struct BaseMemberPublicDeletedCopy : public MemberPublicDeletedCopy {};
        struct BaseMemberPublicDeletedCopyNoDefault : public MemberPublicDeletedCopyNoDefault {};
        struct BaseMemberPublicMoveDeletedCopy : public MemberPublicMoveDeletedCopy {};
        struct BaseMemberPublicDeletedMove : public MemberPublicDeletedMove {};
        struct BaseMemberPublicDeletedDestructor : public MemberPublicDeletedDestructor {};
        struct BaseMemberPublicDestructor : public MemberPublicDestructor {};

        struct BaseProtectedDeleted : public ProtectedDeleted {};
        struct BaseProtectedDeletedDefault : public ProtectedDeletedDefault {};
        struct BaseProtectedDeletedCopy : public ProtectedDeletedCopy {};
        struct BaseProtectedDeletedCopyNoDefault : public ProtectedDeletedCopyNoDefault {};
        struct BaseProtectedMoveDeletedCopy : public ProtectedMoveDeletedCopy {};
        struct BaseProtectedDeletedMove : public ProtectedDeletedMove {};
        struct BaseProtectedDeletedDestructor : public ProtectedDeletedDestructor {};
        struct BaseProtectedDestructor : public ProtectedDestructor {};

        struct MemberProtectedDeleted {
            void a() const {}

            ProtectedDeleted member;
        };
        struct MemberProtectedDeletedDefault {
            void a() const {}

            ProtectedDeletedDefault member;
        };
        struct MemberProtectedDeletedCopy {
            void a() const {}

            ProtectedDeletedCopy member;
        };
        struct MemberProtectedDeletedCopyNoDefault {
            void a() const {}

            ProtectedDeletedCopyNoDefault member;
        };
        struct MemberProtectedMoveDeletedCopy {
            void a() const {}

            ProtectedMoveDeletedCopy member;
        };
        struct MemberProtectedDeletedMove {
            void a() const {}

            ProtectedDeletedMove member;
        };
        struct MemberProtectedDeletedDestructor {
            void a() const {}

            ProtectedDeletedDestructor member;
        };
        struct MemberProtectedDestructor {
            void a() const {}

            ProtectedDestructor member;
        };

        struct BaseMemberProtectedDeleted : public MemberProtectedDeleted {};
        struct BaseMemberProtectedDeletedDefault : public MemberProtectedDeletedDefault {};
        struct BaseMemberProtectedDeletedCopy : public MemberProtectedDeletedCopy {};
        struct BaseMemberProtectedDeletedCopyNoDefault : public MemberProtectedDeletedCopyNoDefault {};
        struct BaseMemberProtectedMoveDeletedCopy : public MemberProtectedMoveDeletedCopy {};
        struct BaseMemberProtectedDeletedMove : public MemberProtectedDeletedMove {};
        struct BaseMemberProtectedDeletedDestructor : public MemberProtectedDeletedDestructor {};
        struct BaseMemberProtectedDestructor : public MemberProtectedDestructor {};

        struct BasePrivateDeleted : public PrivateDeleted {};
        struct BasePrivateDeletedDefault : public PrivateDeletedDefault {};
        struct BasePrivateDeletedCopy : public PrivateDeletedCopy {};
        struct BasePrivateDeletedCopyNoDefault : public PrivateDeletedCopyNoDefault {};
        struct BasePrivateMoveDeletedCopy : public PrivateMoveDeletedCopy {};
        struct BasePrivateDeletedMove : public PrivateDeletedMove {};
        struct BasePrivateDeletedDestructor : public PrivateDeletedDestructor {};
        struct BasePrivateDestructor : public PrivateDestructor {};

        struct MemberPrivateDeleted {
            void a() const {}

            PrivateDeleted member;
        };
        struct MemberPrivateDeletedDefault {
            void a() const {}

            PrivateDeletedDefault member;
        };
        struct MemberPrivateDeletedCopy {
            void a() const {}

            PrivateDeletedCopy member;
        };
        struct MemberPrivateDeletedCopyNoDefault {
            void a() const {}

            PrivateDeletedCopyNoDefault member;
        };
        struct MemberPrivateMoveDeletedCopy {
            void a() const {}

            PrivateMoveDeletedCopy member;
        };
        struct MemberPrivateDeletedMove {
            void a() const {}

            PrivateDeletedMove member;
        };
        struct MemberPrivateDeletedDestructor {
            void a() const {}

            PrivateDeletedDestructor member;
        };
        struct MemberPrivateDestructor {
            void a() const {}

            PrivateDestructor member;
        };

        struct BaseMemberPrivateDeleted : public MemberPrivateDeleted {};
        struct BaseMemberPrivateDeletedDefault : public MemberPrivateDeletedDefault {};
        struct BaseMemberPrivateDeletedCopy : public MemberPrivateDeletedCopy {};
        struct BaseMemberPrivateDeletedCopyNoDefault : public MemberPrivateDeletedCopyNoDefault {};
        struct BaseMemberPrivateMoveDeletedCopy : public MemberPrivateMoveDeletedCopy {};
        struct BaseMemberPrivateDeletedMove : public MemberPrivateDeletedMove {};
        struct BaseMemberPrivateDeletedDestructor : public MemberPrivateDeletedDestructor {};
        struct BaseMemberPrivateDestructor : public MemberPrivateDestructor {};
    "};
    let rs = quote! {
        // Some macros to test various operations on our types. Note that some of them define
        // functions which take arguments that the APIs defined in this test have no way to
        // produce, because we have C++ types which can't be constructed (for example). In a real
        // program, there might be other C++ APIs which can instantiate these types.

        // TODO: https://github.com/google/autocxx/issues/829: Should this be merged with
        // `test_make_unique`? Currently types where the Rust wrappers permit this but not that
        // aren't running C++ destructors.
        macro_rules! test_constructible {
            [$t:ty] => {
                moveit! {
                    let _moveit_t = <$t>::new();
                }
            }
        }
        macro_rules! test_make_unique {
            [$t:ty] => {
                let _unique_t = <$t>::new().within_unique_ptr();
            }
        }
        macro_rules! test_copyable {
            [$t:ty] => {
                {
                    fn test_copyable(moveit_t: impl autocxx::moveit::new::New<Output = $t>) {
                        moveit! {
                            let moveit_t = moveit_t;
                            let _copied_t = autocxx::moveit::new::copy(moveit_t);
                        }
                    }
                }
            }
        }
        macro_rules! test_movable {
            [$t:ty] => {
                {
                    fn test_movable(moveit_t: impl autocxx::moveit::new::New<Output = $t>) {
                        moveit! {
                            let moveit_t = moveit_t;
                            let _moved_t = autocxx::moveit::new::mov(moveit_t);
                        }
                    }
                }
            }
        }
        macro_rules! test_call_a {
            [$t:ty] => {
                {
                    fn test_call_a(t: &$t) {
                        t.a();
                    }
                }
            }
        }
        macro_rules! test_call_a_as {
            [$t:ty, $parent:ty] => {
                {
                    fn test_call_a(t: &$t) {
                        let t: &$parent = t.as_ref();
                        t.a();
                    }
                }
            }
        }

        test_constructible![ffi::AllImplicitlyDefaulted];
        test_make_unique![ffi::AllImplicitlyDefaulted];
        test_copyable![ffi::AllImplicitlyDefaulted];
        test_movable![ffi::AllImplicitlyDefaulted];
        test_call_a![ffi::AllImplicitlyDefaulted];

        test_constructible![ffi::AllExplicitlyDefaulted];
        test_make_unique![ffi::AllExplicitlyDefaulted];
        test_copyable![ffi::AllExplicitlyDefaulted];
        test_movable![ffi::AllExplicitlyDefaulted];
        test_call_a![ffi::AllExplicitlyDefaulted];

        test_call_a![ffi::PublicDeleted];

        test_copyable![ffi::PublicDeletedDefault];
        test_movable![ffi::PublicDeletedDefault];
        test_call_a![ffi::PublicDeletedDefault];

        test_constructible![ffi::PublicDeletedCopy];
        test_make_unique![ffi::PublicDeletedCopy];
        test_call_a![ffi::PublicDeletedCopy];

        test_call_a![ffi::PublicDeletedCopyNoDefault];

        test_constructible![ffi::PublicMoveDeletedCopy];
        test_make_unique![ffi::PublicMoveDeletedCopy];
        test_movable![ffi::PublicMoveDeletedCopy];
        test_call_a![ffi::PublicMoveDeletedCopy];

        test_constructible![ffi::PublicDeletedMove];
        test_make_unique![ffi::PublicDeletedMove];
        test_call_a![ffi::PublicDeletedMove];

        test_constructible![ffi::PublicDeletedDestructor];
        test_copyable![ffi::PublicDeletedDestructor];
        test_call_a![ffi::PublicDeletedDestructor];

        test_constructible![ffi::PublicDestructor];
        test_make_unique![ffi::PublicDestructor];
        test_copyable![ffi::PublicDestructor];
        test_call_a![ffi::PublicDestructor];

        test_call_a![ffi::ProtectedDeleted];

        test_copyable![ffi::ProtectedDeletedDefault];
        test_movable![ffi::ProtectedDeletedDefault];
        test_call_a![ffi::ProtectedDeletedDefault];

        test_constructible![ffi::ProtectedDeletedCopy];
        test_make_unique![ffi::ProtectedDeletedCopy];
        test_call_a![ffi::ProtectedDeletedCopy];

        test_call_a![ffi::ProtectedDeletedCopyNoDefault];

        test_constructible![ffi::ProtectedMoveDeletedCopy];
        test_make_unique![ffi::ProtectedMoveDeletedCopy];
        test_call_a![ffi::ProtectedMoveDeletedCopy];

        test_constructible![ffi::ProtectedDeletedMove];
        test_make_unique![ffi::ProtectedDeletedMove];
        test_call_a![ffi::ProtectedDeletedMove];

        test_constructible![ffi::ProtectedDeletedDestructor];
        test_copyable![ffi::ProtectedDeletedDestructor];
        test_call_a![ffi::ProtectedDeletedDestructor];

        test_constructible![ffi::ProtectedDestructor];
        test_copyable![ffi::ProtectedDestructor];
        test_call_a![ffi::ProtectedDestructor];

        test_call_a![ffi::PrivateDeleted];

        test_copyable![ffi::PrivateDeletedDefault];
        test_movable![ffi::PrivateDeletedDefault];
        test_call_a![ffi::PrivateDeletedDefault];

        test_constructible![ffi::PrivateDeletedCopy];
        test_make_unique![ffi::PrivateDeletedCopy];
        test_call_a![ffi::PrivateDeletedCopy];

        test_call_a![ffi::PrivateDeletedCopyNoDefault];

        test_constructible![ffi::PrivateMoveDeletedCopy];
        test_make_unique![ffi::PrivateMoveDeletedCopy];
        test_call_a![ffi::PrivateMoveDeletedCopy];

        test_constructible![ffi::PrivateDeletedMove];
        test_make_unique![ffi::PrivateDeletedMove];
        test_call_a![ffi::PrivateDeletedMove];

        test_constructible![ffi::PrivateDeletedDestructor];
        test_copyable![ffi::PrivateDeletedDestructor];
        test_call_a![ffi::PrivateDeletedDestructor];

        test_constructible![ffi::PrivateDestructor];
        test_copyable![ffi::PrivateDestructor];
        test_call_a![ffi::PrivateDestructor];

        test_constructible![ffi::NonConstCopy];
        test_make_unique![ffi::NonConstCopy];
        test_movable![ffi::NonConstCopy];
        test_call_a![ffi::NonConstCopy];

        test_constructible![ffi::TwoCopy];
        test_make_unique![ffi::TwoCopy];
        test_copyable![ffi::TwoCopy];
        test_movable![ffi::TwoCopy];
        test_call_a![ffi::TwoCopy];

        // TODO: https://github.com/google/autocxx/issues/865
        // Treat pointers and references differently so this has a default constructor.
        //test_constructible![ffi::MemberPointerDeleted];
        //test_make_unique![ffi::MemberPointerDeleted];
        test_copyable![ffi::MemberPointerDeleted];
        test_movable![ffi::MemberPointerDeleted];
        test_call_a![ffi::MemberPointerDeleted];

        test_copyable![ffi::MemberConstPointerDeleted];
        test_movable![ffi::MemberConstPointerDeleted];
        test_call_a![ffi::MemberConstPointerDeleted];

        //test_copyable![ffi::MemberConst];
        //test_movable![ffi::MemberConst];
        //test_call_a![ffi::MemberConst];

        test_copyable![ffi::MemberReferenceDeleted];
        test_movable![ffi::MemberReferenceDeleted];
        test_call_a![ffi::MemberReferenceDeleted];

        test_copyable![ffi::MemberConstReferenceDeleted];
        test_movable![ffi::MemberConstReferenceDeleted];
        test_call_a![ffi::MemberConstReferenceDeleted];

        test_copyable![ffi::MemberReference];
        test_movable![ffi::MemberReference];
        test_call_a![ffi::MemberReference];

        test_copyable![ffi::MemberConstReference];
        test_movable![ffi::MemberConstReference];
        test_call_a![ffi::MemberConstReference];

        test_movable![ffi::MemberRvalueReferenceDeleted];
        test_call_a![ffi::MemberRvalueReferenceDeleted];

        test_movable![ffi::MemberRvalueReference];
        test_call_a![ffi::MemberRvalueReference];

        test_call_a_as![ffi::BasePublicDeleted, ffi::PublicDeleted];

        test_copyable![ffi::BasePublicDeletedDefault];
        test_movable![ffi::BasePublicDeletedDefault];
        test_call_a_as![ffi::BasePublicDeletedDefault, ffi::PublicDeletedDefault];

        test_constructible![ffi::BasePublicDeletedCopy];
        test_make_unique![ffi::BasePublicDeletedCopy];
        test_call_a_as![ffi::BasePublicDeletedCopy, ffi::PublicDeletedCopy];

        test_call_a_as![ffi::BasePublicDeletedCopyNoDefault, ffi::PublicDeletedCopyNoDefault];

        test_constructible![ffi::BasePublicMoveDeletedCopy];
        test_make_unique![ffi::BasePublicMoveDeletedCopy];
        test_movable![ffi::BasePublicMoveDeletedCopy];
        test_call_a_as![ffi::BasePublicMoveDeletedCopy, ffi::PublicMoveDeletedCopy];

        test_constructible![ffi::BasePublicDeletedMove];
        test_make_unique![ffi::BasePublicDeletedMove];
        test_call_a_as![ffi::BasePublicDeletedMove, ffi::PublicDeletedMove];

        test_call_a_as![ffi::BasePublicDeletedDestructor, ffi::PublicDeletedDestructor];

        test_constructible![ffi::BasePublicDestructor];
        test_make_unique![ffi::BasePublicDestructor];
        test_copyable![ffi::BasePublicDestructor];
        test_call_a_as![ffi::BasePublicDestructor, ffi::PublicDestructor];

        test_call_a![ffi::MemberPublicDeleted];

        test_copyable![ffi::MemberPublicDeletedDefault];
        test_movable![ffi::MemberPublicDeletedDefault];
        test_call_a![ffi::MemberPublicDeletedDefault];

        test_constructible![ffi::MemberPublicDeletedCopy];
        test_make_unique![ffi::MemberPublicDeletedCopy];
        test_call_a![ffi::MemberPublicDeletedCopy];

        test_call_a![ffi::MemberPublicDeletedCopyNoDefault];

        test_constructible![ffi::MemberPublicMoveDeletedCopy];
        test_make_unique![ffi::MemberPublicMoveDeletedCopy];
        test_movable![ffi::MemberPublicMoveDeletedCopy];
        test_call_a![ffi::MemberPublicMoveDeletedCopy];

        test_constructible![ffi::MemberPublicDeletedMove];
        test_make_unique![ffi::MemberPublicDeletedMove];
        test_call_a![ffi::MemberPublicDeletedMove];

        test_call_a![ffi::MemberPublicDeletedDestructor];

        test_constructible![ffi::MemberPublicDestructor];
        test_make_unique![ffi::MemberPublicDestructor];
        test_copyable![ffi::MemberPublicDestructor];
        test_call_a![ffi::MemberPublicDestructor];

        test_call_a_as![ffi::BaseMemberPublicDeleted, ffi::MemberPublicDeleted];

        test_copyable![ffi::BaseMemberPublicDeletedDefault];
        test_movable![ffi::BaseMemberPublicDeletedDefault];
        test_call_a_as![ffi::BaseMemberPublicDeletedDefault, ffi::MemberPublicDeletedDefault];

        test_constructible![ffi::BaseMemberPublicDeletedCopy];
        test_make_unique![ffi::BaseMemberPublicDeletedCopy];
        test_call_a_as![ffi::BaseMemberPublicDeletedCopy, ffi::MemberPublicDeletedCopy];

        test_call_a_as![ffi::BaseMemberPublicDeletedCopyNoDefault, ffi::MemberPublicDeletedCopyNoDefault];

        test_constructible![ffi::BaseMemberPublicMoveDeletedCopy];
        test_make_unique![ffi::BaseMemberPublicMoveDeletedCopy];
        test_movable![ffi::BaseMemberPublicMoveDeletedCopy];
        test_call_a_as![ffi::BaseMemberPublicMoveDeletedCopy, ffi::MemberPublicMoveDeletedCopy];

        test_constructible![ffi::BaseMemberPublicDeletedMove];
        test_make_unique![ffi::BaseMemberPublicDeletedMove];
        test_call_a_as![ffi::BaseMemberPublicDeletedMove, ffi::MemberPublicDeletedMove];

        test_call_a_as![ffi::BaseMemberPublicDeletedDestructor, ffi::MemberPublicDeletedDestructor];

        test_constructible![ffi::BaseMemberPublicDestructor];
        test_make_unique![ffi::BaseMemberPublicDestructor];
        test_copyable![ffi::BaseMemberPublicDestructor];
        test_call_a_as![ffi::BaseMemberPublicDestructor, ffi::MemberPublicDestructor];

        test_call_a_as![ffi::BaseProtectedDeleted, ffi::ProtectedDeleted];

        test_copyable![ffi::BaseProtectedDeletedDefault];
        test_movable![ffi::BaseProtectedDeletedDefault];
        test_call_a_as![ffi::BaseProtectedDeletedDefault, ffi::ProtectedDeletedDefault];

        test_constructible![ffi::BaseProtectedDeletedCopy];
        test_make_unique![ffi::BaseProtectedDeletedCopy];
        test_call_a_as![ffi::BaseProtectedDeletedCopy, ffi::ProtectedDeletedCopy];

        test_call_a_as![ffi::BaseProtectedDeletedCopyNoDefault, ffi::ProtectedDeletedCopyNoDefault];

        test_constructible![ffi::BaseProtectedMoveDeletedCopy];
        test_make_unique![ffi::BaseProtectedMoveDeletedCopy];
        test_movable![ffi::BaseProtectedMoveDeletedCopy];
        test_call_a_as![ffi::BaseProtectedMoveDeletedCopy, ffi::ProtectedMoveDeletedCopy];

        test_constructible![ffi::BaseProtectedDeletedMove];
        test_make_unique![ffi::BaseProtectedDeletedMove];
        test_call_a_as![ffi::BaseProtectedDeletedMove, ffi::ProtectedDeletedMove];

        test_call_a_as![ffi::BaseProtectedDeletedDestructor, ffi::ProtectedDeletedDestructor];

        test_constructible![ffi::BaseProtectedDestructor];
        test_make_unique![ffi::BaseProtectedDestructor];
        test_copyable![ffi::BaseProtectedDestructor];
        test_call_a_as![ffi::BaseProtectedDestructor, ffi::ProtectedDestructor];

        test_call_a![ffi::MemberProtectedDeleted];

        test_copyable![ffi::MemberProtectedDeletedDefault];
        test_movable![ffi::MemberProtectedDeletedDefault];
        test_call_a![ffi::MemberProtectedDeletedDefault];

        test_constructible![ffi::MemberProtectedDeletedCopy];
        test_make_unique![ffi::MemberProtectedDeletedCopy];
        test_call_a![ffi::MemberProtectedDeletedCopy];

        test_call_a![ffi::MemberProtectedDeletedCopyNoDefault];

        test_constructible![ffi::MemberProtectedMoveDeletedCopy];
        test_make_unique![ffi::MemberProtectedMoveDeletedCopy];
        test_call_a![ffi::MemberProtectedMoveDeletedCopy];

        test_constructible![ffi::MemberProtectedDeletedMove];
        test_make_unique![ffi::MemberProtectedDeletedMove];
        test_call_a![ffi::MemberProtectedDeletedMove];

        test_call_a![ffi::MemberProtectedDeletedDestructor];

        test_call_a![ffi::MemberProtectedDestructor];

        test_call_a_as![ffi::BaseMemberProtectedDeleted, ffi::MemberProtectedDeleted];

        test_copyable![ffi::BaseMemberProtectedDeletedDefault];
        test_movable![ffi::BaseMemberProtectedDeletedDefault];
        test_call_a_as![ffi::BaseMemberProtectedDeletedDefault, ffi::MemberProtectedDeletedDefault];

        test_constructible![ffi::BaseMemberProtectedDeletedCopy];
        test_make_unique![ffi::BaseMemberProtectedDeletedCopy];
        test_call_a_as![ffi::BaseMemberProtectedDeletedCopy, ffi::MemberProtectedDeletedCopy];

        test_call_a_as![ffi::BaseMemberProtectedDeletedCopyNoDefault, ffi::MemberProtectedDeletedCopyNoDefault];

        test_constructible![ffi::BaseMemberProtectedMoveDeletedCopy];
        test_make_unique![ffi::BaseMemberProtectedMoveDeletedCopy];
        test_call_a_as![ffi::BaseMemberProtectedMoveDeletedCopy, ffi::MemberProtectedMoveDeletedCopy];

        test_constructible![ffi::BaseMemberProtectedDeletedMove];
        test_make_unique![ffi::BaseMemberProtectedDeletedMove];
        test_call_a_as![ffi::BaseMemberProtectedDeletedMove, ffi::MemberProtectedDeletedMove];

        test_call_a_as![ffi::BaseMemberProtectedDeletedDestructor, ffi::MemberProtectedDeletedDestructor];

        test_call_a_as![ffi::BaseMemberProtectedDestructor, ffi::MemberProtectedDestructor];

        test_call_a_as![ffi::BasePrivateDeleted, ffi::PrivateDeleted];

        test_copyable![ffi::BasePrivateDeletedDefault];
        test_movable![ffi::BasePrivateDeletedDefault];
        test_call_a_as![ffi::BasePrivateDeletedDefault, ffi::PrivateDeletedDefault];

        test_constructible![ffi::BasePrivateDeletedCopy];
        test_make_unique![ffi::BasePrivateDeletedCopy];
        test_call_a_as![ffi::BasePrivateDeletedCopy, ffi::PrivateDeletedCopy];

        test_call_a_as![ffi::BasePrivateDeletedCopyNoDefault, ffi::PrivateDeletedCopyNoDefault];

        test_constructible![ffi::BasePrivateMoveDeletedCopy];
        test_make_unique![ffi::BasePrivateMoveDeletedCopy];
        test_call_a_as![ffi::BasePrivateMoveDeletedCopy, ffi::PrivateMoveDeletedCopy];

        test_constructible![ffi::BasePrivateDeletedMove];
        test_make_unique![ffi::BasePrivateDeletedMove];
        test_call_a_as![ffi::BasePrivateDeletedMove, ffi::PrivateDeletedMove];

        test_call_a_as![ffi::BasePrivateDeletedDestructor, ffi::PrivateDeletedDestructor];

        test_call_a_as![ffi::BasePrivateDestructor, ffi::PrivateDestructor];

        test_call_a![ffi::MemberPrivateDeleted];

        test_copyable![ffi::MemberPrivateDeletedDefault];
        test_movable![ffi::MemberPrivateDeletedDefault];
        test_call_a![ffi::MemberPrivateDeletedDefault];

        test_constructible![ffi::MemberPrivateDeletedCopy];
        test_make_unique![ffi::MemberPrivateDeletedCopy];
        test_call_a![ffi::MemberPrivateDeletedCopy];

        test_call_a![ffi::MemberPrivateDeletedCopyNoDefault];

        test_constructible![ffi::MemberPrivateMoveDeletedCopy];
        test_make_unique![ffi::MemberPrivateMoveDeletedCopy];
        test_call_a![ffi::MemberPrivateMoveDeletedCopy];

        test_constructible![ffi::MemberPrivateDeletedMove];
        test_make_unique![ffi::MemberPrivateDeletedMove];
        test_call_a![ffi::MemberPrivateDeletedMove];

        test_call_a![ffi::MemberPrivateDeletedDestructor];

        test_call_a![ffi::MemberPrivateDestructor];

        test_call_a_as![ffi::BaseMemberPrivateDeleted, ffi::MemberPrivateDeleted];

        test_copyable![ffi::BaseMemberPrivateDeletedDefault];
        test_movable![ffi::BaseMemberPrivateDeletedDefault];
        test_call_a_as![ffi::BaseMemberPrivateDeletedDefault, ffi::MemberPrivateDeletedDefault];

        test_constructible![ffi::BaseMemberPrivateDeletedCopy];
        test_make_unique![ffi::BaseMemberPrivateDeletedCopy];
        test_call_a_as![ffi::BaseMemberPrivateDeletedCopy, ffi::MemberPrivateDeletedCopy];

        test_call_a_as![ffi::BaseMemberPrivateDeletedCopyNoDefault, ffi::MemberPrivateDeletedCopyNoDefault];

        test_constructible![ffi::BaseMemberPrivateMoveDeletedCopy];
        test_make_unique![ffi::BaseMemberPrivateMoveDeletedCopy];
        test_call_a_as![ffi::BaseMemberPrivateMoveDeletedCopy, ffi::MemberPrivateMoveDeletedCopy];

        test_constructible![ffi::BaseMemberPrivateDeletedMove];
        test_make_unique![ffi::BaseMemberPrivateDeletedMove];
        test_call_a_as![ffi::BaseMemberPrivateDeletedMove, ffi::MemberPrivateDeletedMove];

        test_call_a_as![ffi::BaseMemberPrivateDeletedDestructor, ffi::MemberPrivateDeletedDestructor];

        test_call_a_as![ffi::BaseMemberPrivateDestructor, ffi::MemberPrivateDestructor];
    };
    run_test(
        cxx,
        hdr,
        rs,
        &[
            "AllImplicitlyDefaulted",
            "AllExplicitlyDefaulted",
            "PublicDeleted",
            "PublicDeletedDefault",
            "PublicDeletedCopy",
            "PublicDeletedCopyNoDefault",
            "PublicMoveDeletedCopy",
            "PublicDeletedMove",
            "PublicDeletedDestructor",
            "PublicDestructor",
            "ProtectedDeleted",
            "ProtectedDeletedDefault",
            "ProtectedDeletedCopy",
            "ProtectedDeletedCopyNoDefault",
            "ProtectedMoveDeletedCopy",
            "ProtectedDeletedMove",
            "ProtectedDeletedDestructor",
            "ProtectedDestructor",
            "PrivateDeleted",
            "PrivateDeletedDefault",
            "PrivateDeletedCopy",
            "PrivateDeletedCopyNoDefault",
            "PrivateMoveDeletedCopy",
            "PrivateDeletedMove",
            "PrivateDeletedDestructor",
            "PrivateDestructor",
            "NonConstCopy",
            "TwoCopy",
            "MemberPointerDeleted",
            "MemberConstPointerDeleted",
            // TODO: Handle top-level const on C++ members correctly.
            //"MemberConst",
            "MemberReferenceDeleted",
            "MemberConstReferenceDeleted",
            "MemberReference",
            "MemberConstReference",
            "MemberRvalueReferenceDeleted",
            "MemberRvalueReference",
            "BasePublicDeleted",
            "BasePublicDeletedDefault",
            "BasePublicDeletedCopy",
            "BasePublicDeletedCopyNoDefault",
            "BasePublicMoveDeletedCopy",
            "BasePublicDeletedMove",
            "BasePublicDeletedDestructor",
            "BasePublicDestructor",
            "MemberPublicDeleted",
            "MemberPublicDeletedDefault",
            "MemberPublicDeletedCopy",
            "MemberPublicDeletedCopyNoDefault",
            "MemberPublicMoveDeletedCopy",
            "MemberPublicDeletedMove",
            "MemberPublicDeletedDestructor",
            "MemberPublicDestructor",
            "BaseMemberPublicDeleted",
            "BaseMemberPublicDeletedDefault",
            "BaseMemberPublicDeletedCopy",
            "BaseMemberPublicDeletedCopyNoDefault",
            "BaseMemberPublicMoveDeletedCopy",
            "BaseMemberPublicDeletedMove",
            "BaseMemberPublicDeletedDestructor",
            "BaseMemberPublicDestructor",
            "BaseProtectedDeleted",
            "BaseProtectedDeletedDefault",
            "BaseProtectedDeletedCopy",
            "BaseProtectedDeletedCopyNoDefault",
            "BaseProtectedMoveDeletedCopy",
            "BaseProtectedDeletedMove",
            "BaseProtectedDeletedDestructor",
            "BaseProtectedDestructor",
            "MemberProtectedDeleted",
            "MemberProtectedDeletedDefault",
            "MemberProtectedDeletedCopy",
            "MemberProtectedDeletedCopyNoDefault",
            "MemberProtectedMoveDeletedCopy",
            "MemberProtectedDeletedMove",
            "MemberProtectedDeletedDestructor",
            "MemberProtectedDestructor",
            "BaseMemberProtectedDeleted",
            "BaseMemberProtectedDeletedDefault",
            "BaseMemberProtectedDeletedCopy",
            "BaseMemberProtectedDeletedCopyNoDefault",
            "BaseMemberProtectedMoveDeletedCopy",
            "BaseMemberProtectedDeletedMove",
            "BaseMemberProtectedDeletedDestructor",
            "BaseMemberProtectedDestructor",
            "BasePrivateDeleted",
            "BasePrivateDeletedDefault",
            "BasePrivateDeletedCopy",
            "BasePrivateDeletedCopyNoDefault",
            "BasePrivateMoveDeletedCopy",
            "BasePrivateDeletedMove",
            "BasePrivateDeletedDestructor",
            "BasePrivateDestructor",
            "MemberPrivateDeleted",
            "MemberPrivateDeletedDefault",
            "MemberPrivateDeletedCopy",
            "MemberPrivateDeletedCopyNoDefault",
            "MemberPrivateMoveDeletedCopy",
            "MemberPrivateDeletedMove",
            "MemberPrivateDeletedDestructor",
            "MemberPrivateDestructor",
            "BaseMemberPrivateDeleted",
            "BaseMemberPrivateDeletedDefault",
            "BaseMemberPrivateDeletedCopy",
            "BaseMemberPrivateDeletedCopyNoDefault",
            "BaseMemberPrivateMoveDeletedCopy",
            "BaseMemberPrivateDeletedMove",
            "BaseMemberPrivateDeletedDestructor",
            "BaseMemberPrivateDestructor",
        ],
        &[],
    );
}

#[test]
/// Test that destructors hidden in various places are correctly called.
///
/// Some types are excluded because we know they behave poorly due to
/// https://github.com/google/autocxx/issues/829.
fn test_tricky_destructors() {
    let cxx = "";
    let hdr = indoc! {"
        #include <stdio.h>
        #include <stdlib.h>
        // A simple type to let Rust verify the destructor is run.
        struct DestructorFlag {
            DestructorFlag() = default;
            DestructorFlag(const DestructorFlag&) = default;
            DestructorFlag(DestructorFlag&&) = default;

            ~DestructorFlag() {
                if (!flag) return;
                if (*flag) {
                    fprintf(stderr, \"DestructorFlag is already set\\n\");
                    abort();
                }
                *flag = true;
                // Note we deliberately do NOT clear the value of `flag`, to catch Rust calling
                // this destructor twice.
            }

            bool *flag = nullptr;
        };

        struct ImplicitlyDefaulted {
            DestructorFlag flag;

            void set_flag(bool *flag_pointer) { flag.flag = flag_pointer; }
        };
        struct ExplicitlyDefaulted {
            ExplicitlyDefaulted() = default;
            ~ExplicitlyDefaulted() = default;

            DestructorFlag flag;

            void set_flag(bool *flag_pointer) { flag.flag = flag_pointer; }
        };
        struct Explicit {
            Explicit() = default;
            ~Explicit() {}

            DestructorFlag flag;

            void set_flag(bool *flag_pointer) { flag.flag = flag_pointer; }
        };

        struct BaseImplicitlyDefaulted : public ImplicitlyDefaulted {
            void set_flag(bool *flag_pointer) { ImplicitlyDefaulted::set_flag(flag_pointer); }
        };
        struct BaseExplicitlyDefaulted : public ExplicitlyDefaulted {
            void set_flag(bool *flag_pointer) { ExplicitlyDefaulted::set_flag(flag_pointer); }
        };
        struct BaseExplicit : public Explicit {
            void set_flag(bool *flag_pointer) { Explicit::set_flag(flag_pointer); }
        };

        struct MemberImplicitlyDefaulted {
            ImplicitlyDefaulted member;

            void set_flag(bool *flag_pointer) { member.set_flag(flag_pointer); }
        };
        struct MemberExplicitlyDefaulted {
            ExplicitlyDefaulted member;

            void set_flag(bool *flag_pointer) { member.set_flag(flag_pointer); }
        };
        struct MemberExplicit {
            Explicit member;

            void set_flag(bool *flag_pointer) { member.set_flag(flag_pointer); }
        };

        struct BaseMemberImplicitlyDefaulted : public MemberImplicitlyDefaulted {
            void set_flag(bool *flag_pointer) { MemberImplicitlyDefaulted::set_flag(flag_pointer); }
        };
        struct BaseMemberExplicitlyDefaulted : public MemberExplicitlyDefaulted {
            void set_flag(bool *flag_pointer) { MemberExplicitlyDefaulted::set_flag(flag_pointer); }
        };
        struct BaseMemberExplicit : public MemberExplicit {
            void set_flag(bool *flag_pointer) { MemberExplicit::set_flag(flag_pointer); }
        };
    "};
    let rs = quote! {
        macro_rules! test_type {
            [$t:ty] => {
                let mut unique_t = <$t>::new().within_unique_ptr();
                let mut destructor_flag = false;
                unsafe {
                    unique_t.pin_mut().set_flag(&mut destructor_flag);
                }
                std::mem::drop(unique_t);
                assert!(destructor_flag, "Destructor did not run with make_unique for {}", quote::quote!{$t});

                moveit! {
                    let mut moveit_t = <$t>::new();
                }
                let mut destructor_flag = false;
                unsafe {
                    moveit_t.as_mut().set_flag(&mut destructor_flag);
                }
                std::mem::drop(moveit_t);
                assert!(destructor_flag, "Destructor did not run with moveit for {}", quote::quote!{$t});
            }
        }

        test_type![ffi::ImplicitlyDefaulted];
        test_type![ffi::ExplicitlyDefaulted];
        test_type![ffi::Explicit];
        test_type![ffi::BaseImplicitlyDefaulted];
        test_type![ffi::BaseExplicitlyDefaulted];
        test_type![ffi::BaseExplicit];
        test_type![ffi::MemberImplicitlyDefaulted];
        test_type![ffi::MemberExplicitlyDefaulted];
        test_type![ffi::MemberExplicit];
        test_type![ffi::BaseMemberImplicitlyDefaulted];
        test_type![ffi::BaseMemberExplicitlyDefaulted];
        test_type![ffi::BaseMemberExplicit];
    };
    run_test(
        cxx,
        hdr,
        rs,
        &[
            "DestructorFlag",
            "ImplicitlyDefaulted",
            "ExplicitlyDefaulted",
            "Explicit",
            "BaseImplicitlyDefaulted",
            "BaseExplicitlyDefaulted",
            "BaseExplicit",
            "MemberImplicitlyDefaulted",
            "MemberExplicitlyDefaulted",
            "MemberExplicit",
            "BaseMemberImplicitlyDefaulted",
            "BaseMemberExplicitlyDefaulted",
            "BaseMemberExplicit",
        ],
        &[],
    );
}

#[test]
fn test_concretize() {
    let hdr = indoc! {"
        #include <string>
        template<typename CONTENTS>
        class Container {
        private:
            CONTENTS* contents;
        };
        struct B {
            std::string a;
        };
    "};
    run_test_ex(
        "",
        hdr,
        quote! {},
        quote! {
            concrete!("Container<B>", ContainerOfB)
            generate!("B")
        },
        None,
        None,
        Some(quote! {
            struct HasAField {
                contents: ffi::ContainerOfB
            }
        }),
    );
}

#[test]
fn test_doc_comments_survive() {
    let hdr = indoc! {"
        #include <cstdint>
        /// Struct line A
        /// Struct line B
        struct A { int b; };

        /// POD struct line A
        /// POD struct line B
        struct B {
            /// Field line A
            /// Field line B
            uint32_t b;

            /// Method line A
            /// Method line B
            void foo() {}
        };

        /// Enum line A
        /// Enum line B
        enum C {
            /// Variant line A
            /// Variant line B
            VARIANT,
        };

        /// Function line A
        /// Function line B
        inline void D() {}
    "};

    let expected_messages = [
        "Struct",
        "POD struct",
        "Field",
        "Method",
        "Enum",
        "Variant",
        "Function",
    ]
    .into_iter()
    .flat_map(|l| [format!("{l} line A"), format!("{l} line B")])
    .collect_vec();

    run_test_ex(
        "",
        hdr,
        quote! {},
        directives_from_lists(&["A", "C", "D"], &["B"], None),
        None,
        Some(make_string_finder(expected_messages)),
        None,
    );
}

#[test]
fn optional_param_in_copy_constructor() {
    let hdr = indoc! {"
        struct A {
            A(const A &other, bool optional_arg = false);
        };
    "};
    run_test("", hdr, quote! {}, &["A"], &[]);
}

#[test]
fn param_in_copy_constructor() {
    let hdr = indoc! {"
        struct A {
            A(const A &other, bool arg);
        };
    "};
    run_test("", hdr, quote! {}, &["A"], &[]);
}

#[test]
fn test_variadic() {
    let hdr = indoc! {"
        class SomeClass{
        public:
            inline void foo(int, ... ) {}
        };
    "};
    run_test("", hdr, quote! {}, &["SomeClass"], &[]);
}

#[test]
fn test_typedef_to_enum() {
    let hdr = indoc! {"
        enum b {};
        class c {
        public:
          typedef b d;
          d e();
        };
    "};
    run_generate_all_test(hdr);
}

#[test]
fn test_typedef_to_ns_enum() {
    let hdr = indoc! {"
        namespace a {
        enum b {};
        class c {
        public:
          typedef b d;
          d e();
        };
        } // namespace
    "};
    run_generate_all_test(hdr);
}

#[test]
fn test_enum_in_ns() {
    let hdr = indoc! {"
        namespace a {
        enum b {};
        } // namespace
    "};
    run_test("", hdr, quote! {}, &["a::b"], &[]);
}

#[test]
fn test_recursive_field() {
    let hdr = indoc! {"
        #include <memory>
        struct A {
            std::unique_ptr<A> a;
        };
    "};
    run_test("", hdr, quote! {}, &["A"], &[]);
}

#[test]
fn test_recursive_field_indirect() {
    let hdr = indoc! {"
        #include <memory>
        struct B;
        struct A {
            std::unique_ptr<B> a;
        };
        struct B {
            std::unique_ptr<A> a1;
            A a2;
        };
    "};
    run_test("", hdr, quote! {}, &["A", "B"], &[]);
}

#[test]
fn test_typedef_unsupported_type_pub() {
    let hdr = indoc! {"
        #include <set>
        namespace NS{
            class cls{
                public:
                    typedef std::set<int> InnerType;
                };
        }
    "};

    run_test_ex(
        "",
        hdr,
        quote! {},
        quote! { generate_ns!("NS") },
        None,
        None,
        None,
    );
}

#[test]
fn test_typedef_unsupported_type_pri() {
    let hdr = indoc! {"
        #include <set>
        namespace NS{
            class cls{
                private:
                    typedef std::set<int> InnerType;
                };
        }
    "};

    run_test_ex(
        "",
        hdr,
        quote! {},
        quote! { generate_ns!("NS") },
        None,
        None,
        None,
    );
}

#[test]
fn test_array_trouble1() {
    let hdr = indoc! {"
        namespace a {
        template <typename b> struct array {
          typedef b c;
          typedef c d;
        };
        } // namespace a
    "};
    run_generate_all_test(hdr);
}

#[test]
fn test_array_trouble2() {
    let hdr = indoc! {"
        template <typename b> struct array {
          typedef b c;
          typedef c d;
        };
    "};
    run_test("", hdr, quote! {}, &["array_d"], &[]);
}

#[test]
fn test_issue_1087a() {
    let hdr = indoc! {"
        template <typename _CharT> class a {
          _CharT b;
        };
    "};
    run_generate_all_test(hdr);
}

#[test]
fn test_issue_1087b() {
    let hdr = indoc! {"
        template <typename _CharT> class a {
          typedef _CharT b;
          b c;
        };
    "};
    run_generate_all_test(hdr);
}

#[test]
fn test_issue_1087c() {
    let hdr = indoc! {"
        namespace {
        namespace {
        template <typename _CharT> class a {
          typedef _CharT b;
          b c;
        };
        }
        }
    "};
    run_generate_all_test(hdr);
}

#[test]
fn test_issue_1089() {
    let hdr = indoc! {"
        namespace a {
        template <typename c, c> struct d;
        template <bool, typename, typename> struct ab;
        inline namespace {
        namespace ac {
        template <typename, template <typename> class, typename> struct bh;
        template <template <typename> class ad, typename... bi>
        using bj = bh<void, ad, bi...>;
        template <typename ad> using bk = typename ad::b;
        template <typename> struct bm;
        } // namespace ac
        template <typename ad>
        struct b : ab<ac::bj<ac::bk, ad>::e, ac::bm<ad>, d<bool, ad ::e>>::bg {};
        } // namespace
        } // namespace a
    "};
    run_generate_all_test(hdr);
}

/// The problem here is that 'g' doesn't get annotated with
/// the unused_template semantic attribute.
/// This seems to be because both g and f have template
/// parameters, so they're all "used", but effectively cancel
/// out and thus bindgen generates
///   pub type g = root::b::f;
/// So, what we should do here is spot any typedef depending
/// on a template which takes template args, and reject that too.
/// Probably.
#[test]
#[ignore] // https://github.com/google/autocxx/pull/1094
fn test_issue_1094() {
    let hdr = indoc! {"
        namespace {
        typedef int a;
        }
        namespace b {
        template <typename> struct c;
        template <typename d, d e> using f = __make_integer_seq<c, d, e>;
        template <a e> using g = f<a, e>;
        } // namespace b
    "};
    run_generate_all_test(hdr);
}

#[test]
fn test_issue_1096a() {
    let hdr = indoc! {"
        namespace a {
        class b {
          class c;
        };
        } // namespace a
    "};
    run_generate_all_test(hdr);
}

#[test]
fn test_issue_1096b() {
    let hdr = indoc! {"
        namespace a {
        class b {
        public:
          class c;
        };
        } // namespace a
    "};
    run_generate_all_test(hdr);
}

#[test]
fn test_issue_1096c() {
    let hdr = indoc! {"
        namespace a {
        class b {
        public:
          class c {
          public:
            int d;
          };
        };
        } // namespace a
    "};
    run_generate_all_test(hdr);
}

#[test]
fn test_issue_1096d() {
    let hdr = indoc! {"
        namespace a {
        class b {
        private:
          class c {
          public:
            int d;
          };
        };
        } // namespace a
    "};
    run_generate_all_test(hdr);
}

#[test]
fn test_issue_1096e() {
    let hdr = indoc! {"
        namespace a {
        class b {
        private:
          enum c {
              D,
          };
        };
        } // namespace a
    "};
    run_generate_all_test(hdr);
}

/// Unclear why minimization resulted in this particular test case.
#[test]
#[ignore] // https://github.com/google/autocxx/pull/1097
fn test_issue_1097() {
    let hdr = indoc! {"
        namespace rust {
        inline namespace a {
        class Str {
        public:
          ~Str();
        };
        } // namespace a
        } // namespace rust
    "};
    run_generate_all_test(hdr);
}

#[test]
fn test_issue_1098a() {
    let hdr = indoc! {"
        namespace {
        namespace {
        template <typename _CharT> class a {
          typedef _CharT b;
          b c;
        };
        template <typename _CharT> class d : a<_CharT> {};
        } // namespace
        } // namespace
    "};
    run_generate_all_test(hdr);
}

/// Need to spot structs like this:
/// pub struct d<_CharT> {
///  _base: root::a<_CharT>,
/// }
/// and not create concrete types where the inner type is something from
/// the outer context.
#[test]
fn test_issue_1098b() {
    let hdr = indoc! {"
        template <typename _CharT> class a {
          typedef _CharT b;
          b c;
        };
        template <typename _CharT> class d : a<_CharT> {};
    "};
    run_generate_all_test(hdr);
}

#[test]
fn test_issue_1098c() {
    let hdr = indoc! {"
        namespace {
        namespace {
        struct A {
            int a;
        };
        typedef A B;
        } // namespace
        } // namespace
        inline void take_b(const B&) {}
    "};
    run_generate_all_test(hdr);
}

#[test]
fn test_pass_rust_str_and_return_struct() {
    let cxx = indoc! {"
        A take_str_return_struct(rust::Str) {
            A a;
            return a;
        }
    "};
    let hdr = indoc! {"
        #include <cxx.h>
        struct A {};
        A take_str_return_struct(rust::Str);
    "};
    let rs = quote! {
        ffi::take_str_return_struct("hi");
    };
    run_test(cxx, hdr, rs, &["take_str_return_struct"], &[]);
}

#[test]
fn test_issue_1065a() {
    let hdr = indoc! {"
        #include <memory>
        #include <vector>

        template <typename at> class au {
        std::unique_ptr<at> aw;
        };
        class bb;
        using bc = au<bb>;
        class RenderFrameHost {
        public:
        virtual std::vector<bc> &bd() = 0;
        virtual ~RenderFrameHost() {}
        };
    "};
    let rs = quote! {};
    run_test("", hdr, rs, &["RenderFrameHost"], &[]);
}

#[test]
fn test_issue_1065b() {
    let hdr = indoc! {"
        #include <memory>
        #include <vector>

        class bb;
        using bc = std::unique_ptr<bb>;
        class RenderFrameHost {
        public:
        virtual std::vector<bc> &bd() = 0;
        virtual ~RenderFrameHost() {}
        };
    "};
    let rs = quote! {};
    run_test("", hdr, rs, &["RenderFrameHost"], &[]);
}

#[test]
fn test_issue_1081() {
    let hdr = indoc! {"
        namespace libtorrent {
        char version;
        }
        namespace libtorrent {
        struct session;
        }
    "};
    let rs = quote! {};
    run_test("", hdr, rs, &["libtorrent::session"], &[]);
}

#[test]
#[ignore] // This test passes under all normal builds. However
          // it triggers a stack use-after-return in older versions of
          // libclang which is only detected under ASAN (obviously it
          // sometimes causes crashes the rest of the time).
          // This UaR does not occur when the same code is processed
          // with a HEAD version of clang itself as of June 2022. This
          // may mean that the UaR has been fixed in later versions of
          // the clang code, or that it only occurs when the code is used
          // in a libclang context (not a plain clang compilation context).
          // If the problem recurs, we should work out which of these is
          // the case.
fn test_issue_1125() {
    let hdr = indoc! {"
        namespace {
        namespace {
        template <class a> class b {
          typedef a c;
          struct {
            c : sizeof(c);
          };
        };
        } // namespace
        } // namespace
    "};
    run_test_ex(
        "",
        hdr,
        quote! {},
        quote! {
            generate_all!()
        },
        make_cpp17_adder(),
        None,
        None,
    );
}

#[test]
<<<<<<< HEAD
fn test_non_pod_field_access() {
    let hdr = indoc! {"
        #include <cstdint>
        struct Foo {
            uint32_t i;

            Foo(uint32_t i) : i(i) {}

            virtual ~Foo() {} // Foo is not a POD, it has a vtable!
        };
    "};

    let rs = quote! {
        let mut foo = ffi::Foo::new(3).within_unique_ptr();
        let i = foo.pin_mut().Foo_get_i();
        assert_eq!(i, 3);
    };

    run_test("", hdr, rs, &["Foo"], &[]);
}

#[test]
fn test_non_pod_with_non_copyable_member() {
    let hdr = indoc! {"
        struct Foo {
            Foo(const Foo &foo) = delete;
            int x;
        };

        struct Bar {
            Foo foo;
        };
    "};

    let rs = quote! {
    };

    run_test("", hdr, rs, &["Foo", "Bar"], &[]);
=======
fn test_issue_1143() {
    let hdr = indoc! {
        "namespace mapnik {
            class Map {
            public:
              int &a(long);
            };
        }"
    };

    run_test("", hdr, quote! {}, &["mapnik::Map"], &[]);
}

#[test]
fn test_issue_1170() {
    let hdr = indoc! {
        "#include <vector>
        struct a {
            enum b {} c;
        } Loc;
        struct Arch {
            std::vector<a> d();
        } DeterministicRNG;"
    };
    run_test("", hdr, quote! {}, &["Arch"], &[]);
}

#[test]
fn test_issue_1192() {
    let hdr = indoc! {
        "#include <vector>
        #include <cstdint>
        template <typename B>
        struct A {
            B a;
        };
        struct VecThingy {
            A<uint32_t> contents[2];
        };
        struct MyStruct {
            VecThingy vec;
        };"
    };
    run_test_ex(
        "",
        hdr,
        quote! {},
        quote! {

            extern_cpp_type!("VecThingy", crate::VecThingy)
            pod!("VecThingy")

            generate_pod!("MyStruct")
        },
        None,
        None,
        Some(quote! {
            // VecThingy isn't necessarily 128 bits long.
            // This test doesn't actually allocate one.
            #[repr(transparent)]
            pub struct VecThingy(pub u128);

            unsafe impl cxx::ExternType for VecThingy {
                type Id = cxx::type_id!("VecThingy");
                type Kind = cxx::kind::Trivial;
            }
        }),
    );
}

#[test]
fn test_issue_1214() {
    let hdr = indoc! {"
        #include <cstdint>
        enum class C: uint16_t {
            A,
            B,
        };
    "};
    run_test("", hdr, quote! {}, &["C"], &[]);
>>>>>>> 59eaac15
}

// Yet to test:
// - Ifdef
// - Out param pointers
// - ExcludeUtilities
// - Struct fields which are typedefs
// Negative tests:
// - Private methods
// - Private fields<|MERGE_RESOLUTION|>--- conflicted
+++ resolved
@@ -11745,7 +11745,6 @@
 }
 
 #[test]
-<<<<<<< HEAD
 fn test_non_pod_field_access() {
     let hdr = indoc! {"
         #include <cstdint>
@@ -11784,7 +11783,6 @@
     };
 
     run_test("", hdr, rs, &["Foo", "Bar"], &[]);
-=======
 fn test_issue_1143() {
     let hdr = indoc! {
         "namespace mapnik {
@@ -11865,7 +11863,6 @@
         };
     "};
     run_test("", hdr, quote! {}, &["C"], &[]);
->>>>>>> 59eaac15
 }
 
 // Yet to test:
