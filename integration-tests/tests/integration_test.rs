--- conflicted
+++ resolved
@@ -12154,7 +12154,6 @@
 }
 
 #[test]
-<<<<<<< HEAD
 fn test_issue_1265() {
     let hdr = indoc! {"
         #include <string>
@@ -12203,7 +12202,9 @@
             }
         }),
     )
-=======
+}
+
+#[test]
 fn test_ignore_va_list() {
     let hdr = indoc! {"
         #include <stdarg.h>
@@ -12215,7 +12216,6 @@
     "};
     let rs = quote! {};
     run_test("", hdr, rs, &["A"], &[]);
->>>>>>> bec2301b
 }
 
 // Yet to test:
